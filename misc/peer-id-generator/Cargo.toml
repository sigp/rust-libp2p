--- conflicted
+++ resolved
@@ -11,9 +11,5 @@
 publish = false
 
 [dependencies]
-<<<<<<< HEAD
-libp2p-core = { version = "0.17.0", path = "../../core" }
-=======
 libp2p-core = { version = "0.18.0", path = "../../core" }
->>>>>>> f187fd4d
 num_cpus = "1.8"
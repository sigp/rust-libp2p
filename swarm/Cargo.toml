[package]
name = "libp2p-swarm"
edition = "2018"
description = "The libp2p swarm"
<<<<<<< HEAD
version = "0.17.0"
=======
version = "0.18.1"
>>>>>>> f187fd4d
authors = ["Parity Technologies <admin@parity.io>"]
license = "MIT"
repository = "https://github.com/libp2p/rust-libp2p"
keywords = ["peer-to-peer", "libp2p", "networking"]
categories = ["network-programming", "asynchronous"]

[dependencies]
futures = "0.3.1"
<<<<<<< HEAD
libp2p-core = { version = "0.17.0", path = "../core" }
=======
libp2p-core = { version = "0.18.0", path = "../core" }
>>>>>>> f187fd4d
log = "0.4"
rand = "0.7"
smallvec = "1.0"
wasm-timer = "0.2"
void = "1"

[dev-dependencies]
<<<<<<< HEAD
libp2p-mplex = { version = "0.17.0", path = "../muxers/mplex" }
=======
libp2p-mplex = { version = "0.18.0", path = "../muxers/mplex" }
>>>>>>> f187fd4d
quickcheck = "0.9.0"
rand = "0.7.2"<|MERGE_RESOLUTION|>--- conflicted
+++ resolved
@@ -2,11 +2,7 @@
 name = "libp2p-swarm"
 edition = "2018"
 description = "The libp2p swarm"
-<<<<<<< HEAD
-version = "0.17.0"
-=======
 version = "0.18.1"
->>>>>>> f187fd4d
 authors = ["Parity Technologies <admin@parity.io>"]
 license = "MIT"
 repository = "https://github.com/libp2p/rust-libp2p"
@@ -15,11 +11,7 @@
 
 [dependencies]
 futures = "0.3.1"
-<<<<<<< HEAD
-libp2p-core = { version = "0.17.0", path = "../core" }
-=======
 libp2p-core = { version = "0.18.0", path = "../core" }
->>>>>>> f187fd4d
 log = "0.4"
 rand = "0.7"
 smallvec = "1.0"
@@ -27,10 +19,6 @@
 void = "1"
 
 [dev-dependencies]
-<<<<<<< HEAD
-libp2p-mplex = { version = "0.17.0", path = "../muxers/mplex" }
-=======
 libp2p-mplex = { version = "0.18.0", path = "../muxers/mplex" }
->>>>>>> f187fd4d
 quickcheck = "0.9.0"
 rand = "0.7.2"
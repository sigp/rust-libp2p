# 0.8.0 [unreleased]

- Update `libp2p-swarm` and `libp2p-core`.

<<<<<<< HEAD
=======
- Emit `InboundFailure::ConnectionClosed` for inbound requests that failed due
  to the underlying connection closing.
  [PR 1886](https://github.com/libp2p/rust-libp2p/pull/1886).

- Derive Clone for `InboundFailure` and `Outbound}Failure`.
  [PR 1891](https://github.com/libp2p/rust-libp2p/pull/1891)

>>>>>>> 6c970f0d
# 0.7.0 [2020-12-08]

- Refine emitted events for inbound requests, introducing
  the `ResponseSent` event and the `ResponseOmission`
  inbound failures. This effectively removes previous
  support for one-way protocols without responses.
  [PR 1867](https://github.com/libp2p/rust-libp2p/pull/1867).

# 0.6.0 [2020-11-25]

- Update `libp2p-swarm` and `libp2p-core`.

# 0.5.0 [2020-11-09]

- Update dependencies.

# 0.4.0 [2020-10-16]

- Update dependencies.

# 0.3.0 [2020-09-09]

- Add support for opt-in request-based flow-control to any
  request-response protocol via `RequestResponse::throttled()`.
  [PR 1726](https://github.com/libp2p/rust-libp2p/pull/1726).

- Update `libp2p-swarm` and `libp2p-core`.

# 0.2.0 [2020-08-18]

- Fixed connection keep-alive, permitting connections to close due
  to inactivity.
- Bump `libp2p-core` and `libp2p-swarm` dependencies.

# 0.1.1

- Always properly `close()` the substream after sending requests and
responses in the `InboundUpgrade` and `OutboundUpgrade`. Otherwise this is
left to `RequestResponseCodec::write_request` and `RequestResponseCodec::write_response`,
which can be a pitfall and lead to subtle problems (see e.g.
https://github.com/libp2p/rust-libp2p/pull/1606).

# 0.1.0

- Initial release.
<|MERGE_RESOLUTION|>--- conflicted
+++ resolved
@@ -2,8 +2,6 @@
 
 - Update `libp2p-swarm` and `libp2p-core`.
 
-<<<<<<< HEAD
-=======
 - Emit `InboundFailure::ConnectionClosed` for inbound requests that failed due
   to the underlying connection closing.
   [PR 1886](https://github.com/libp2p/rust-libp2p/pull/1886).
@@ -11,7 +9,6 @@
 - Derive Clone for `InboundFailure` and `Outbound}Failure`.
   [PR 1891](https://github.com/libp2p/rust-libp2p/pull/1891)
 
->>>>>>> 6c970f0d
 # 0.7.0 [2020-12-08]
 
 - Refine emitted events for inbound requests, introducing

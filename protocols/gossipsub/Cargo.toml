--- conflicted
+++ resolved
@@ -14,21 +14,12 @@
 default = []
 
 [dependencies]
-<<<<<<< HEAD
-libp2p-swarm = { version = "0.23.0", path = "../../swarm" }
-libp2p-core = { version = "0.23.0", path = "../../core" }
+libp2p-swarm = { version = "0.24.0", path = "../../swarm" }
+libp2p-core = { version = "0.24.0", path = "../../core" }
 bytes = "0.5.6"
 byteorder = "1.3.4"
 fnv = "1.0.7"
 futures = "0.3.5"
-=======
-libp2p-swarm = { version = "0.24.0", path = "../../swarm" }
-libp2p-core = { version = "0.24.0", path = "../../core" }
-bytes = "0.5.4"
-byteorder = "1.3.2"
-fnv = "1.0.6"
-futures = "0.3.1"
->>>>>>> 8f53ec61
 rand = "0.7.3"
 futures_codec = "0.4.1"
 wasm-timer = "0.2.4"

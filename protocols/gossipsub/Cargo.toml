--- conflicted
+++ resolved
@@ -32,11 +32,7 @@
 # crates.io libp2p
 libp2p-core = "0.43"
 libp2p-identity = { version = "0.2", features = ["rand"] }
-<<<<<<< HEAD
-libp2p-swarm = "0.46"
-=======
 libp2p-swarm = "0.47"
->>>>>>> ba5a3c5e
 quick-protobuf = "0.8"
 quick-protobuf-codec = "0.3.1"
 rand = "0.8"
@@ -45,20 +41,13 @@
 sha2 = "0.10.8"
 tracing = { workspace = true }
 
-# Metrics dependencies
-# TODO: update to 0.23 when libp2p-metrics 0.17 is released.
-<<<<<<< HEAD
-prometheus-client = { version = "0.22.2", optional = true }
 
-[dev-dependencies]
 libp2p-swarm-test = { version = "0.5.0", features = ["tokio"] }
-=======
 prometheus-client = { version = "0.23", optional = true }
 
 [dev-dependencies]
+quickcheck = { workspace = true }
 libp2p-swarm-test = "0.6.0"
->>>>>>> ba5a3c5e
-quickcheck = { workspace = true }
 tracing-subscriber = { workspace = true, features = ["env-filter"] }
 tokio = { workspace = true, features = ["rt", "rt-multi-thread", "time", "macros"] }
 

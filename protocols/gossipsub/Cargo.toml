[package]
name = "libp2p-gossipsub"
edition = "2018"
description = "Gossipsub protocol for libp2p"
version = "0.20.0"
authors = ["Age Manning <Age@AgeManning.com>"]
license = "MIT"
repository = "https://github.com/libp2p/rust-libp2p"
keywords = ["peer-to-peer", "libp2p", "networking"]
categories = ["network-programming", "asynchronous"]

[dependencies]
libp2p-swarm = { version = "0.20.0", path = "../../swarm" }
libp2p-core = { version = "0.20.0", path = "../../core" }
bytes = "0.5.4"
byteorder = "1.3.2"
fnv = "1.0.6"
futures = "0.3.1"
rand = "0.7.3"
futures_codec = "0.4.0"
wasm-timer = "0.2.4"
unsigned-varint = { version = "0.4.0", features = ["futures-codec"] }
log = "0.4.8"
sha2 = "0.8.1"
base64 = "0.11.0"
smallvec = "1.1.0"
prost = "0.6.1"
<<<<<<< HEAD
=======
hex_fmt = "0.3.0"
>>>>>>> cacadc0e
lru_time_cache = "0.10.0"

[dev-dependencies]
async-std = "1.6.2"
env_logger = "0.7.1"
futures-test = "0.3.5"
libp2p-plaintext = { path = "../plaintext" }
libp2p-yamux = { path = "../../muxers/yamux" }
quickcheck = "0.9.2"
hex = "0.4.2"

[build-dependencies]
prost-build = "0.6"<|MERGE_RESOLUTION|>--- conflicted
+++ resolved
@@ -25,10 +25,7 @@
 base64 = "0.11.0"
 smallvec = "1.1.0"
 prost = "0.6.1"
-<<<<<<< HEAD
-=======
 hex_fmt = "0.3.0"
->>>>>>> cacadc0e
 lru_time_cache = "0.10.0"
 
 [dev-dependencies]

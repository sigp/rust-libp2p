<<<<<<< HEAD
## 0.49

- switch the internal `async-channel` used to dispatch messages from `NetworkBehaviour` to the `ConnectionHandler`
  with an internal priority queue. See [PR XXXX](https://github.com/libp2p/rust-libp2p/pull/XXXX)
=======
## 0.49.0

- Fix a race condition for messages published which are already in the network.
  See [PR 5928](https://github.com/libp2p/rust-libp2p/pull/5928)

- Improve error messaging by renaming `PublishError::InsufficientPeers` to
  `PublishError::NoPeersSubscribedToTopic`. This change makes it clearer that the error occurs
  specifically when trying to publish to a topic with no subscribed peers, rather than a general
  peer availability issue.
  See [PR 5912](https://github.com/libp2p/rust-libp2p/pull/5912)
>>>>>>> 4ee0e07d

- Allow whitelisting topics for metrics to ensure metrics are recorded correctly for these topics.
  See [PR 5895](https://github.com/libp2p/rust-libp2p/pull/5895)

- Improve `max_messages_per_rpc` consistency by ensuring RPC control messages also adhere to the existing limits.
  See [PR 5826](https://github.com/libp2p/rust-libp2p/pull/5826)

- Respect already received IDONTWANT messages when handling IWANT.
  See [PR 5901](https://github.com/libp2p/rust-libp2p/pull/5901)

- Fix messages were not forwarded to floodsub peers.
  See [PR 5908](https://github.com/libp2p/rust-libp2p/pull/5908)

- Fix messages were published to all floodsub peers regardless of their topic.
  See [PR 5904](https://github.com/libp2p/rust-libp2p/pull/5904)

## 0.48.0

- Allow broadcasting `IDONTWANT` messages when publishing to avoid downloading data that is already available.
  See [PR 5773](https://github.com/libp2p/rust-libp2p/pull/5773)

- Add configurable `idontwant_message_size_threshold` parameter.
  See [PR 5770](https://github.com/libp2p/rust-libp2p/pull/5770)

- Introduce Gossipsub v1.2 [spec](https://github.com/libp2p/specs/blob/master/pubsub/gossipsub/gossipsub-v1.2.md).
  See [PR 5697](https://github.com/libp2p/rust-libp2p/pull/5697)

- Correct state inconsistencies with the mesh and fanout when unsubscribing.
  See [PR 5690](https://github.com/libp2p/rust-libp2p/pull/5690)

- Deprecate `futures-ticker` and use `futures-timer` instead.
  See [PR 5674](https://github.com/libp2p/rust-libp2p/pull/5674).

- Apply `max_transmit_size` to the inner message instead of the final payload.
  See [PR 5642](https://github.com/libp2p/rust-libp2p/pull/5642).

- Deprecate `void` crate.
  See [PR 5676](https://github.com/libp2p/rust-libp2p/pull/5676).

- Attempt to publish to at least mesh_n peers when flood publish is disabled.
  See [PR 5578](https://github.com/libp2p/rust-libp2p/pull/5578).

- Introduce back pressure and penalize slow peers. Drop stale messages that timeout before being
  delivered.
  See [PR 5595](https://github.com/libp2p/rust-libp2p/pull/5595).

- Change `Behaviour::unsubscribe` and `Behaviour::report_message_validation_result`
  to `bool` they don't need to be a `Result`.
  See [PR 5595](https://github.com/libp2p/rust-libp2p/pull/5595).

- Fix `cargo clippy` warnings in `rustc 1.84.0-beta.1`.
  See [PR 5700](https://github.com/libp2p/rust-libp2p/pull/5700).

- Fix an issue where an `InsufficientPeers` error could occur under certain conditions, despite having peers subscribed to a topic.
  See [PR 5793](https://github.com/libp2p/rust-libp2p/pull/5793).

<!-- Update to libp2p-core v0.43.0 -->

## 0.47.0

<!-- Update to libp2p-swarm v0.45.0 -->
- Add ConnectionError to FromSwarm::ConnectionClosed.
  See [PR 5485](https://github.com/libp2p/rust-libp2p/pull/5485).

## 0.46.2
- Use `web-time` instead of `instant`.
  See [PR 5347](https://github.com/libp2p/rust-libp2p/pull/5347).

## 0.46.1

- Deprecate `Rpc` in preparation for removing it from the public API because it is an internal type.
  See [PR 4833](https://github.com/libp2p/rust-libp2p/pull/4833).

## 0.46.0

- Remove `fast_message_id_fn` mechanism from `Config`.
  See [PR 4285](https://github.com/libp2p/rust-libp2p/pull/4285).
- Remove deprecated `gossipsub::Config::idle_timeout` in favor of `SwarmBuilder::idle_connection_timeout`.
  See [PR 4642](https://github.com/libp2p/rust-libp2p/pull/4642).
- Return typed error from config builder.
  See [PR 4445](https://github.com/libp2p/rust-libp2p/pull/4445).
- Process outbound stream before inbound stream in `EnabledHandler::poll(..)`.
  See [PR 4778](https://github.com/libp2p/rust-libp2p/pull/4778).

## 0.45.2

- Deprecate `gossipsub::Config::idle_timeout` in favor of `SwarmBuilder::idle_connection_timeout`.
  See [PR 4648].

<!-- Internal changes:

- Allow new clippy lint.

-->

[PR 4648]: (https://github.com/libp2p/rust-libp2p/pull/4648)

<!-- Internal changes

- Allow deprecated usage of `KeepAlive::Until`

-->

## 0.45.1

- Add getter function to obtain `TopicScoreParams`.
  See [PR 4231].

[PR 4231]: https://github.com/libp2p/rust-libp2p/pull/4231

## 0.45.0

- Raise MSRV to 1.65.
  See [PR 3715].
- Remove deprecated items. See [PR 3862].

[PR 3715]: https://github.com/libp2p/rust-libp2p/pull/3715
[PR 3862]: https://github.com/libp2p/rust-libp2p/pull/3862

## 0.44.4

- Deprecate `metrics`, `protocol`, `subscription_filter`, `time_cache` modules to make them private. See [PR 3777].
- Honor the `gossipsub::Config::support_floodsub` in all cases.
  Previously, it was ignored when a custom protocol id was set via `gossipsub::Config::protocol_id`.
  See [PR 3837].

[PR 3777]: https://github.com/libp2p/rust-libp2p/pull/3777
[PR 3837]: https://github.com/libp2p/rust-libp2p/pull/3837

## 0.44.3

- Fix erroneously duplicate message IDs. See [PR 3716].

- Gracefully disable handler on stream errors. Deprecate a few variants of `HandlerError`.
  See [PR 3625].

[PR 3716]: https://github.com/libp2p/rust-libp2p/pull/3716
[PR 3625]: https://github.com/libp2p/rust-libp2p/pull/3325

## 0.44.2

- Signed messages now use sequential integers in the sequence number field.
  See [PR 3551].

[PR 3551]: https://github.com/libp2p/rust-libp2p/pull/3551

## 0.44.1

- Migrate from `prost` to `quick-protobuf`. This removes `protoc` dependency. See [PR 3312].

[PR 3312]: https://github.com/libp2p/rust-libp2p/pull/3312

## 0.44.0

- Update to `prometheus-client` `v0.19.0`. See [PR 3207].

- Update to `libp2p-core` `v0.39.0`.

- Update to `libp2p-swarm` `v0.42.0`.

- Initialize `ProtocolConfig` via `GossipsubConfig`. See [PR 3381].

- Rename types as per [discussion 2174].
  `Gossipsub` has been renamed to `Behaviour`.
  The `Gossipsub` prefix has been removed from various types like `GossipsubConfig` or `GossipsubMessage`.
  It is preferred to import the gossipsub protocol as a module (`use libp2p::gossipsub;`), and refer to its types via `gossipsub::`.
  For example: `gossipsub::Behaviour` or `gossipsub::RawMessage`. See [PR 3303].

[PR 3207]: https://github.com/libp2p/rust-libp2p/pull/3207/
[PR 3303]: https://github.com/libp2p/rust-libp2p/pull/3303/
[PR 3381]: https://github.com/libp2p/rust-libp2p/pull/3381/
[discussion 2174]: https://github.com/libp2p/rust-libp2p/discussions/2174

## 0.43.0

- Update to `libp2p-core` `v0.38.0`.

- Update to `libp2p-swarm` `v0.41.0`.

- Update to `prost-codec` `v0.3.0`.

- Refactoring GossipsubCodec to use common protobuf Codec. See [PR 3070].

- Replace `Gossipsub`'s `NetworkBehaviour` implementation `inject_*` methods with the new `on_*` methods.
  See [PR 3011].

- Replace `GossipsubHandler`'s `ConnectionHandler` implementation `inject_*` methods with the new `on_*` methods.
  See [PR 3085].

- Update `rust-version` to reflect the actual MSRV: 1.62.0. See [PR 3090].

[PR 3085]: https://github.com/libp2p/rust-libp2p/pull/3085
[PR 3070]: https://github.com/libp2p/rust-libp2p/pull/3070
[PR 3011]: https://github.com/libp2p/rust-libp2p/pull/3011
[PR 3090]: https://github.com/libp2p/rust-libp2p/pull/3090

## 0.42.0

- Bump rand to 0.8 and quickcheck to 1. See [PR 2857].

- Update to `libp2p-core` `v0.37.0`.

- Update to `libp2p-swarm` `v0.40.0`.

[PR 2857]: https://github.com/libp2p/rust-libp2p/pull/2857

## 0.41.0

- Update to `libp2p-swarm` `v0.39.0`.

- Update to `libp2p-core` `v0.36.0`.

- Allow publishing with any `impl Into<TopicHash>` as a topic. See [PR 2862].

[PR 2862]: https://github.com/libp2p/rust-libp2p/pull/2862

## 0.40.0

- Update prost requirement from 0.10 to 0.11 which no longer installs the protoc Protobuf compiler.
  Thus you will need protoc installed locally. See [PR 2788].

- Update to `libp2p-swarm` `v0.38.0`.

- Update to `libp2p-core` `v0.35.0`.

- Update to `prometheus-client` `v0.18.0`. See [PR 2822].

[PR 2822]: https://github.com/libp2p/rust-libp2p/pull/2761/
[PR 2788]: https://github.com/libp2p/rust-libp2p/pull/2788

## 0.39.0

- Update to `libp2p-core` `v0.34.0`.

- Update to `libp2p-swarm` `v0.37.0`.

- Allow for custom protocol ID via `GossipsubConfigBuilder::protocol_id()`. See [PR 2718].

[PR 2718]: https://github.com/libp2p/rust-libp2p/pull/2718/

## 0.38.1

- Fix duplicate connection id. See [PR 2702].

[PR 2702]: https://github.com/libp2p/rust-libp2p/pull/2702

## 0.38.0

- Update to `libp2p-core` `v0.33.0`.

- Update to `libp2p-swarm` `v0.36.0`.

- changed `TimeCache::contains_key` and `DuplicateCache::contains` to immutable methods. See [PR 2620].

- Update to `prometheus-client` `v0.16.0`. See [PR 2631].

[PR 2620]: https://github.com/libp2p/rust-libp2p/pull/2620
[PR 2631]: https://github.com/libp2p/rust-libp2p/pull/2631

## 0.37.0

- Update to `libp2p-swarm` `v0.35.0`.

- Fix gossipsub metric (see [PR 2558]).

- Allow the user to set the buckets for the score histogram, and to adjust them from the score thresholds. See [PR 2595].

[PR 2558]: https://github.com/libp2p/rust-libp2p/pull/2558
[PR 2595]: https://github.com/libp2p/rust-libp2p/pull/2595

## 0.36.0 [2022-02-22]

- Update to `libp2p-core` `v0.32.0`.

- Update to `libp2p-swarm` `v0.34.0`.

- Move from `open-metrics-client` to `prometheus-client` (see [PR 2442]).

- Emit gossip of all non-empty topics (see [PR 2481]).

- Merge NetworkBehaviour's inject_\* paired methods (see [PR 2445]).

- Revert to wasm-timer (see [PR 2506]).

- Do not overwrite msg's peers if put again into mcache (see [PR 2493]).

[PR 2442]: https://github.com/libp2p/rust-libp2p/pull/2442
[PR 2481]: https://github.com/libp2p/rust-libp2p/pull/2481
[PR 2445]: https://github.com/libp2p/rust-libp2p/pull/2445
[PR 2506]: https://github.com/libp2p/rust-libp2p/pull/2506
[PR 2493]: https://github.com/libp2p/rust-libp2p/pull/2493

## 0.35.0 [2022-01-27]

- Update dependencies.

- Migrate to Rust edition 2021 (see [PR 2339]).

- Add metrics for network and configuration performance analysis (see [PR 2346]).

- Improve bandwidth performance by tracking IWANTs and reducing duplicate sends
  (see [PR 2327]).

- Implement `Serialize` and `Deserialize` for `MessageId` and `FastMessageId` (see [PR 2408])

- Fix `GossipsubConfigBuilder::build()` requiring `&self` to live for `'static` (see [PR 2409])

- Implement Unsubscribe backoff as per [libp2p specs PR 383] (see [PR 2403]).

[PR 2346]: https://github.com/libp2p/rust-libp2p/pull/2346
[PR 2339]: https://github.com/libp2p/rust-libp2p/pull/2339
[PR 2327]: https://github.com/libp2p/rust-libp2p/pull/2327
[PR 2408]: https://github.com/libp2p/rust-libp2p/pull/2408
[PR 2409]: https://github.com/libp2p/rust-libp2p/pull/2409
[PR 2403]: https://github.com/libp2p/rust-libp2p/pull/2403
[libp2p specs PR 383]: https://github.com/libp2p/specs/pull/383

## 0.34.0 [2021-11-16]

- Add topic and mesh metrics (see [PR 2316]).

- Fix bug in internal peer's topics tracking (see [PR 2325]).

- Use `instant` and `futures-timer` instead of `wasm-timer` (see [PR 2245]).

- Update dependencies.

[PR 2245]: https://github.com/libp2p/rust-libp2p/pull/2245
[PR 2325]: https://github.com/libp2p/rust-libp2p/pull/2325
[PR 2316]: https://github.com/libp2p/rust-libp2p/pull/2316

## 0.33.0 [2021-11-01]

- Add an event to register peers that do not support the gossipsub protocol
  [PR 2241](https://github.com/libp2p/rust-libp2p/pull/2241)

- Make default features of `libp2p-core` optional.
  [PR 2181](https://github.com/libp2p/rust-libp2p/pull/2181)

- Improve internal peer tracking.
  [PR 2175](https://github.com/libp2p/rust-libp2p/pull/2175)

- Update dependencies.

- Allow `message_id_fn`s to accept closures that capture variables.
  [PR 2103](https://github.com/libp2p/rust-libp2p/pull/2103)

- Implement std::error::Error for error types.
  [PR 2254](https://github.com/libp2p/rust-libp2p/pull/2254)

## 0.32.0 [2021-07-12]

- Update dependencies.

- Reduce log levels across the crate to lessen noisiness of libp2p-gossipsub (see [PR 2101]).

[PR 2101]: https://github.com/libp2p/rust-libp2p/pull/2101

## 0.31.0 [2021-05-17]

- Keep connections to peers in a mesh alive. Allow closing idle connections to peers not in a mesh
  [PR-2043].

[PR-2043]: https://github.com/libp2p/rust-libp2p/pull/2043https://github.com/libp2p/rust-libp2p/pull/2043

## 0.30.1 [2021-04-27]

- Remove `regex-filter` feature flag thus always enabling `regex::RegexSubscriptionFilter` [PR
  2056](https://github.com/libp2p/rust-libp2p/pull/2056).

## 0.30.0 [2021-04-13]

- Update `libp2p-swarm`.

- Update dependencies.

## 0.29.0 [2021-03-17]

- Update `libp2p-swarm`.

- Update dependencies.

## 0.28.0 [2021-02-15]

- Prevent non-published messages being added to caches.
  [PR 1930](https://github.com/libp2p/rust-libp2p/pull/1930)

- Update dependencies.

## 0.27.0 [2021-01-12]

- Update dependencies.

- Implement Gossipsub v1.1 specification.
  [PR 1720](https://github.com/libp2p/rust-libp2p/pull/1720)

## 0.26.0 [2020-12-17]

- Update `libp2p-swarm` and `libp2p-core`.

## 0.25.0 [2020-11-25]

- Update `libp2p-swarm` and `libp2p-core`.

## 0.24.0 [2020-11-09]

- Update dependencies.

## 0.23.0 [2020-10-16]

- Update dependencies.

## 0.22.0 [2020-09-09]

- Update `libp2p-swarm` and `libp2p-core`.

## 0.21.0 [2020-08-18]

- Add public API to list topics and peers. [PR 1677](https://github.com/libp2p/rust-libp2p/pull/1677).

- Add message signing and extended privacy/validation configurations. [PR 1583](https://github.com/libp2p/rust-libp2p/pull/1583).

- `Debug` instance for `Gossipsub`. [PR 1673](https://github.com/libp2p/rust-libp2p/pull/1673).

- Bump `libp2p-core` and `libp2p-swarm` dependency.

## 0.20.0 [2020-07-01]

- Updated dependencies.

## 0.19.3 [2020-06-23]

- Maintenance release fixing linter warnings.

## 0.19.2 [2020-06-22]

- Updated dependencies.<|MERGE_RESOLUTION|>--- conflicted
+++ resolved
@@ -1,10 +1,7 @@
-<<<<<<< HEAD
 ## 0.49
 
 - switch the internal `async-channel` used to dispatch messages from `NetworkBehaviour` to the `ConnectionHandler`
   with an internal priority queue. See [PR XXXX](https://github.com/libp2p/rust-libp2p/pull/XXXX)
-=======
-## 0.49.0
 
 - Fix a race condition for messages published which are already in the network.
   See [PR 5928](https://github.com/libp2p/rust-libp2p/pull/5928)
@@ -14,7 +11,6 @@
   specifically when trying to publish to a topic with no subscribed peers, rather than a general
   peer availability issue.
   See [PR 5912](https://github.com/libp2p/rust-libp2p/pull/5912)
->>>>>>> 4ee0e07d
 
 - Allow whitelisting topics for metrics to ensure metrics are recorded correctly for these topics.
   See [PR 5895](https://github.com/libp2p/rust-libp2p/pull/5895)

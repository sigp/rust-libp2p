--- conflicted
+++ resolved
@@ -175,12 +175,7 @@
         .config(config)
         .build()
         .unwrap();
-<<<<<<< HEAD
-    let mut swarm = Swarm::new(transport, behaviour, peer_id);
-=======
-    let behaviour = Gossipsub::new(MessageAuthenticity::Author(peer_id), config).unwrap();
     let mut swarm = Swarm::without_executor(transport, behaviour, peer_id);
->>>>>>> be0b62a7
 
     let port = 1 + random::<u64>();
     let mut addr: Multiaddr = Protocol::Memory(port).into();

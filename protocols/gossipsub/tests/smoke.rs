--- conflicted
+++ resolved
@@ -32,19 +32,13 @@
 use libp2p::core::{
     identity, multiaddr::Protocol, transport::MemoryTransport, upgrade, Multiaddr, Transport,
 };
-<<<<<<< HEAD
+use libp2p::plaintext::PlainText2Config;
+use libp2p::swarm::{Swarm, SwarmEvent};
+use libp2p::yamux;
 use libp2p_gossipsub::{
     Gossipsub, GossipsubBuilder, GossipsubConfigBuilder, GossipsubEvent, IdentTopic as Topic,
     MessageAuthenticity, ValidationMode,
-=======
-use libp2p::gossipsub::{
-    Gossipsub, GossipsubConfigBuilder, GossipsubEvent, IdentTopic as Topic, MessageAuthenticity,
-    ValidationMode,
->>>>>>> 04b07c4d
 };
-use libp2p::plaintext::PlainText2Config;
-use libp2p::swarm::{Swarm, SwarmEvent};
-use libp2p::yamux;
 
 struct Graph {
     pub nodes: Vec<(Multiaddr, Swarm<Gossipsub>)>,

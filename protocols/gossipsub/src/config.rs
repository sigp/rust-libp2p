--- conflicted
+++ resolved
@@ -652,13 +652,8 @@
     /// connected/trusted nodes. The default is false.
     ///
     /// Note: Peer exchange is not implemented today, see
-<<<<<<< HEAD
-    /// https://github.com/libp2p/rust-libp2p/issues/2398.
+    /// <https://github.com/libp2p/rust-libp2p/issues/2398>.
     pub fn do_px(mut self) -> Self {
-=======
-    /// <https://github.com/libp2p/rust-libp2p/issues/2398>.
-    pub fn do_px(&mut self) -> &mut Self {
->>>>>>> be0b62a7
         self.config.do_px = true;
         self
     }

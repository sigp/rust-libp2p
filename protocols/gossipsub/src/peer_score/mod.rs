// Copyright 2020 Sigma Prime Pty Ltd.
//
// Permission is hereby granted, free of charge, to any person obtaining a
// copy of this software and associated documentation files (the "Software"),
// to deal in the Software without restriction, including without limitation
// the rights to use, copy, modify, merge, publish, distribute, sublicense,
// and/or sell copies of the Software, and to permit persons to whom the
// Software is furnished to do so, subject to the following conditions:
//
// The above copyright notice and this permission notice shall be included in
// all copies or substantial portions of the Software.
//
// THE SOFTWARE IS PROVIDED "AS IS", WITHOUT WARRANTY OF ANY KIND, EXPRESS
// OR IMPLIED, INCLUDING BUT NOT LIMITED TO THE WARRANTIES OF MERCHANTABILITY,
// FITNESS FOR A PARTICULAR PURPOSE AND NONINFRINGEMENT. IN NO EVENT SHALL THE
// AUTHORS OR COPYRIGHT HOLDERS BE LIABLE FOR ANY CLAIM, DAMAGES OR OTHER
// LIABILITY, WHETHER IN AN ACTION OF CONTRACT, TORT OR OTHERWISE, ARISING
// FROM, OUT OF OR IN CONNECTION WITH THE SOFTWARE OR THE USE OR OTHER
// DEALINGS IN THE SOFTWARE.

//!
//! Manages and stores the Scoring logic of a particular peer on the gossipsub behaviour.

use crate::time_cache::TimeCache;
use crate::{MessageId, TopicHash};
use libp2p_core::PeerId;
use log::{debug, trace, warn};
use std::collections::{hash_map, HashMap, HashSet};
use std::net::IpAddr;
use std::time::{Duration, Instant};

mod params;
use crate::error::ValidationError;
use crate::types::GossipsubMessageWithId;
pub use params::{
    score_parameter_decay, score_parameter_decay_with_base, PeerScoreParams, PeerScoreThresholds,
    TopicScoreParams,
};

#[cfg(test)]
mod tests;

/// The number of seconds delivery messages are stored in the cache.
const TIME_CACHE_DURATION: u64 = 120;

pub(crate) struct PeerScore {
    params: PeerScoreParams,
    /// The score parameters.
    peer_stats: HashMap<PeerId, PeerStats>,
    /// Tracking peers per IP.
    peer_ips: HashMap<IpAddr, HashSet<PeerId>>,
    /// Message delivery tracking. This is a time-cache of `DeliveryRecord`s.
    deliveries: TimeCache<MessageId, DeliveryRecord>,
    /// callback for monitoring message delivery times
    message_delivery_time_callback: Option<fn(&PeerId, &TopicHash, f64)>,
}

/// General statistics for a given gossipsub peer.
struct PeerStats {
    /// Connection status of the peer.
    status: ConnectionStatus,
    /// Stats per topic.
    topics: HashMap<TopicHash, TopicStats>,
    /// IP tracking for individual peers.
    known_ips: HashSet<IpAddr>,
    /// Behaviour penalty that is applied to the peer, assigned by the behaviour.
    behaviour_penalty: f64,
    /// Application specific score. Can be manipulated by calling PeerScore::set_application_score
    application_score: f64,
}

enum ConnectionStatus {
    /// The peer is connected.
    Connected,
    /// The peer is disconnected
    Disconnected {
        /// Expiration time of the score state for disconnected peers.
        expire: Instant,
    },
}

impl Default for PeerStats {
    fn default() -> Self {
        PeerStats {
            status: ConnectionStatus::Connected,
            topics: HashMap::new(),
            known_ips: HashSet::new(),
            behaviour_penalty: 0f64,
            application_score: 0f64,
        }
    }
}

impl PeerStats {
    /// Returns a mutable reference to topic stats if they exist, otherwise if the supplied parameters score the
    /// topic, inserts the default stats and returns a reference to those. If neither apply, returns None.
    pub fn stats_or_default_mut(
        &mut self,
        topic_hash: TopicHash,
        params: &PeerScoreParams,
    ) -> Option<&mut TopicStats> {
        if params.topics.get(&topic_hash).is_some() {
            Some(self.topics.entry(topic_hash).or_default())
        } else {
            self.topics.get_mut(&topic_hash)
        }
    }
}

/// Stats assigned to peer for each topic.
struct TopicStats {
    mesh_status: MeshStatus,
    /// Number of first message deliveries.
    first_message_deliveries: f64,
    /// True if the peer has been in the mesh for enough time to activate mesh message deliveries.
    mesh_message_deliveries_active: bool,
    /// Number of message deliveries from the mesh.
    mesh_message_deliveries: f64,
    /// Mesh rate failure penalty.
    mesh_failure_penalty: f64,
    /// Invalid message counter.
    invalid_message_deliveries: f64,
}

impl TopicStats {
    /// Returns true if the peer is in the `mesh`.
    pub fn in_mesh(&self) -> bool {
        if let MeshStatus::Active { .. } = self.mesh_status {
            true
        } else {
            false
        }
    }
}

/// Status defining a peer's inclusion in the mesh and associated parameters.
enum MeshStatus {
    Active {
        /// The time the peer was last GRAFTed;
        graft_time: Instant,
        /// The time the peer has been in the mesh.
        mesh_time: Duration,
    },
    InActive,
}

impl MeshStatus {
    /// Initialises a new `Active` mesh status.
    pub fn new_active() -> Self {
        MeshStatus::Active {
            graft_time: Instant::now(),
            mesh_time: Duration::from_secs(0),
        }
    }
}

impl Default for TopicStats {
    fn default() -> Self {
        TopicStats {
            mesh_status: MeshStatus::InActive,
            first_message_deliveries: Default::default(),
            mesh_message_deliveries_active: Default::default(),
            mesh_message_deliveries: Default::default(),
            mesh_failure_penalty: Default::default(),
            invalid_message_deliveries: Default::default(),
        }
    }
}

#[derive(PartialEq, Debug)]
struct DeliveryRecord {
    status: DeliveryStatus,
    first_seen: Instant,
    peers: HashSet<PeerId>,
}

#[derive(PartialEq, Debug)]
enum DeliveryStatus {
    /// Don't know (yet) if the message is valid.
    Unknown,
    /// The message is valid together with the validated time.
    Valid(Instant),
    /// The message is invalid.
    Invalid,
    /// Instructed by the validator to ignore the message.
    Ignored,
}

impl Default for DeliveryRecord {
    fn default() -> Self {
        DeliveryRecord {
            status: DeliveryStatus::Unknown,
            first_seen: Instant::now(),
            peers: HashSet::new(),
        }
    }
}

impl PeerScore {
    /// Creates a new `PeerScore` using a given set of peer scoring parameters.
    #[allow(dead_code)]
<<<<<<< HEAD
    pub fn new(params: PeerScoreParams, msg_id: fn(&GossipsubMessage) -> MessageId) -> Self {
        Self::new_with_message_delivery_time_callback(params, msg_id, None)
=======
    pub fn new(params: PeerScoreParams) -> Self {
        Self::new_with_message_delivery_time_callback(params, None)
>>>>>>> 6ee2c5fb
    }

    pub fn new_with_message_delivery_time_callback(
        params: PeerScoreParams,
        callback: Option<fn(&PeerId, &TopicHash, f64)>,
    ) -> Self {
        PeerScore {
            params,
            peer_stats: HashMap::new(),
            peer_ips: HashMap::new(),
            deliveries: TimeCache::new(Duration::from_secs(TIME_CACHE_DURATION)),
            message_delivery_time_callback: callback,
        }
    }

    /// Returns the score for a peer.
    pub fn score(&self, peer_id: &PeerId) -> f64 {
        let peer_stats = match self.peer_stats.get(peer_id) {
            Some(v) => v,
            None => return 0.0,
        };

        let mut score = 0.0;

        // topic scores
        for (topic, topic_stats) in peer_stats.topics.iter() {
            // topic parameters
            if let Some(topic_params) = self.params.topics.get(topic) {
                // we are tracking the topic

                // the topic score
                let mut topic_score = 0.0;

                // P1: time in mesh
                if let MeshStatus::Active { mesh_time, .. } = topic_stats.mesh_status {
                    let p1 = {
                        let v = mesh_time.as_secs_f64()
                            / topic_params.time_in_mesh_quantum.as_secs_f64();
                        if v < topic_params.time_in_mesh_cap {
                            v
                        } else {
                            topic_params.time_in_mesh_cap
                        }
                    };
                    topic_score += p1 * topic_params.time_in_mesh_weight;
                }

                // P2: first message deliveries
                let p2 = {
                    let v = topic_stats.first_message_deliveries as f64;
                    if v < topic_params.first_message_deliveries_cap {
                        v
                    } else {
                        topic_params.first_message_deliveries_cap
                    }
                };
                topic_score += p2 * topic_params.first_message_deliveries_weight;

                // P3: mesh message deliveries
                if topic_stats.mesh_message_deliveries_active {
                    if topic_stats.mesh_message_deliveries
                        < topic_params.mesh_message_deliveries_threshold
                    {
                        let deficit = topic_params.mesh_message_deliveries_threshold
                            - topic_stats.mesh_message_deliveries;
                        let p3 = deficit * deficit;
                        topic_score += p3 * topic_params.mesh_message_deliveries_weight;
                        debug!(
                            "The peer {} has a mesh message delivieries deficit of {} in topic\
                         {} and will get penalized by {}",
                            peer_id,
                            deficit,
                            topic,
                            p3 * topic_params.mesh_message_deliveries_weight
                        );
                    }
                }

                // P3b:
                // NOTE: the weight of P3b is negative (validated in TopicScoreParams.validate), so this detracts.
                let p3b = topic_stats.mesh_failure_penalty;
                topic_score += p3b * topic_params.mesh_failure_penalty_weight;

                // P4: invalid messages
                // NOTE: the weight of P4 is negative (validated in TopicScoreParams.validate), so this detracts.
                let p4 =
                    topic_stats.invalid_message_deliveries * topic_stats.invalid_message_deliveries;
                topic_score += p4 * topic_params.invalid_message_deliveries_weight;

                // update score, mixing with topic weight
                score += topic_score * topic_params.topic_weight;
            }
        }

        // apply the topic score cap, if any
        if self.params.topic_score_cap > 0f64 && score > self.params.topic_score_cap {
            score = self.params.topic_score_cap;
        }

        // P5: application-specific score
        let p5 = peer_stats.application_score;
        score += p5 * self.params.app_specific_weight;

        // P6: IP collocation factor
        for ip in peer_stats.known_ips.iter() {
            if self.params.ip_colocation_factor_whitelist.get(ip).is_some() {
                continue;
            }

            // P6 has a cliff (ip_colocation_factor_threshold); it's only applied iff
            // at least that many peers are connected to us from that source IP
            // addr. It is quadratic, and the weight is negative (validated by
            // peer_score_params.validate()).
            if let Some(peers_in_ip) = self.peer_ips.get(ip).map(|peers| peers.len()) {
                if (peers_in_ip as f64) > self.params.ip_colocation_factor_threshold {
                    let surplus = (peers_in_ip as f64) - self.params.ip_colocation_factor_threshold;
                    let p6 = surplus * surplus;
                    debug!(
                        "The peer {} gets penalized because of too many peers with the ip {}. \
                        The surplus is {}. ",
                        peer_id, ip, surplus
                    );
                    score += p6 * self.params.ip_colocation_factor_weight;
                }
            }
        }

        // P7: behavioural pattern penalty
        if peer_stats.behaviour_penalty > self.params.behaviour_penalty_threshold {
            let excess = peer_stats.behaviour_penalty - self.params.behaviour_penalty_threshold;
            let p7 = excess * excess;
            score += p7 * self.params.behaviour_penalty_weight;
        }
        score
    }

    pub fn add_penalty(&mut self, peer_id: &PeerId, count: usize) {
        if let Some(peer_stats) = self.peer_stats.get_mut(peer_id) {
            debug!(
                "Behavioral penalty for peer {}, count = {}.",
                peer_id, count
            );
            peer_stats.behaviour_penalty += count as f64;
        }
    }

    fn remove_ips_for_peer(
        peer_stats: &PeerStats,
        peer_ips: &mut HashMap<IpAddr, HashSet<PeerId>>,
        peer_id: &PeerId,
    ) {
        for ip in peer_stats.known_ips.iter() {
            if let Some(peer_set) = peer_ips.get_mut(ip) {
                peer_set.remove(peer_id);
            }
        }
    }

    pub fn refresh_scores(&mut self) {
        let now = Instant::now();
        let params_ref = &self.params;
        let peer_ips_ref = &mut self.peer_ips;
        self.peer_stats.retain(|peer_id, peer_stats| {
            if let ConnectionStatus::Disconnected { expire } = peer_stats.status {
                // has the retention period expired?
                if now > expire {
                    // yes, throw it away (but clean up the IP tracking first)
                    Self::remove_ips_for_peer(peer_stats, peer_ips_ref, peer_id);
                    // re address this, use retain or entry
                    return false;
                }

                // we don't decay retained scores, as the peer is not active.
                // this way the peer cannot reset a negative score by simply disconnecting and reconnecting,
                // unless the retention period has elapsed.
                // similarly, a well behaved peer does not lose its score by getting disconnected.
                return true;
            }

            for (topic, topic_stats) in peer_stats.topics.iter_mut() {
                // the topic parameters
                if let Some(topic_params) = params_ref.topics.get(topic) {
                    // decay counters
                    topic_stats.first_message_deliveries *=
                        topic_params.first_message_deliveries_decay;
                    if topic_stats.first_message_deliveries < params_ref.decay_to_zero {
                        topic_stats.first_message_deliveries = 0.0;
                    }
                    topic_stats.mesh_message_deliveries *=
                        topic_params.mesh_message_deliveries_decay;
                    if topic_stats.mesh_message_deliveries < params_ref.decay_to_zero {
                        topic_stats.mesh_message_deliveries = 0.0;
                    }
                    topic_stats.mesh_failure_penalty *= topic_params.mesh_failure_penalty_decay;
                    if topic_stats.mesh_failure_penalty < params_ref.decay_to_zero {
                        topic_stats.mesh_failure_penalty = 0.0;
                    }
                    topic_stats.invalid_message_deliveries *=
                        topic_params.invalid_message_deliveries_decay;
                    if topic_stats.invalid_message_deliveries < params_ref.decay_to_zero {
                        topic_stats.invalid_message_deliveries = 0.0;
                    }
                    // update mesh time and activate mesh message delivery parameter if need be
                    if let MeshStatus::Active {
                        ref mut mesh_time,
                        ref mut graft_time,
                    } = topic_stats.mesh_status
                    {
                        *mesh_time = now.duration_since(*graft_time);
                        if *mesh_time > topic_params.mesh_message_deliveries_activation {
                            topic_stats.mesh_message_deliveries_active = true;
                        }
                    }
                }
            }

            // decay P7 counter
            peer_stats.behaviour_penalty *= params_ref.behaviour_penalty_decay;
            if peer_stats.behaviour_penalty < params_ref.decay_to_zero {
                peer_stats.behaviour_penalty = 0.0;
            }
            return true;
        });
    }

    /// Adds a connected peer to `PeerScore`, initialising with empty ips (ips get added later
    /// through add_ip.
    pub fn add_peer(&mut self, peer_id: PeerId) {
        let peer_stats = self.peer_stats.entry(peer_id.clone()).or_default();

        // mark the peer as connected
        peer_stats.status = ConnectionStatus::Connected;
    }

    /// Adds a new ip to a peer, if the peer is not yet known creates a new peer_stats entry for it
    pub fn add_ip(&mut self, peer_id: &PeerId, ip: IpAddr) {
        trace!("Add ip for peer {}, ip: {}", peer_id, ip);
        let peer_stats = self.peer_stats.entry(peer_id.clone()).or_default();

        // Mark the peer as connected (currently the default is connected, but we don't want to
        // rely on the default).
        peer_stats.status = ConnectionStatus::Connected;

        // Insert the ip
        peer_stats.known_ips.insert(ip.clone());
        self.peer_ips
            .entry(ip)
            .or_insert_with(|| HashSet::new())
            .insert(peer_id.clone());
    }

    /// Removes an ip from a peer
    pub fn remove_ip(&mut self, peer_id: &PeerId, ip: &IpAddr) {
        if let Some(peer_stats) = self.peer_stats.get_mut(peer_id) {
            peer_stats.known_ips.remove(ip);
            if let Some(peer_ids) = self.peer_ips.get_mut(ip) {
                trace!("Remove ip for peer {}, ip: {}", peer_id, ip);
                peer_ids.remove(peer_id);
            } else {
                trace!(
                    "No entry in peer_ips for ip {} which should get removed for peer {}",
                    ip,
                    peer_id
                );
            }
        } else {
            trace!(
                "No peer_stats for peer {} which should remove the ip {}",
                peer_id,
                ip
            );
        }
    }

    /// Removes a peer from the score table. This retains peer statistics if their score is
    /// non-positive.
    pub fn remove_peer(&mut self, peer_id: &PeerId) {
        // we only retain non-positive scores of peers
        if self.score(peer_id) > 0f64 {
            if let hash_map::Entry::Occupied(entry) = self.peer_stats.entry(peer_id.clone()) {
                Self::remove_ips_for_peer(entry.get(), &mut self.peer_ips, peer_id);
                entry.remove();
            }
            return;
        }

        // if the peer is retained (including it's score) the `first_message_delivery` counters
        // are reset to 0 and mesh delivery penalties applied.
        if let Some(peer_stats) = self.peer_stats.get_mut(peer_id) {
            for (topic, topic_stats) in peer_stats.topics.iter_mut() {
                topic_stats.first_message_deliveries = 0f64;

                if let Some(threshold) = self
                    .params
                    .topics
                    .get(topic)
                    .map(|param| param.mesh_message_deliveries_threshold)
                {
                    if topic_stats.in_mesh()
                        && topic_stats.mesh_message_deliveries_active
                        && topic_stats.mesh_message_deliveries < threshold
                    {
                        let deficit = threshold - topic_stats.mesh_message_deliveries;
                        topic_stats.mesh_failure_penalty += deficit * deficit;
                    }
                }

                topic_stats.mesh_status = MeshStatus::InActive;
                topic_stats.mesh_message_deliveries_active = false;
            }

            peer_stats.status = ConnectionStatus::Disconnected {
                expire: Instant::now() + self.params.retain_score,
            };
        }
    }

    /// Handles scoring functionality as a peer GRAFTs to a topic.
    pub fn graft(&mut self, peer_id: &PeerId, topic: impl Into<TopicHash>) {
        let topic = topic.into();
        if let Some(peer_stats) = self.peer_stats.get_mut(peer_id) {
            // if we are scoring the topic, update the mesh status.
            if let Some(topic_stats) = peer_stats.stats_or_default_mut(topic, &self.params) {
                topic_stats.mesh_status = MeshStatus::new_active();
                topic_stats.mesh_message_deliveries_active = false;
            }
        }
    }

    /// Handles scoring functionality as a peer PRUNEs from a topic.
    pub fn prune(&mut self, peer_id: &PeerId, topic: TopicHash) {
        if let Some(peer_stats) = self.peer_stats.get_mut(peer_id) {
            // if we are scoring the topic, update the mesh status.
            if let Some(topic_stats) = peer_stats.stats_or_default_mut(topic.clone(), &self.params)
            {
                // sticky mesh delivery rate failure penalty
                let threshold = self
                    .params
                    .topics
                    .get(&topic)
                    .expect("Topic must exist in order for there to be topic stats")
                    .mesh_message_deliveries_threshold;
                if topic_stats.mesh_message_deliveries_active
                    && topic_stats.mesh_message_deliveries < threshold
                {
                    let deficit = threshold - topic_stats.mesh_message_deliveries;
                    topic_stats.mesh_failure_penalty += deficit * deficit;
                }
                topic_stats.mesh_message_deliveries_active = false;
                topic_stats.mesh_status = MeshStatus::InActive;
            }
        }
    }

    pub fn validate_message<T>(&mut self, _from: &PeerId, _msg: &GossipsubMessageWithId<T>) {
        // adds an empty record with the message id
        self.deliveries
            .entry(_msg.message_id().clone())
            .or_insert_with(|| DeliveryRecord::default());

        if let Some(callback) = self.message_delivery_time_callback {
            for topic in &_msg.topics {
                if self
                    .peer_stats
                    .get(_from)
                    .and_then(|s| s.topics.get(topic))
                    .map(|ts| ts.in_mesh())
                    .unwrap_or(false)
                {
                    callback(_from, topic, 0.0);
                }
            }
        }
    }

    pub fn deliver_message<T>(&mut self, from: &PeerId, msg: &GossipsubMessageWithId<T>) {
        self.mark_first_message_delivery(from, msg);

        let record = self
            .deliveries
            .entry(msg.message_id().clone())
            .or_insert_with(|| DeliveryRecord::default());

        // this should be the first delivery trace
        if record.status != DeliveryStatus::Unknown {
            warn!("Unexpected delivery trace: Message from {} was first seen {}s ago and has a delivery status {:?}", from, record.first_seen.elapsed().as_secs(), record.status);
            return;
        }

        // mark the message as valid and reward mesh peers that have already forwarded it to us
        record.status = DeliveryStatus::Valid(Instant::now());
        for peer in record.peers.iter().cloned().collect::<Vec<_>>() {
            // this check is to make sure a peer can't send us a message twice and get a double
            // count if it is a first delivery
            if &peer != from {
                self.mark_duplicate_message_delivery(&peer, msg, None);
            }
        }
    }

    pub fn reject_message<T>(
        &mut self,
        from: &PeerId,
        msg: &GossipsubMessageWithId<T>,
        reason: RejectReason,
    ) {
        match reason {
            // these messages are not tracked, but the peer is penalized as they are invalid
            RejectReason::ValidationError(_) | RejectReason::SelfOrigin => {
                debug!(
                    "Message from {} rejected because of ValidationError or SelfOrigin",
                    from
                );
                self.mark_invalid_message_delivery(from, msg);
                return;
            }
            // we ignore those messages, so do nothing.
            RejectReason::BlackListedPeer | RejectReason::BlackListedSource => {
                return;
            }
            _ => {} // the rest are handled after record creation
        }

        let peers: Vec<_> = {
            let mut record = self
                .deliveries
                .entry(msg.message_id().clone())
                .or_insert_with(|| DeliveryRecord::default());

            // this should be the first delivery trace
            if record.status != DeliveryStatus::Unknown {
                warn!("Unexpected delivery trace: Message from {} was first seen {}s ago and has a delivery status {:?}", from, record.first_seen.elapsed().as_secs(), record.status);
                return;
            }

            if let RejectReason::ValidationIgnored = reason {
                // we were explicitly instructed by the validator to ignore the message but not penalize
                // the peer
                record.status = DeliveryStatus::Ignored;
                record.peers.clear();
                return;
            }

            // mark the message as invalid and penalize peers that have already forwarded it.
            record.status = DeliveryStatus::Invalid;
            // release the delivery time tracking map to free some memory early
            record.peers.drain().collect()
        };

        self.mark_invalid_message_delivery(from, msg);
        for peer_id in peers.iter() {
            self.mark_invalid_message_delivery(peer_id, msg)
        }
    }

    pub fn duplicated_message<T>(&mut self, from: &PeerId, msg: &GossipsubMessageWithId<T>) {
        let record = self
            .deliveries
            .entry(msg.message_id().clone())
            .or_insert_with(|| DeliveryRecord::default());

        if record.peers.get(from).is_some() {
            // we have already seen this duplicate!
            return;
        }

        if let Some(callback) = self.message_delivery_time_callback {
            let time = if let DeliveryStatus::Valid(validated) = record.status {
                validated.elapsed().as_secs_f64()
            } else {
                0.0
            };
            for topic in &msg.topics {
                if self
                    .peer_stats
                    .get(from)
                    .and_then(|s| s.topics.get(topic))
                    .map(|ts| ts.in_mesh())
                    .unwrap_or(false)
                {
                    callback(from, topic, time);
                }
            }
        }

        match record.status {
            DeliveryStatus::Unknown => {
                // the message is being validated; track the peer delivery and wait for
                // the Deliver/Reject notification.
                record.peers.insert(from.clone());
            }
            DeliveryStatus::Valid(validated) => {
                // mark the peer delivery time to only count a duplicate delivery once.
                record.peers.insert(from.clone());
                self.mark_duplicate_message_delivery(from, msg, Some(validated));
            }
            DeliveryStatus::Invalid => {
                // we no longer track delivery time
                self.mark_invalid_message_delivery(from, msg);
            }
            DeliveryStatus::Ignored => {
                // the message was ignored; do nothing (we don't know if it was valid)
            }
        }
    }

    /// Sets the application specific score for a peer. Returns true if the peer is the peer is
    /// connected or if the score of the peer is not yet expired and false otherwise.
    pub fn set_application_score(&mut self, peer_id: &PeerId, new_score: f64) -> bool {
        if let Some(peer_stats) = self.peer_stats.get_mut(peer_id) {
            peer_stats.application_score = new_score;
            true
        } else {
            false
        }
    }

    /// Sets scoring parameters for a topic.
    pub fn set_topic_params(&mut self, topic_hash: TopicHash, params: TopicScoreParams) {
        use hash_map::Entry::*;
        match self.params.topics.entry(topic_hash.clone()) {
            Occupied(mut entry) => {
                let first_message_deliveries_cap = params.first_message_deliveries_cap;
                let mesh_message_delivieries_cap = params.mesh_message_deliveries_cap;
                let old_params = entry.insert(params);

                if old_params.first_message_deliveries_cap > first_message_deliveries_cap {
                    for (_, stats) in &mut self.peer_stats {
                        if let Some(tstats) = stats.topics.get_mut(&topic_hash) {
                            if tstats.first_message_deliveries > first_message_deliveries_cap {
                                tstats.first_message_deliveries = first_message_deliveries_cap;
                            }
                        }
                    }
                }

                if old_params.mesh_message_deliveries_cap > mesh_message_delivieries_cap {
                    for (_, stats) in &mut self.peer_stats {
                        if let Some(tstats) = stats.topics.get_mut(&topic_hash) {
                            if tstats.mesh_message_deliveries > mesh_message_delivieries_cap {
                                tstats.mesh_message_deliveries = mesh_message_delivieries_cap;
                            }
                        }
                    }
                }
            }
            Vacant(entry) => {
                entry.insert(params);
            }
        }
    }

    /// Increments the "invalid message deliveries" counter for all scored topics the message
    /// is published in.
    fn mark_invalid_message_delivery<T>(
        &mut self,
        peer_id: &PeerId,
        msg: &GossipsubMessageWithId<T>,
    ) {
        if let Some(peer_stats) = self.peer_stats.get_mut(peer_id) {
            for topic_hash in msg.topics.iter() {
                if let Some(topic_stats) =
                    peer_stats.stats_or_default_mut(topic_hash.clone(), &self.params)
                {
                    debug!(
                        "Peer {} delivered an invalid message in topic {} and gets penalized \
                    for it",
                        peer_id, topic_hash
                    );
                    topic_stats.invalid_message_deliveries += 1f64;
                }
            }
        }
    }

    /// Increments the "first message deliveries" counter for all scored topics the message is
    /// published in, as well as the "mesh message deliveries" counter, if the peer is in the
    /// mesh for the topic.
    fn mark_first_message_delivery<T>(
        &mut self,
        peer_id: &PeerId,
        msg: &GossipsubMessageWithId<T>,
    ) {
        if let Some(peer_stats) = self.peer_stats.get_mut(peer_id) {
            for topic_hash in msg.topics.iter() {
                if let Some(topic_stats) =
                    peer_stats.stats_or_default_mut(topic_hash.clone(), &self.params)
                {
                    let cap = self
                        .params
                        .topics
                        .get(topic_hash)
                        .expect("Topic must exist if there are known topic_stats")
                        .first_message_deliveries_cap;
                    topic_stats.first_message_deliveries =
                        if topic_stats.first_message_deliveries + 1f64 > cap {
                            cap
                        } else {
                            topic_stats.first_message_deliveries + 1f64
                        };

                    if let MeshStatus::Active { .. } = topic_stats.mesh_status {
                        let cap = self
                            .params
                            .topics
                            .get(topic_hash)
                            .expect("Topic must exist if there are known topic_stats")
                            .mesh_message_deliveries_cap;

                        topic_stats.mesh_message_deliveries =
                            if topic_stats.mesh_message_deliveries + 1f64 > cap {
                                cap
                            } else {
                                topic_stats.mesh_message_deliveries + 1f64
                            };
                    }
                }
            }
        }
    }

    /// Increments the "mesh message deliveries" counter for messages we've seen before, as long the
    /// message was received within the P3 window.
    fn mark_duplicate_message_delivery<T>(
        &mut self,
        peer_id: &PeerId,
        msg: &GossipsubMessageWithId<T>,
        validated_time: Option<Instant>,
    ) {
        if let Some(peer_stats) = self.peer_stats.get_mut(peer_id) {
            let now = if validated_time.is_some() {
                Some(Instant::now())
            } else {
                None
            };
            for topic_hash in msg.topics.iter() {
                if let Some(topic_stats) =
                    peer_stats.stats_or_default_mut(topic_hash.clone(), &self.params)
                {
                    if let MeshStatus::Active { .. } = topic_stats.mesh_status {
                        let topic_params = self
                            .params
                            .topics
                            .get(topic_hash)
                            .expect("Topic must exist if there are known topic_stats");

                        // check against the mesh delivery window -- if the validated time is passed as 0, then
                        // the message was received before we finished validation and thus falls within the mesh
                        // delivery window.
                        if let Some(validated_time) = validated_time {
                            if let Some(now) = &now {
                                //should always be true
                                let window_time = validated_time
                                    .checked_add(topic_params.mesh_message_deliveries_window)
                                    .unwrap_or_else(|| now.clone());
                                if now > &window_time {
                                    continue;
                                }
                            }
                        }

                        let cap = topic_params.mesh_message_deliveries_cap;
                        topic_stats.mesh_message_deliveries =
                            if topic_stats.mesh_message_deliveries + 1f64 > cap {
                                cap
                            } else {
                                topic_stats.mesh_message_deliveries + 1f64
                            };
                    }
                }
            }
        }
    }

    pub(crate) fn mesh_message_deliveries(&self, peer: &PeerId, topic: &TopicHash) -> Option<f64> {
        self.peer_stats
            .get(peer)
            .and_then(|s| s.topics.get(topic))
            .map(|t| t.mesh_message_deliveries)
    }
}

/// The reason a Gossipsub message has been rejected.
#[derive(Clone, Copy)]
pub(crate) enum RejectReason {
    /// The message failed the configured validation during decoding.
    ValidationError(ValidationError),
    /// The message source is us.
    SelfOrigin,
    /// The peer that sent the message was blacklisted.
    BlackListedPeer,
    /// The source (from field) of the message was blacklisted.
    BlackListedSource,
    /// The validation was ignored.
    ValidationIgnored,
    /// The validation failed.
    ValidationFailed,
}<|MERGE_RESOLUTION|>--- conflicted
+++ resolved
@@ -199,13 +199,8 @@
 impl PeerScore {
     /// Creates a new `PeerScore` using a given set of peer scoring parameters.
     #[allow(dead_code)]
-<<<<<<< HEAD
-    pub fn new(params: PeerScoreParams, msg_id: fn(&GossipsubMessage) -> MessageId) -> Self {
-        Self::new_with_message_delivery_time_callback(params, msg_id, None)
-=======
     pub fn new(params: PeerScoreParams) -> Self {
         Self::new_with_message_delivery_time_callback(params, None)
->>>>>>> 6ee2c5fb
     }
 
     pub fn new_with_message_delivery_time_callback(

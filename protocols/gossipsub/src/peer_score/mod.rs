--- conflicted
+++ resolved
@@ -198,14 +198,9 @@
 
 impl PeerScore {
     /// Creates a new `PeerScore` using a given set of peer scoring parameters.
-<<<<<<< HEAD
     #[allow(dead_code)]
-    pub fn new(params: PeerScoreParams, msg_id: fn(&GossipsubMessage) -> MessageId) -> Self {
-        Self::new_with_message_delivery_time_callback(params, msg_id, None)
-=======
     pub fn new(params: PeerScoreParams) -> Self {
         Self::new_with_message_delivery_time_callback(params, None)
->>>>>>> 88ee95e3
     }
 
     pub fn new_with_message_delivery_time_callback(

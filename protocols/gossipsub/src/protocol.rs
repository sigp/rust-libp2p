// Copyright 2020 Sigma Prime Pty Ltd.
//
// Permission is hereby granted, free of charge, to any person obtaining a
// copy of this software and associated documentation files (the "Software"),
// to deal in the Software without restriction, including without limitation
// the rights to use, copy, modify, merge, publish, distribute, sublicense,
// and/or sell copies of the Software, and to permit persons to whom the
// Software is furnished to do so, subject to the following conditions:
//
// The above copyright notice and this permission notice shall be included in
// all copies or substantial portions of the Software.
//
// THE SOFTWARE IS PROVIDED "AS IS", WITHOUT WARRANTY OF ANY KIND, EXPRESS
// OR IMPLIED, INCLUDING BUT NOT LIMITED TO THE WARRANTIES OF MERCHANTABILITY,
// FITNESS FOR A PARTICULAR PURPOSE AND NONINFRINGEMENT. IN NO EVENT SHALL THE
// AUTHORS OR COPYRIGHT HOLDERS BE LIABLE FOR ANY CLAIM, DAMAGES OR OTHER
// LIABILITY, WHETHER IN AN ACTION OF CONTRACT, TORT OR OTHERWISE, ARISING
// FROM, OUT OF OR IN CONNECTION WITH THE SOFTWARE OR THE USE OR OTHER
// DEALINGS IN THE SOFTWARE.

use crate::behaviour::builder::ValidationMode;
use crate::config::GossipsubVersion;
use crate::error::{GossipsubHandlerError, ValidationError};
use crate::handler::HandlerEvent;
use crate::rpc_proto;
use crate::topic::TopicHash;
use crate::types::{
    GossipsubControlAction, GossipsubRpc, GossipsubSubscription, GossipsubSubscriptionAction,
    MessageId, PeerInfo, PeerKind, RawGossipsubMessage,
};
use asynchronous_codec::{Decoder, Encoder, Framed};
use byteorder::{BigEndian, ByteOrder};
use bytes::Bytes;
use bytes::BytesMut;
use futures::future;
use futures::prelude::*;
use libp2p_core::{
    identity::PublicKey, InboundUpgrade, OutboundUpgrade, PeerId, ProtocolName, UpgradeInfo,
};
use log::{debug, warn};
use prost::Message as ProtobufMessage;
use std::{borrow::Cow, pin::Pin};
use unsigned_varint::codec;

pub(crate) const SIGNING_PREFIX: &[u8] = b"libp2p-pubsub:";

/// Implementation of [`InboundUpgrade`] and [`OutboundUpgrade`] for the Gossipsub protocol.
#[derive(Debug, Clone)]
pub struct ProtocolConfig {
    /// The Gossipsub protocol id to listen on.
    protocol_ids: Vec<ProtocolId>,
    /// The maximum transmit size for a packet.
    max_transmit_size: usize,
    /// Determines the level of validation to be done on incoming messages.
    validation_mode: ValidationMode,
}

impl ProtocolConfig {
    /// Builds a new [`ProtocolConfig`].
    ///
    /// Sets the maximum gossip transmission size.
    pub fn new(
        id: Cow<'static, str>,
        custom_id_version: Option<GossipsubVersion>,
        max_transmit_size: usize,
        validation_mode: ValidationMode,
        support_floodsub: bool,
    ) -> ProtocolConfig {
        let protocol_ids = match custom_id_version {
            Some(v) => match v {
                GossipsubVersion::V1_0 => vec![ProtocolId::new(id, PeerKind::Gossipsub, false)],
                GossipsubVersion::V1_1 => vec![ProtocolId::new(id, PeerKind::Gossipsubv1_1, false)],
                GossipsubVersion::V1_2 => vec![ProtocolId::new(id, PeerKind::Gossipsubv1_2, false)],
            },
            None => {
                let mut protocol_ids = vec![
                    ProtocolId::new(id.clone(), PeerKind::Gossipsubv1_2, true),
                    ProtocolId::new(id.clone(), PeerKind::Gossipsubv1_1, true),
                    ProtocolId::new(id, PeerKind::Gossipsub, true),
                ];

                // add floodsub support if enabled.
                if support_floodsub {
                    protocol_ids.push(ProtocolId::new(Cow::from(""), PeerKind::Floodsub, false));
                }

                protocol_ids
            }
        };

        ProtocolConfig {
            protocol_ids,
            max_transmit_size,
            validation_mode,
        }
    }
}

/// The protocol ID
#[derive(Clone, Debug)]
pub struct ProtocolId {
    /// The RPC message type/name.
    pub protocol_id: Vec<u8>,
    /// The type of protocol we support
    pub kind: PeerKind,
}

/// An RPC protocol ID.
impl ProtocolId {
    pub fn new(id: Cow<'static, str>, kind: PeerKind, prefix: bool) -> Self {
        let protocol_id = match kind {
            PeerKind::Gossipsubv1_2 => match prefix {
                true => format!("/{}/{}", id, "1.1.2"),
                false => format!("{}", id),
            },
            PeerKind::Gossipsubv1_1 => match prefix {
                true => format!("/{}/{}", id, "1.1.0"),
                false => format!("{}", id),
            },
            PeerKind::Gossipsub => match prefix {
                true => format!("/{}/{}", id, "1.0.0"),
                false => format!("{}", id),
            },
            // NOTE: A prefix is not used here. Floodsub is not segregated for backwards
            // compatibility (most implementations didn't allow prefixes, when it was released).
            PeerKind::Floodsub => format!("/{}/{}", "floodsub", "1.0.0"),
            // NOTE: This is used for informing the behaviour of unsupported peers. We do not
            // advertise this variant.
            PeerKind::NotSupported => unreachable!("Should never advertise NotSupported"),
        }
        .into_bytes();
        ProtocolId { protocol_id, kind }
    }
}

impl ProtocolName for ProtocolId {
    fn protocol_name(&self) -> &[u8] {
        &self.protocol_id
    }
}

impl UpgradeInfo for ProtocolConfig {
    type Info = ProtocolId;
    type InfoIter = Vec<Self::Info>;

    fn protocol_info(&self) -> Self::InfoIter {
        self.protocol_ids.clone()
    }
}

impl<TSocket> InboundUpgrade<TSocket> for ProtocolConfig
where
    TSocket: AsyncRead + AsyncWrite + Unpin + Send + 'static,
{
    type Output = (Framed<TSocket, GossipsubCodec>, PeerKind);
    type Error = GossipsubHandlerError;
    type Future = Pin<Box<dyn Future<Output = Result<Self::Output, Self::Error>> + Send>>;

    fn upgrade_inbound(self, socket: TSocket, protocol_id: Self::Info) -> Self::Future {
        let mut length_codec = codec::UviBytes::default();
        length_codec.set_max_len(self.max_transmit_size);
        Box::pin(future::ok((
            Framed::new(
                socket,
                GossipsubCodec::new(length_codec, self.validation_mode),
            ),
            protocol_id.kind,
        )))
    }
}

impl<TSocket> OutboundUpgrade<TSocket> for ProtocolConfig
where
    TSocket: AsyncWrite + AsyncRead + Unpin + Send + 'static,
{
    type Output = (Framed<TSocket, GossipsubCodec>, PeerKind);
    type Error = GossipsubHandlerError;
    type Future = Pin<Box<dyn Future<Output = Result<Self::Output, Self::Error>> + Send>>;

    fn upgrade_outbound(self, socket: TSocket, protocol_id: Self::Info) -> Self::Future {
        let mut length_codec = codec::UviBytes::default();
        length_codec.set_max_len(self.max_transmit_size);
        Box::pin(future::ok((
            Framed::new(
                socket,
                GossipsubCodec::new(length_codec, self.validation_mode),
            ),
            protocol_id.kind,
        )))
    }
}

/* Gossip codec for the framing */

pub struct GossipsubCodec {
    /// Codec to encode/decode the Unsigned varint length prefix of the frames.
    length_codec: codec::UviBytes,
    /// Determines the level of validation performed on incoming messages.
    validation_mode: ValidationMode,
}

impl GossipsubCodec {
    pub fn new(length_codec: codec::UviBytes, validation_mode: ValidationMode) -> Self {
        GossipsubCodec {
            length_codec,
            validation_mode,
        }
    }

    /// Verifies a gossipsub message. This returns either a success or failure. All errors
    /// are logged, which prevents error handling in the codec and handler. We simply drop invalid
    /// messages and log warnings, rather than propagating errors through the codec.
    fn verify_signature(message: &rpc_proto::Message) -> bool {
        let from = match message.from.as_ref() {
            Some(v) => v,
            None => {
                debug!("Signature verification failed: No source id given");
                return false;
            }
        };

        let source = match PeerId::from_bytes(from) {
            Ok(v) => v,
            Err(_) => {
                debug!("Signature verification failed: Invalid Peer Id");
                return false;
            }
        };

        let signature = match message.signature.as_ref() {
            Some(v) => v,
            None => {
                debug!("Signature verification failed: No signature provided");
                return false;
            }
        };

        // If there is a key value in the protobuf, use that key otherwise the key must be
        // obtained from the inlined source peer_id.
        let public_key = match message
            .key
            .as_deref()
            .map(PublicKey::from_protobuf_encoding)
        {
            Some(Ok(key)) => key,
            _ => match PublicKey::from_protobuf_encoding(&source.to_bytes()[2..]) {
                Ok(v) => v,
                Err(_) => {
                    warn!("Signature verification failed: No valid public key supplied");
                    return false;
                }
            },
        };

        // The key must match the peer_id
        if source != public_key.to_peer_id() {
            warn!("Signature verification failed: Public key doesn't match source peer id");
            return false;
        }

        // Construct the signature bytes
        let mut message_sig = message.clone();
        message_sig.signature = None;
        message_sig.key = None;
        let mut buf = Vec::with_capacity(message_sig.encoded_len());
        message_sig
            .encode(&mut buf)
            .expect("Buffer has sufficient capacity");
        let mut signature_bytes = SIGNING_PREFIX.to_vec();
        signature_bytes.extend_from_slice(&buf);
        public_key.verify(&signature_bytes, signature)
    }
}

impl Encoder for GossipsubCodec {
    type Item = rpc_proto::Rpc;
    type Error = GossipsubHandlerError;

    fn encode(&mut self, item: Self::Item, dst: &mut BytesMut) -> Result<(), Self::Error> {
        let mut buf = Vec::with_capacity(item.encoded_len());

        item.encode(&mut buf)
            .expect("Buffer has sufficient capacity");

        // length prefix the protobuf message, ensuring the max limit is not hit
        self.length_codec
            .encode(Bytes::from(buf), dst)
            .map_err(|_| GossipsubHandlerError::MaxTransmissionSize)
    }
}

impl Decoder for GossipsubCodec {
    type Item = HandlerEvent;
    type Error = GossipsubHandlerError;

    fn decode(&mut self, src: &mut BytesMut) -> Result<Option<Self::Item>, Self::Error> {
        let packet = match self.length_codec.decode(src).map_err(|e| {
            if let std::io::ErrorKind::PermissionDenied = e.kind() {
                GossipsubHandlerError::MaxTransmissionSize
            } else {
                GossipsubHandlerError::Io(e)
            }
        })? {
            Some(p) => p,
            None => return Ok(None),
        };

        let rpc = rpc_proto::Rpc::decode(&packet[..]).map_err(std::io::Error::from)?;

        // Store valid messages.
        let mut messages = Vec::with_capacity(rpc.publish.len());
        // Store any invalid messages.
        let mut invalid_messages = Vec::new();

        for message in rpc.publish.into_iter() {
            // Keep track of the type of invalid message.
            let mut invalid_kind = None;
            let mut verify_signature = false;
            let mut verify_sequence_no = false;
            let mut verify_source = false;

            match self.validation_mode {
                ValidationMode::Strict => {
                    // Validate everything
                    verify_signature = true;
                    verify_sequence_no = true;
                    verify_source = true;
                }
                ValidationMode::Permissive => {
                    // If the fields exist, validate them
                    if message.signature.is_some() {
                        verify_signature = true;
                    }
                    if message.seqno.is_some() {
                        verify_sequence_no = true;
                    }
                    if message.from.is_some() {
                        verify_source = true;
                    }
                }
                ValidationMode::Anonymous => {
                    if message.signature.is_some() {
                        warn!("Signature field was non-empty and anonymous validation mode is set");
                        invalid_kind = Some(ValidationError::SignaturePresent);
                    } else if message.seqno.is_some() {
                        warn!("Sequence number was non-empty and anonymous validation mode is set");
                        invalid_kind = Some(ValidationError::SequenceNumberPresent);
                    } else if message.from.is_some() {
                        warn!("Message dropped. Message source was non-empty and anonymous validation mode is set");
                        invalid_kind = Some(ValidationError::MessageSourcePresent);
                    }
                }
                ValidationMode::None => {}
            }

            // If the initial validation logic failed, add the message to invalid messages and
            // continue processing the others.
            if let Some(validation_error) = invalid_kind.take() {
                let message = RawGossipsubMessage {
                    source: None, // don't bother inform the application
                    data: message.data.unwrap_or_default(),
                    sequence_number: None, // don't inform the application
                    topic: TopicHash::from_raw(message.topic),
                    signature: None, // don't inform the application
                    key: message.key,
                    validated: false,
                };
                invalid_messages.push((message, validation_error));
                // proceed to the next message
                continue;
            }

            // verify message signatures if required
            if verify_signature && !GossipsubCodec::verify_signature(&message) {
                warn!("Invalid signature for received message");

                // Build the invalid message (ignoring further validation of sequence number
                // and source)
                let message = RawGossipsubMessage {
                    source: None, // don't bother inform the application
                    data: message.data.unwrap_or_default(),
                    sequence_number: None, // don't inform the application
                    topic: TopicHash::from_raw(message.topic),
                    signature: None, // don't inform the application
                    key: message.key,
                    validated: false,
                };
                invalid_messages.push((message, ValidationError::InvalidSignature));
                // proceed to the next message
                continue;
            }

            // ensure the sequence number is a u64
            let sequence_number = if verify_sequence_no {
                if let Some(seq_no) = message.seqno {
                    if seq_no.is_empty() {
                        None
                    } else if seq_no.len() != 8 {
                        debug!(
                            "Invalid sequence number length for received message. SeqNo: {:?} Size: {}",
                            seq_no,
                            seq_no.len()
                        );
                        let message = RawGossipsubMessage {
                            source: None, // don't bother inform the application
                            data: message.data.unwrap_or_default(),
                            sequence_number: None, // don't inform the application
                            topic: TopicHash::from_raw(message.topic),
                            signature: message.signature, // don't inform the application
                            key: message.key,
                            validated: false,
                        };
                        invalid_messages.push((message, ValidationError::InvalidSequenceNumber));
                        // proceed to the next message
                        continue;
                    } else {
                        // valid sequence number
                        Some(BigEndian::read_u64(&seq_no))
                    }
                } else {
                    // sequence number was not present
                    debug!("Sequence number not present but expected");
                    let message = RawGossipsubMessage {
                        source: None, // don't bother inform the application
                        data: message.data.unwrap_or_default(),
                        sequence_number: None, // don't inform the application
                        topic: TopicHash::from_raw(message.topic),
                        signature: message.signature, // don't inform the application
                        key: message.key,
                        validated: false,
                    };
                    invalid_messages.push((message, ValidationError::EmptySequenceNumber));
                    continue;
                }
            } else {
                // Do not verify the sequence number, consider it empty
                None
            };

            // Verify the message source if required
            let source = if verify_source {
                if let Some(bytes) = message.from {
                    if !bytes.is_empty() {
                        match PeerId::from_bytes(&bytes) {
                            Ok(peer_id) => Some(peer_id), // valid peer id
                            Err(_) => {
                                // invalid peer id, add to invalid messages
                                debug!("Message source has an invalid PeerId");
                                let message = RawGossipsubMessage {
                                    source: None, // don't bother inform the application
                                    data: message.data.unwrap_or_default(),
                                    sequence_number,
                                    topic: TopicHash::from_raw(message.topic),
                                    signature: message.signature, // don't inform the application
                                    key: message.key,
                                    validated: false,
                                };
                                invalid_messages.push((message, ValidationError::InvalidPeerId));
                                continue;
                            }
                        }
                    } else {
                        None
                    }
                } else {
                    None
                }
            } else {
                None
            };

            // This message has passed all validation, add it to the validated messages.
            messages.push(RawGossipsubMessage {
                source,
                data: message.data.unwrap_or_default(),
                sequence_number,
                topic: TopicHash::from_raw(message.topic),
                signature: message.signature,
                key: message.key,
                validated: false,
            });
        }

        let mut control_msgs = Vec::new();

        if let Some(rpc_control) = rpc.control {
            // Collect the gossipsub control messages
            let ihave_msgs: Vec<GossipsubControlAction> = rpc_control
                .ihave
                .into_iter()
                .map(|ihave| GossipsubControlAction::IHave {
                    topic_hash: TopicHash::from_raw(ihave.topic_id.unwrap_or_default()),
                    message_ids: ihave
                        .message_ids
                        .into_iter()
                        .map(MessageId::from)
                        .collect::<Vec<_>>(),
                })
                .collect();

            let iwant_msgs: Vec<GossipsubControlAction> = rpc_control
                .iwant
                .into_iter()
                .map(|iwant| GossipsubControlAction::IWant {
                    message_ids: iwant
                        .message_ids
                        .into_iter()
                        .map(MessageId::from)
                        .collect::<Vec<_>>(),
                })
                .collect();

            let graft_msgs: Vec<GossipsubControlAction> = rpc_control
                .graft
                .into_iter()
                .map(|graft| GossipsubControlAction::Graft {
                    topic_hash: TopicHash::from_raw(graft.topic_id.unwrap_or_default()),
                })
                .collect();

            let mut prune_msgs = Vec::new();

            for prune in rpc_control.prune {
                // filter out invalid peers
                let peers = prune
                    .peers
                    .into_iter()
                    .filter_map(|info| {
                        info.peer_id
                            .as_ref()
                            .and_then(|id| PeerId::from_bytes(id).ok())
                            .map(|peer_id|
                                    //TODO signedPeerRecord, see https://github.com/libp2p/specs/pull/217
                                    PeerInfo {
                                        peer_id: Some(peer_id),
                                    })
                    })
                    .collect::<Vec<PeerInfo>>();

                let topic_hash = TopicHash::from_raw(prune.topic_id.unwrap_or_default());
                prune_msgs.push(GossipsubControlAction::Prune {
                    topic_hash,
                    peers,
                    backoff: prune.backoff,
                });
            }

            let choke_msgs: Vec<GossipsubControlAction> = rpc_control
                .choke
                .into_iter()
                .map(|choke| GossipsubControlAction::Choke {
                    topic_hash: TopicHash::from_raw(choke.topic_id.unwrap_or_default()),
                })
                .collect();

            let unchoke_msgs: Vec<GossipsubControlAction> = rpc_control
                .unchoke
                .into_iter()
                .map(|unchoke| GossipsubControlAction::UnChoke {
                    topic_hash: TopicHash::from_raw(unchoke.topic_id.unwrap_or_default()),
                })
                .collect();

            control_msgs.extend(ihave_msgs);
            control_msgs.extend(iwant_msgs);
            control_msgs.extend(graft_msgs);
            control_msgs.extend(prune_msgs);
            control_msgs.extend(choke_msgs);
            control_msgs.extend(unchoke_msgs);
        }

        Ok(Some(HandlerEvent::Message {
            rpc: GossipsubRpc {
                messages,
                subscriptions: rpc
                    .subscriptions
                    .into_iter()
                    .map(|sub| GossipsubSubscription {
                        action: if Some(true) == sub.subscribe {
                            GossipsubSubscriptionAction::Subscribe
                        } else {
                            GossipsubSubscriptionAction::Unsubscribe
                        },
                        topic_hash: TopicHash::from_raw(sub.topic_id.unwrap_or_default()),
                    })
                    .collect(),
                control_msgs,
            },
            invalid_messages,
        }))
    }
}

#[cfg(test)]
mod tests {
    use super::*;
    use crate::config::GossipsubConfig;
    use crate::Gossipsub;
    use crate::IdentTopic as Topic;
    use libp2p_core::identity::Keypair;
    use quickcheck::*;

    #[derive(Clone, Debug)]
    struct Message(RawGossipsubMessage);

    impl Arbitrary for Message {
        fn arbitrary(g: &mut Gen) -> Self {
            let keypair = TestKeypair::arbitrary(g);

            // generate an arbitrary GossipsubMessage using the behaviour signing functionality
            let config = GossipsubConfig::default();
<<<<<<< HEAD

            let gs: Gossipsub =
                crate::GossipsubBuilder::new(crate::MessageAuthenticity::Signed(keypair.0.clone()))
                    .config(config)
                    .build()
                    .unwrap();
            let data = (0..g.gen_range(10, 10024))
                .map(|_| g.gen())
=======
            let gs: Gossipsub = Gossipsub::new(
                crate::MessageAuthenticity::Signed(keypair.0.clone()),
                config,
            )
            .unwrap();
            let data = (0..g.gen_range(10..10024u32))
                .map(|_| u8::arbitrary(g))
>>>>>>> 04b07c4d
                .collect::<Vec<_>>();
            let topic_id = TopicId::arbitrary(g).0;
            Message(gs.build_raw_message(topic_id, data).unwrap())
        }
    }

    #[derive(Clone, Debug)]
    struct TopicId(TopicHash);

    impl Arbitrary for TopicId {
        fn arbitrary(g: &mut Gen) -> Self {
            let topic_string: String = (0..g.gen_range(20..1024u32))
                .map(|_| char::arbitrary(g))
                .collect::<String>()
                .into();
            TopicId(Topic::new(topic_string).into())
        }
    }

    #[derive(Clone)]
    struct TestKeypair(Keypair);

    impl Arbitrary for TestKeypair {
        #[cfg(feature = "rsa")]
        fn arbitrary(g: &mut Gen) -> Self {
            let keypair = if bool::arbitrary(g) {
                // Small enough to be inlined.
                Keypair::generate_ed25519()
            } else {
                // Too large to be inlined.
                let mut rsa_key = hex::decode("308204bd020100300d06092a864886f70d0101010500048204a7308204a30201000282010100ef930f41a71288b643c1cbecbf5f72ab53992249e2b00835bf07390b6745419f3848cbcc5b030faa127bc88cdcda1c1d6f3ff699f0524c15ab9d2c9d8015f5d4bd09881069aad4e9f91b8b0d2964d215cdbbae83ddd31a7622a8228acee07079f6e501aea95508fa26c6122816ef7b00ac526d422bd12aed347c37fff6c1c307f3ba57bb28a7f28609e0bdcc839da4eedca39f5d2fa855ba4b0f9c763e9764937db929a1839054642175312a3de2d3405c9d27bdf6505ef471ce85c5e015eee85bf7874b3d512f715de58d0794fd8afe021c197fbd385bb88a930342fac8da31c27166e2edab00fa55dc1c3814448ba38363077f4e8fe2bdea1c081f85f1aa6f02030100010282010028ff427a1aac1a470e7b4879601a6656193d3857ea79f33db74df61e14730e92bf9ffd78200efb0c40937c3356cbe049cd32e5f15be5c96d5febcaa9bd3484d7fded76a25062d282a3856a1b3b7d2c525cdd8434beae147628e21adf241dd64198d5819f310d033743915ba40ea0b6acdbd0533022ad6daa1ff42de51885f9e8bab2306c6ef1181902d1cd7709006eba1ab0587842b724e0519f295c24f6d848907f772ae9a0953fc931f4af16a07df450fb8bfa94572562437056613647818c238a6ff3f606cffa0533e4b8755da33418dfbc64a85110b1a036623c947400a536bb8df65e5ebe46f2dfd0cfc86e7aeeddd7574c253e8fbf755562b3669525d902818100f9fff30c6677b78dd31ec7a634361438457e80be7a7faf390903067ea8355faa78a1204a82b6e99cb7d9058d23c1ecf6cfe4a900137a00cecc0113fd68c5931602980267ea9a95d182d48ba0a6b4d5dd32fdac685cb2e5d8b42509b2eb59c9579ea6a67ccc7547427e2bd1fb1f23b0ccb4dd6ba7d206c8dd93253d70a451701302818100f5530dfef678d73ce6a401ae47043af10a2e3f224c71ae933035ecd68ccbc4df52d72bc6ca2b17e8faf3e548b483a2506c0369ab80df3b137b54d53fac98f95547c2bc245b416e650ce617e0d29db36066f1335a9ba02ad3e0edf9dc3d58fd835835042663edebce81803972696c789012847cb1f854ab2ac0a1bd3867ac7fb502818029c53010d456105f2bf52a9a8482bca2224a5eac74bf3cc1a4d5d291fafcdffd15a6a6448cce8efdd661f6617ca5fc37c8c885cc3374e109ac6049bcbf72b37eabf44602a2da2d4a1237fd145c863e6d75059976de762d9d258c42b0984e2a2befa01c95217c3ee9c736ff209c355466ff99375194eff943bc402ea1d172a1ed02818027175bf493bbbfb8719c12b47d967bf9eac061c90a5b5711172e9095c38bb8cc493c063abffe4bea110b0a2f22ac9311b3947ba31b7ef6bfecf8209eebd6d86c316a2366bbafda7279b2b47d5bb24b6202254f249205dcad347b574433f6593733b806f84316276c1990a016ce1bbdbe5f650325acc7791aefe515ecc60063bd02818100b6a2077f4adcf15a17092d9c4a346d6022ac48f3861b73cf714f84c440a07419a7ce75a73b9cbff4597c53c128bf81e87b272d70428a272d99f90cd9b9ea1033298e108f919c6477400145a102df3fb5601ffc4588203cf710002517bfa24e6ad32f4d09c6b1a995fa28a3104131bedd9072f3b4fb4a5c2056232643d310453f").unwrap();
                Keypair::rsa_from_pkcs8(&mut rsa_key).unwrap()
            };
            TestKeypair(keypair)
        }

        #[cfg(not(feature = "rsa"))]
        fn arbitrary(_g: &mut Gen) -> Self {
            // Small enough to be inlined.
            TestKeypair(Keypair::generate_ed25519())
        }
    }

    impl std::fmt::Debug for TestKeypair {
        fn fmt(&self, f: &mut std::fmt::Formatter<'_>) -> std::fmt::Result {
            f.debug_struct("TestKeypair")
                .field("public", &self.0.public())
                .finish()
        }
    }

    #[test]
    /// Test that RPC messages can be encoded and decoded successfully.
    fn encode_decode() {
        fn prop(message: Message) {
            let message = message.0;

            let rpc = GossipsubRpc {
                messages: vec![message],
                subscriptions: vec![],
                control_msgs: vec![],
            };

            let mut codec = GossipsubCodec::new(codec::UviBytes::default(), ValidationMode::Strict);
            let mut buf = BytesMut::new();
            codec.encode(rpc.clone().into_protobuf(), &mut buf).unwrap();
            let decoded_rpc = codec.decode(&mut buf).unwrap().unwrap();
            // mark as validated as its a published message
            match decoded_rpc {
                HandlerEvent::Message { mut rpc, .. } => {
                    rpc.messages[0].validated = true;

                    assert_eq!(rpc, rpc);
                }
                _ => panic!("Must decode a message"),
            }
        }

        QuickCheck::new().quickcheck(prop as fn(_) -> _)
    }
}<|MERGE_RESOLUTION|>--- conflicted
+++ resolved
@@ -609,24 +609,14 @@
 
             // generate an arbitrary GossipsubMessage using the behaviour signing functionality
             let config = GossipsubConfig::default();
-<<<<<<< HEAD
 
             let gs: Gossipsub =
                 crate::GossipsubBuilder::new(crate::MessageAuthenticity::Signed(keypair.0.clone()))
                     .config(config)
                     .build()
                     .unwrap();
-            let data = (0..g.gen_range(10, 10024))
-                .map(|_| g.gen())
-=======
-            let gs: Gossipsub = Gossipsub::new(
-                crate::MessageAuthenticity::Signed(keypair.0.clone()),
-                config,
-            )
-            .unwrap();
             let data = (0..g.gen_range(10..10024u32))
                 .map(|_| u8::arbitrary(g))
->>>>>>> 04b07c4d
                 .collect::<Vec<_>>();
             let topic_id = TopicId::arbitrary(g).0;
             Message(gs.build_raw_message(topic_id, data).unwrap())

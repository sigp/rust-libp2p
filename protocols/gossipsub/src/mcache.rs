// Copyright 2020 Sigma Prime Pty Ltd.
//
// Permission is hereby granted, free of charge, to any person obtaining a
// copy of this software and associated documentation files (the "Software"),
// to deal in the Software without restriction, including without limitation
// the rights to use, copy, modify, merge, publish, distribute, sublicense,
// and/or sell copies of the Software, and to permit persons to whom the
// Software is furnished to do so, subject to the following conditions:
//
// The above copyright notice and this permission notice shall be included in
// all copies or substantial portions of the Software.
//
// THE SOFTWARE IS PROVIDED "AS IS", WITHOUT WARRANTY OF ANY KIND, EXPRESS
// OR IMPLIED, INCLUDING BUT NOT LIMITED TO THE WARRANTIES OF MERCHANTABILITY,
// FITNESS FOR A PARTICULAR PURPOSE AND NONINFRINGEMENT. IN NO EVENT SHALL THE
// AUTHORS OR COPYRIGHT HOLDERS BE LIABLE FOR ANY CLAIM, DAMAGES OR OTHER
// LIABILITY, WHETHER IN AN ACTION OF CONTRACT, TORT OR OTHERWISE, ARISING
// FROM, OUT OF OR IN CONNECTION WITH THE SOFTWARE OR THE USE OR OTHER
// DEALINGS IN THE SOFTWARE.

use crate::topic::TopicHash;
use crate::types::{GossipsubMessageWithId, MessageId};
use libp2p_core::PeerId;
use log::debug;
use std::fmt::Debug;
use std::{collections::HashMap, fmt};

/// CacheEntry stored in the history.
#[derive(Debug, Clone, PartialEq, Eq, Hash)]
pub struct CacheEntry {
    mid: MessageId,
    topics: Vec<TopicHash>,
}

/// MessageCache struct holding history of messages.
#[derive(Clone)]
pub struct MessageCache<T> {
    msgs: HashMap<MessageId, GossipsubMessageWithId<T>>,
    /// For every message and peer the number of times this peer asked for the message
    iwant_counts: HashMap<MessageId, HashMap<PeerId, u32>>,
    history: Vec<Vec<CacheEntry>>,
    gossip: usize,
}

impl<T: Debug + AsRef<[u8]>> fmt::Debug for MessageCache<T> {
    fn fmt(&self, f: &mut fmt::Formatter<'_>) -> fmt::Result {
        f.debug_struct("MessageCache")
            .field("msgs", &self.msgs)
            .field("history", &self.history)
            .field("gossip", &self.gossip)
            .finish()
    }
}

/// Implementation of the MessageCache.
impl<T> MessageCache<T> {
    pub fn new(gossip: usize, history_capacity: usize) -> Self {
        MessageCache {
            gossip,
            msgs: HashMap::default(),
            iwant_counts: HashMap::default(),
            history: vec![Vec::new(); history_capacity],
        }
    }

    /// Put a message into the memory cache.
    ///
    /// Returns the message if it already exists.
    pub fn put(&mut self, msg: GossipsubMessageWithId<T>) -> Option<GossipsubMessageWithId<T>> {
        let message_id = msg.message_id();
        debug!("Put message {:?} in mcache", message_id);
        let cache_entry = CacheEntry {
            mid: message_id.clone(),
            topics: msg.topics.clone(),
        };

        let seen_message = self.msgs.insert(message_id.clone(), msg);
        if seen_message.is_none() {
            // Don't add duplicate entries to the cache.
            self.history[0].push(cache_entry);
        }
        seen_message
    }

    /// Get a message with `message_id`
    #[allow(dead_code)]
<<<<<<< HEAD
    pub fn get(&self, message_id: &MessageId) -> Option<&GossipsubMessage> {
=======
    pub fn get(&self, message_id: &MessageId) -> Option<&GossipsubMessageWithId<T>> {
>>>>>>> 6ee2c5fb
        self.msgs.get(message_id)
    }

    ///increases the iwant count for the given message by one and returns the message together
    /// with the iwant if the message exists.
    pub fn get_with_iwant_counts(
        &mut self,
        message_id: &MessageId,
        peer: &PeerId,
    ) -> Option<(&GossipsubMessageWithId<T>, u32)> {
        let iwant_counts = &mut self.iwant_counts;
        self.msgs.get(message_id).map(|message| {
            (message, {
                let count = iwant_counts
                    .entry(message_id.clone())
                    .or_default()
                    .entry(peer.clone())
                    .or_default();
                *count += 1;
                *count
            })
        })
    }

    /// Gets and validates a message with `message_id`.
    pub fn validate(&mut self, message_id: &MessageId) -> Option<&GossipsubMessageWithId<T>> {
        self.msgs.get_mut(message_id).map(|message| {
            message.validated = true;
            &*message
        })
    }

    /// Get a list of GossipIds for a given topic
    pub fn get_gossip_ids(&self, topic: &TopicHash) -> Vec<MessageId> {
        self.history[..self.gossip]
            .iter()
            .fold(vec![], |mut current_entries, entries| {
                // search for entries with desired topic
                let mut found_entries: Vec<MessageId> = entries
                    .iter()
                    .filter_map(|entry| {
                        if entry.topics.iter().any(|t| t == topic) {
                            let mid = &entry.mid;
                            // Only gossip validated messages
                            if let Some(true) = self.msgs.get(mid).map(|msg| msg.validated) {
                                Some(mid.clone())
                            } else {
                                None
                            }
                        } else {
                            None
                        }
                    })
                    .collect();

                // generate the list
                current_entries.append(&mut found_entries);
                current_entries
            })
    }

    /// Shift the history array down one and delete messages associated with the
    /// last entry
    pub fn shift(&mut self) {
        for entry in self.history.pop().expect("history is always > 1") {
            if let Some(msg) = self.msgs.remove(&entry.mid) {
                if !msg.validated {
                    // If GossipsubConfig::validate_messages is true, the implementing
                    // application has to ensure that Gossipsub::validate_message gets called for
                    // each received message within the cache timeout time."
                    debug!("The message with id {} got removed from the cache without being validated.",
                    &entry.mid
                    );
                }
            }
            debug!("Remove message from the cache: {}", &entry.mid);

            self.iwant_counts.remove(&entry.mid);
        }

        // Insert an empty vec in position 0
        self.history.insert(0, Vec::new());
    }

    /// Removes a message from the cache and returns it if existent
    pub fn remove(&mut self, message_id: &MessageId) -> Option<GossipsubMessageWithId<T>> {
        //We only remove the message from msgs and iwant_count and keep the message_id in the
        // history vector. Zhe id in the history vector will simply be ignored on popping.

        self.iwant_counts.remove(message_id);
        self.msgs.remove(message_id)
    }
}

#[cfg(test)]
mod tests {
    use super::*;
    use crate::types::RawGossipsubMessage;
    use crate::{GossipsubMessage, IdentTopic as Topic, TopicHash};
    use libp2p_core::PeerId;

    fn gen_testm(x: u64, topics: Vec<TopicHash>) -> GossipsubMessage {
        let default_id = |message: &RawGossipsubMessage| {
            // default message id is: source + sequence number
            let mut source_string = message.source.as_ref().unwrap().to_base58();
            source_string.push_str(&message.sequence_number.unwrap().to_string());
            MessageId::from(source_string)
        };
        let u8x: u8 = x as u8;
        let source = Some(PeerId::random());
        let data: Vec<u8> = vec![u8x];
        let sequence_number = Some(x);

        let m = RawGossipsubMessage {
            source,
            data,
            sequence_number,
            topics,
            signature: None,
            key: None,
            validated: false,
        };

        let id = default_id(&m);
        GossipsubMessage::new(m, id)
    }

    fn new_cache(gossip_size: usize, history: usize) -> MessageCache<Vec<u8>> {
        MessageCache::new(gossip_size, history)
    }

    #[test]
    /// Test that the message cache can be created.
    fn test_new_cache() {
        let x: usize = 3;
        let mc = new_cache(x, 5);

        assert_eq!(mc.gossip, x);
    }

    #[test]
    /// Test you can put one message and get one.
    fn test_put_get_one() {
        let mut mc = new_cache(10, 15);

        let topic1_hash = Topic::new("topic1").hash().clone();
        let topic2_hash = Topic::new("topic2").hash().clone();

        let m = gen_testm(10, vec![topic1_hash, topic2_hash]);

        mc.put(m.clone());

        assert!(mc.history[0].len() == 1);

        let fetched = mc.get(m.message_id());

        assert_eq!(fetched.is_none(), false);
        assert_eq!(fetched.is_some(), true);

        // Make sure it is the same fetched message
        match fetched {
            Some(x) => assert_eq!(*x, m),
            _ => assert!(false),
        }
    }

    #[test]
    /// Test attempting to 'get' with a wrong id.
    fn test_get_wrong() {
        let mut mc = new_cache(10, 15);

        let topic1_hash = Topic::new("topic1").hash().clone();
        let topic2_hash = Topic::new("topic2").hash().clone();

        let m = gen_testm(10, vec![topic1_hash, topic2_hash]);

        mc.put(m.clone());

        // Try to get an incorrect ID
        let wrong_id = MessageId::new(b"wrongid");
        let fetched = mc.get(&wrong_id);
        assert_eq!(fetched.is_none(), true);
    }

    #[test]
    /// Test attempting to 'get' empty message cache.
    fn test_get_empty() {
        let mc = new_cache(10, 15);

        // Try to get an incorrect ID
        let wrong_string = MessageId::new(b"imempty");
        let fetched = mc.get(&wrong_string);
        assert_eq!(fetched.is_none(), true);
    }

    #[test]
    /// Test adding a message with no topics.
    fn test_no_topic_put() {
        let mut mc = new_cache(3, 5);

        // Build the message
        let m = gen_testm(1, vec![]);
        mc.put(m.clone());

        let fetched = mc.get(m.message_id());

        // Make sure it is the same fetched message
        match fetched {
            Some(x) => assert_eq!(*x, m),
            _ => assert!(false),
        }
    }

    #[test]
    /// Test shift mechanism.
    fn test_shift() {
        let mut mc = new_cache(1, 5);

        let topic1_hash = Topic::new("topic1").hash().clone();
        let topic2_hash = Topic::new("topic2").hash().clone();

        // Build the message
        for i in 0..10 {
            let m = gen_testm(i, vec![topic1_hash.clone(), topic2_hash.clone()]);
            mc.put(m.clone());
        }

        mc.shift();

        // Ensure the shift occurred
        assert!(mc.history[0].len() == 0);
        assert!(mc.history[1].len() == 10);

        // Make sure no messages deleted
        assert!(mc.msgs.len() == 10);
    }

    #[test]
    /// Test Shift with no additions.
    fn test_empty_shift() {
        let mut mc = new_cache(1, 5);

        let topic1_hash = Topic::new("topic1").hash().clone();
        let topic2_hash = Topic::new("topic2").hash().clone();
        // Build the message
        for i in 0..10 {
            let m = gen_testm(i, vec![topic1_hash.clone(), topic2_hash.clone()]);
            mc.put(m.clone());
        }

        mc.shift();

        // Ensure the shift occurred
        assert!(mc.history[0].len() == 0);
        assert!(mc.history[1].len() == 10);

        mc.shift();

        assert!(mc.history[2].len() == 10);
        assert!(mc.history[1].len() == 0);
        assert!(mc.history[0].len() == 0);
    }

    #[test]
    /// Test shift to see if the last history messages are removed.
    fn test_remove_last_from_shift() {
        let mut mc = new_cache(4, 5);

        let topic1_hash = Topic::new("topic1").hash().clone();
        let topic2_hash = Topic::new("topic2").hash().clone();
        // Build the message
        for i in 0..10 {
            let m = gen_testm(i, vec![topic1_hash.clone(), topic2_hash.clone()]);
            mc.put(m.clone());
        }

        // Shift right until deleting messages
        mc.shift();
        mc.shift();
        mc.shift();
        mc.shift();

        assert_eq!(mc.history[mc.history.len() - 1].len(), 10);

        // Shift and delete the messages
        mc.shift();
        assert_eq!(mc.history[mc.history.len() - 1].len(), 0);
        assert_eq!(mc.history[0].len(), 0);
        assert_eq!(mc.msgs.len(), 0);
    }
}<|MERGE_RESOLUTION|>--- conflicted
+++ resolved
@@ -84,11 +84,7 @@
 
     /// Get a message with `message_id`
     #[allow(dead_code)]
-<<<<<<< HEAD
-    pub fn get(&self, message_id: &MessageId) -> Option<&GossipsubMessage> {
-=======
     pub fn get(&self, message_id: &MessageId) -> Option<&GossipsubMessageWithId<T>> {
->>>>>>> 6ee2c5fb
         self.msgs.get(message_id)
     }
 

// Copyright 2020 Sigma Prime Pty Ltd.
//
// Permission is hereby granted, free of charge, to any person obtaining a
// copy of this software and associated documentation files (the "Software"),
// to deal in the Software without restriction, including without limitation
// the rights to use, copy, modify, merge, publish, distribute, sublicense,
// and/or sell copies of the Software, and to permit persons to whom the
// Software is furnished to do so, subject to the following conditions:
//
// The above copyright notice and this permission notice shall be included in
// all copies or substantial portions of the Software.
//
// THE SOFTWARE IS PROVIDED "AS IS", WITHOUT WARRANTY OF ANY KIND, EXPRESS
// OR IMPLIED, INCLUDING BUT NOT LIMITED TO THE WARRANTIES OF MERCHANTABILITY,
// FITNESS FOR A PARTICULAR PURPOSE AND NONINFRINGEMENT. IN NO EVENT SHALL THE
// AUTHORS OR COPYRIGHT HOLDERS BE LIABLE FOR ANY CLAIM, DAMAGES OR OTHER
// LIABILITY, WHETHER IN AN ACTION OF CONTRACT, TORT OR OTHERWISE, ARISING
// FROM, OUT OF OR IN CONNECTION WITH THE SOFTWARE OR THE USE OR OTHER
// DEALINGS IN THE SOFTWARE.

// Collection of tests for the gossipsub network behaviour

use super::*;
use crate::subscription_filter::WhitelistSubscriptionFilter;
use crate::transform::{DataTransform, IdentityTransform};
use crate::types::{RpcOut, RpcReceiver};
use crate::ValidationError;
use crate::{
    config::Config, config::ConfigBuilder, types::Rpc, IdentTopic as Topic, TopicScoreParams,
};
use async_std::net::Ipv4Addr;
use byteorder::{BigEndian, ByteOrder};
use libp2p_core::{ConnectedPoint, Endpoint};
use rand::Rng;
use std::thread::sleep;
use std::time::Duration;

#[derive(Default, Debug)]
struct InjectNodes<D, F>
// TODO: remove trait bound Default when this issue is fixed:
//  https://github.com/colin-kiegel/rust-derive-builder/issues/93
where
    D: DataTransform + Default + Clone + Send + 'static,
    F: TopicSubscriptionFilter + Clone + Default + Send + 'static,
{
    peer_no: usize,
    topics: Vec<String>,
    to_subscribe: bool,
    gs_config: Config,
    explicit: usize,
    outbound: usize,
    scoring: Option<(PeerScoreParams, PeerScoreThresholds)>,
    data_transform: D,
    subscription_filter: F,
}

impl<D, F> InjectNodes<D, F>
where
    D: DataTransform + Default + Clone + Send + 'static,
    F: TopicSubscriptionFilter + Clone + Default + Send + 'static,
{
    pub(crate) fn create_network(
        self,
    ) -> (
        Behaviour<D, F>,
        Vec<PeerId>,
        HashMap<PeerId, RpcReceiver>,
        Vec<TopicHash>,
    ) {
        let keypair = libp2p_identity::Keypair::generate_ed25519();
        // create a gossipsub struct
        let mut gs: Behaviour<D, F> = Behaviour::new_with_subscription_filter_and_transform(
            MessageAuthenticity::Signed(keypair),
            self.gs_config,
            None,
            self.subscription_filter,
            self.data_transform,
        )
        .unwrap();

        if let Some((scoring_params, scoring_thresholds)) = self.scoring {
            gs.with_peer_score(scoring_params, scoring_thresholds)
                .unwrap();
        }

        let mut topic_hashes = vec![];

        // subscribe to the topics
        for t in self.topics {
            let topic = Topic::new(t);
            gs.subscribe(&topic).unwrap();
            topic_hashes.push(topic.hash().clone());
        }

        // build and connect peer_no random peers
        let mut peers = vec![];
        let mut receiver_queues = HashMap::new();

        let empty = vec![];
        for i in 0..self.peer_no {
            let (peer, receiver) = add_peer(
                &mut gs,
                if self.to_subscribe {
                    &topic_hashes
                } else {
                    &empty
                },
                i < self.outbound,
                i < self.explicit,
            );
            peers.push(peer);
            receiver_queues.insert(peer, receiver);
        }

        (gs, peers, receiver_queues, topic_hashes)
    }

    fn peer_no(mut self, peer_no: usize) -> Self {
        self.peer_no = peer_no;
        self
    }

    fn topics(mut self, topics: Vec<String>) -> Self {
        self.topics = topics;
        self
    }

    #[allow(clippy::wrong_self_convention)]
    fn to_subscribe(mut self, to_subscribe: bool) -> Self {
        self.to_subscribe = to_subscribe;
        self
    }

    fn gs_config(mut self, gs_config: Config) -> Self {
        self.gs_config = gs_config;
        self
    }

    fn explicit(mut self, explicit: usize) -> Self {
        self.explicit = explicit;
        self
    }

    fn outbound(mut self, outbound: usize) -> Self {
        self.outbound = outbound;
        self
    }

    fn scoring(mut self, scoring: Option<(PeerScoreParams, PeerScoreThresholds)>) -> Self {
        self.scoring = scoring;
        self
    }

    fn subscription_filter(mut self, subscription_filter: F) -> Self {
        self.subscription_filter = subscription_filter;
        self
    }
}

fn inject_nodes<D, F>() -> InjectNodes<D, F>
where
    D: DataTransform + Default + Clone + Send + 'static,
    F: TopicSubscriptionFilter + Clone + Default + Send + 'static,
{
    InjectNodes::default()
}

fn inject_nodes1() -> InjectNodes<IdentityTransform, AllowAllSubscriptionFilter> {
    InjectNodes::<IdentityTransform, AllowAllSubscriptionFilter>::default()
}

// helper functions for testing

fn add_peer<D, F>(
    gs: &mut Behaviour<D, F>,
    topic_hashes: &Vec<TopicHash>,
    outbound: bool,
    explicit: bool,
) -> (PeerId, RpcReceiver)
where
    D: DataTransform + Default + Clone + Send + 'static,
    F: TopicSubscriptionFilter + Clone + Default + Send + 'static,
{
    add_peer_with_addr(gs, topic_hashes, outbound, explicit, Multiaddr::empty())
}

fn add_peer_with_addr<D, F>(
    gs: &mut Behaviour<D, F>,
    topic_hashes: &Vec<TopicHash>,
    outbound: bool,
    explicit: bool,
    address: Multiaddr,
) -> (PeerId, RpcReceiver)
where
    D: DataTransform + Default + Clone + Send + 'static,
    F: TopicSubscriptionFilter + Clone + Default + Send + 'static,
{
    add_peer_with_addr_and_kind(
        gs,
        topic_hashes,
        outbound,
        explicit,
        address,
        Some(PeerKind::Gossipsubv1_1),
    )
}

fn add_peer_with_addr_and_kind<D, F>(
    gs: &mut Behaviour<D, F>,
    topic_hashes: &Vec<TopicHash>,
    outbound: bool,
    explicit: bool,
    address: Multiaddr,
    kind: Option<PeerKind>,
) -> (PeerId, RpcReceiver)
where
    D: DataTransform + Default + Clone + Send + 'static,
    F: TopicSubscriptionFilter + Clone + Default + Send + 'static,
{
    let peer = PeerId::random();
    let endpoint = if outbound {
        ConnectedPoint::Dialer {
            address,
            role_override: Endpoint::Dialer,
        }
    } else {
        ConnectedPoint::Listener {
            local_addr: Multiaddr::empty(),
            send_back_addr: address,
        }
    };

<<<<<<< HEAD
    let receiver = if outbound {
        match gs
            .handle_established_outbound_connection(
                ConnectionId::new_unchecked(0),
                peer,
                &Multiaddr::empty(),
                Endpoint::Dialer,
            )
            .unwrap()
        {
            Handler::Enabled(mut h) => h.receiver(),
            Handler::Disabled(_) => unreachable!("Should be enabled"),
        }
    } else {
        match gs
            .handle_established_inbound_connection(
                ConnectionId::new_unchecked(0),
                peer,
                &Multiaddr::empty(),
                &Multiaddr::empty(),
            )
            .unwrap()
        {
            Handler::Enabled(mut h) => h.receiver(),
            Handler::Disabled(_) => unreachable!("Should be enabled"),
        }
    };
=======
    let sender = RpcSender::new(gs.config.connection_handler_queue_len());
    let receiver = sender.new_receiver();
    let connection_id = ConnectionId::new_unchecked(0);
    gs.connected_peers.insert(
        peer,
        PeerConnections {
            kind: kind.clone().unwrap_or(PeerKind::Floodsub),
            connections: vec![connection_id],
            sender,
        },
    );
>>>>>>> b9214e9d

    gs.on_swarm_event(FromSwarm::ConnectionEstablished(ConnectionEstablished {
        peer_id: peer,
        connection_id,
        endpoint: &endpoint,
        failed_addresses: &[],
        other_established: 0, // first connection
    }));
    if let Some(kind) = kind {
        gs.on_connection_handler_event(
            peer,
            ConnectionId::new_unchecked(0),
            HandlerEvent::PeerKind(kind),
        );
    }
    if explicit {
        gs.add_explicit_peer(&peer);
    }
    if !topic_hashes.is_empty() {
        gs.handle_received_subscriptions(
            &topic_hashes
                .iter()
                .cloned()
                .map(|t| Subscription {
                    action: SubscriptionAction::Subscribe,
                    topic_hash: t,
                })
                .collect::<Vec<_>>(),
            &peer,
        );
    }
    (peer, receiver)
}

fn disconnect_peer<D, F>(gs: &mut Behaviour<D, F>, peer_id: &PeerId)
where
    D: DataTransform + Default + Clone + Send + 'static,
    F: TopicSubscriptionFilter + Clone + Default + Send + 'static,
{
    if let Some(peer_connections) = gs.connected_peers.get(peer_id) {
        let fake_endpoint = ConnectedPoint::Dialer {
            address: Multiaddr::empty(),
            role_override: Endpoint::Dialer,
        }; // this is not relevant
           // peer_connections.connections should never be empty.

        let mut active_connections = peer_connections.connections.len();
        for connection_id in peer_connections.connections.clone() {
            active_connections = active_connections.checked_sub(1).unwrap();

            gs.on_swarm_event(FromSwarm::ConnectionClosed(ConnectionClosed {
                peer_id: *peer_id,
                connection_id,
                endpoint: &fake_endpoint,
                remaining_established: active_connections,
            }));
        }
    }
}

// Converts a protobuf message into a gossipsub message for reading the Gossipsub event queue.
fn proto_to_message(rpc: &proto::RPC) -> Rpc {
    // Store valid messages.
    let mut messages = Vec::with_capacity(rpc.publish.len());
    let rpc = rpc.clone();
    for message in rpc.publish.into_iter() {
        messages.push(RawMessage {
            source: message.from.map(|x| PeerId::from_bytes(&x).unwrap()),
            data: message.data.unwrap_or_default(),
            sequence_number: message.seqno.map(|x| BigEndian::read_u64(&x)), // don't inform the application
            topic: TopicHash::from_raw(message.topic),
            signature: message.signature, // don't inform the application
            key: None,
            validated: false,
        });
    }
    let mut control_msgs = Vec::new();
    if let Some(rpc_control) = rpc.control {
        // Collect the gossipsub control messages
        let ihave_msgs: Vec<ControlAction> = rpc_control
            .ihave
            .into_iter()
            .map(|ihave| {
                ControlAction::IHave(IHave {
                    topic_hash: TopicHash::from_raw(ihave.topic_id.unwrap_or_default()),
                    message_ids: ihave
                        .message_ids
                        .into_iter()
                        .map(MessageId::from)
                        .collect::<Vec<_>>(),
                })
            })
            .collect();

        let iwant_msgs: Vec<ControlAction> = rpc_control
            .iwant
            .into_iter()
            .map(|iwant| {
                ControlAction::IWant(IWant {
                    message_ids: iwant
                        .message_ids
                        .into_iter()
                        .map(MessageId::from)
                        .collect::<Vec<_>>(),
                })
            })
            .collect();

        let graft_msgs: Vec<ControlAction> = rpc_control
            .graft
            .into_iter()
            .map(|graft| {
                ControlAction::Graft(Graft {
                    topic_hash: TopicHash::from_raw(graft.topic_id.unwrap_or_default()),
                })
            })
            .collect();

        let mut prune_msgs = Vec::new();

        for prune in rpc_control.prune {
            // filter out invalid peers
            let peers = prune
                .peers
                .into_iter()
                .filter_map(|info| {
                    info.peer_id
                        .and_then(|id| PeerId::from_bytes(&id).ok())
                        .map(|peer_id|
                            //TODO signedPeerRecord, see https://github.com/libp2p/specs/pull/217
                            PeerInfo {
                                peer_id: Some(peer_id),
                            })
                })
                .collect::<Vec<PeerInfo>>();

            let topic_hash = TopicHash::from_raw(prune.topic_id.unwrap_or_default());
            prune_msgs.push(ControlAction::Prune(Prune {
                topic_hash,
                peers,
                backoff: prune.backoff,
            }));
        }

        control_msgs.extend(ihave_msgs);
        control_msgs.extend(iwant_msgs);
        control_msgs.extend(graft_msgs);
        control_msgs.extend(prune_msgs);
    }

    Rpc {
        messages,
        subscriptions: rpc
            .subscriptions
            .into_iter()
            .map(|sub| Subscription {
                action: if Some(true) == sub.subscribe {
                    SubscriptionAction::Subscribe
                } else {
                    SubscriptionAction::Unsubscribe
                },
                topic_hash: TopicHash::from_raw(sub.topic_id.unwrap_or_default()),
            })
            .collect(),
        control_msgs,
    }
}

#[test]
/// Test local node subscribing to a topic
fn test_subscribe() {
    // The node should:
    // - Create an empty vector in mesh[topic]
    // - Send subscription request to all peers
    // - run JOIN(topic)

    let subscribe_topic = vec![String::from("test_subscribe")];
    let (gs, _, queues, topic_hashes) = inject_nodes1()
        .peer_no(20)
        .topics(subscribe_topic)
        .to_subscribe(true)
        .create_network();

    assert!(
        gs.mesh.get(&topic_hashes[0]).is_some(),
        "Subscribe should add a new entry to the mesh[topic] hashmap"
    );

    // collect all the subscriptions
    let subscriptions = queues
        .into_values()
        .fold(0, |mut collected_subscriptions, c| {
            while !c.priority.is_empty() {
                if let Ok(RpcOut::Subscribe(_)) = c.priority.try_recv() {
                    collected_subscriptions += 1
                }
            }
            collected_subscriptions
        });

    // we sent a subscribe to all known peers
    assert_eq!(subscriptions, 20);
}

#[test]
/// Test unsubscribe.
fn test_unsubscribe() {
    // Unsubscribe should:
    // - Remove the mesh entry for topic
    // - Send UNSUBSCRIBE to all known peers
    // - Call Leave

    let topic_strings = vec![String::from("topic1"), String::from("topic2")];
    let topics = topic_strings
        .iter()
        .map(|t| Topic::new(t.clone()))
        .collect::<Vec<Topic>>();

    // subscribe to topic_strings
    let (mut gs, _, queues, topic_hashes) = inject_nodes1()
        .peer_no(20)
        .topics(topic_strings)
        .to_subscribe(true)
        .create_network();

    for topic_hash in &topic_hashes {
        assert!(
            gs.topic_peers.get(topic_hash).is_some(),
            "Topic_peers contain a topic entry"
        );
        assert!(
            gs.mesh.get(topic_hash).is_some(),
            "mesh should contain a topic entry"
        );
    }

    // unsubscribe from both topics
    assert!(
        gs.unsubscribe(&topics[0]).unwrap(),
        "should be able to unsubscribe successfully from each topic",
    );
    assert!(
        gs.unsubscribe(&topics[1]).unwrap(),
        "should be able to unsubscribe successfully from each topic",
    );

    // collect all the subscriptions
    let subscriptions = queues
        .into_values()
        .fold(0, |mut collected_subscriptions, c| {
            while !c.priority.is_empty() {
                if let Ok(RpcOut::Subscribe(_)) = c.priority.try_recv() {
                    collected_subscriptions += 1
                }
            }
            collected_subscriptions
        });

    // we sent a unsubscribe to all known peers, for two topics
    assert_eq!(subscriptions, 40);

    // check we clean up internal structures
    for topic_hash in &topic_hashes {
        assert!(
            gs.mesh.get(topic_hash).is_none(),
            "All topics should have been removed from the mesh"
        );
    }
}

#[test]
/// Test JOIN(topic) functionality.
fn test_join() {
    // The Join function should:
    // - Remove peers from fanout[topic]
    // - Add any fanout[topic] peers to the mesh (up to mesh_n)
    // - Fill up to mesh_n peers from known gossipsub peers in the topic
    // - Send GRAFT messages to all nodes added to the mesh

    // This test is not an isolated unit test, rather it uses higher level,
    // subscribe/unsubscribe to perform the test.

    let topic_strings = vec![String::from("topic1"), String::from("topic2")];
    let topics = topic_strings
        .iter()
        .map(|t| Topic::new(t.clone()))
        .collect::<Vec<Topic>>();

    let (mut gs, _, mut receivers, topic_hashes) = inject_nodes1()
        .peer_no(20)
        .topics(topic_strings)
        .to_subscribe(true)
        .create_network();

    // Flush previous GRAFT messages.
    flush_events(&mut gs, &receivers);

    // unsubscribe, then call join to invoke functionality
    assert!(
        gs.unsubscribe(&topics[0]).unwrap(),
        "should be able to unsubscribe successfully"
    );
    assert!(
        gs.unsubscribe(&topics[1]).unwrap(),
        "should be able to unsubscribe successfully"
    );

    // re-subscribe - there should be peers associated with the topic
    assert!(
        gs.subscribe(&topics[0]).unwrap(),
        "should be able to subscribe successfully"
    );

    // should have added mesh_n nodes to the mesh
    assert!(
        gs.mesh.get(&topic_hashes[0]).unwrap().len() == 6,
        "Should have added 6 nodes to the mesh"
    );

    fn count_grafts(mut acc: usize, receiver: &RpcReceiver) -> usize {
        while !receiver.priority.is_empty() || !receiver.non_priority.is_empty() {
            if let Ok(RpcOut::Graft(_)) = receiver.priority.try_recv() {
                acc += 1;
            }
        }
        acc
    }

    // there should be mesh_n GRAFT messages.
    let graft_messages = receivers.values().fold(0, count_grafts);

    assert_eq!(
        graft_messages, 6,
        "There should be 6 grafts messages sent to peers"
    );

    // verify fanout nodes
    // add 3 random peers to the fanout[topic1]
    gs.fanout
        .insert(topic_hashes[1].clone(), Default::default());
    let mut new_peers: Vec<PeerId> = vec![];

    for _ in 0..3 {
        let random_peer = PeerId::random();
        // inform the behaviour of a new peer
        let address = "/ip4/127.0.0.1".parse::<Multiaddr>().unwrap();
        let enabled_handler = gs
            .handle_established_inbound_connection(
                ConnectionId::new_unchecked(0),
                random_peer,
                &address,
                &address,
            )
            .unwrap();
<<<<<<< HEAD
        // Add the receiver to the list of current receivers.
        if let Handler::Enabled(mut h) = enabled_handler {
            receivers.insert(random_peer, h.receiver());
        }
=======
        peers.push(peer);
        let sender = RpcSender::new(gs.config.connection_handler_queue_len());
        let receiver = sender.new_receiver();
        let connection_id = ConnectionId::new_unchecked(0);
        gs.connected_peers.insert(
            random_peer,
            PeerConnections {
                kind: PeerKind::Floodsub,
                connections: vec![connection_id],
                sender,
            },
        );
        receivers.insert(random_peer, receiver);
>>>>>>> b9214e9d

        gs.on_swarm_event(FromSwarm::ConnectionEstablished(ConnectionEstablished {
            peer_id: random_peer,
            connection_id,
            endpoint: &ConnectedPoint::Dialer {
                address,
                role_override: Endpoint::Dialer,
            },
            failed_addresses: &[],
            other_established: 0,
        }));

        // add the new peer to the fanout
        let fanout_peers = gs.fanout.get_mut(&topic_hashes[1]).unwrap();
        fanout_peers.insert(random_peer);
        new_peers.push(random_peer);
    }

    // subscribe to topic1
    gs.subscribe(&topics[1]).unwrap();

    // the three new peers should have been added, along with 3 more from the pool.
    assert!(
        gs.mesh.get(&topic_hashes[1]).unwrap().len() == 6,
        "Should have added 6 nodes to the mesh"
    );
    let mesh_peers = gs.mesh.get(&topic_hashes[1]).unwrap();
    for new_peer in new_peers {
        assert!(
            mesh_peers.contains(&new_peer),
            "Fanout peer should be included in the mesh"
        );
    }

    // there should now be 12 graft messages to be sent
    let graft_messages = receivers.values().fold(graft_messages, count_grafts);

    assert_eq!(
        graft_messages, 12,
        "There should be 12 grafts messages sent to peers"
    );
}

/// Test local node publish to subscribed topic
#[test]
fn test_publish_without_flood_publishing() {
    // node should:
    // - Send publish message to all peers
    // - Insert message into gs.mcache and gs.received

    //turn off flood publish to test old behaviour
    let config = ConfigBuilder::default()
        .flood_publish(false)
        .build()
        .unwrap();

    let publish_topic = String::from("test_publish");
    let (mut gs, _, queues, topic_hashes) = inject_nodes1()
        .peer_no(20)
        .topics(vec![publish_topic.clone()])
        .to_subscribe(true)
        .gs_config(config)
        .create_network();

    assert!(
        gs.mesh.get(&topic_hashes[0]).is_some(),
        "Subscribe should add a new entry to the mesh[topic] hashmap"
    );

    // all peers should be subscribed to the topic
    assert_eq!(
        gs.topic_peers.get(&topic_hashes[0]).map(|p| p.len()),
        Some(20),
        "Peers should be subscribed to the topic"
    );

    // publish on topic
    let publish_data = vec![0; 42];
    gs.publish(Topic::new(publish_topic), publish_data).unwrap();

    // Collect all publish messages
    let publishes = queues
        .into_values()
        .fold(vec![], |mut collected_publish, c| {
            while !c.priority.is_empty() {
                if let Ok(RpcOut::Publish { message, .. }) = c.priority.try_recv() {
                    collected_publish.push(message);
                }
            }
            collected_publish
        });

    // Transform the inbound message
    let message = &gs
        .data_transform
        .inbound_transform(
            publishes
                .first()
                .expect("Should contain > 0 entries")
                .clone(),
        )
        .unwrap();

    let msg_id = gs.config.message_id(message);

    let config: Config = Config::default();
    assert_eq!(
        publishes.len(),
        config.mesh_n_low(),
        "Should send a publish message to all known peers"
    );

    assert!(
        gs.mcache.get(&msg_id).is_some(),
        "Message cache should contain published message"
    );
}

/// Test local node publish to unsubscribed topic
#[test]
fn test_fanout() {
    // node should:
    // - Populate fanout peers
    // - Send publish message to fanout peers
    // - Insert message into gs.mcache and gs.received

    //turn off flood publish to test fanout behaviour
    let config = ConfigBuilder::default()
        .flood_publish(false)
        .build()
        .unwrap();

    let fanout_topic = String::from("test_fanout");
    let (mut gs, _, queues, topic_hashes) = inject_nodes1()
        .peer_no(20)
        .topics(vec![fanout_topic.clone()])
        .to_subscribe(true)
        .gs_config(config)
        .create_network();

    assert!(
        gs.mesh.get(&topic_hashes[0]).is_some(),
        "Subscribe should add a new entry to the mesh[topic] hashmap"
    );
    // Unsubscribe from topic
    assert!(
        gs.unsubscribe(&Topic::new(fanout_topic.clone())).unwrap(),
        "should be able to unsubscribe successfully from topic"
    );

    // Publish on unsubscribed topic
    let publish_data = vec![0; 42];
    gs.publish(Topic::new(fanout_topic.clone()), publish_data)
        .unwrap();

    assert_eq!(
        gs.fanout
            .get(&TopicHash::from_raw(fanout_topic))
            .unwrap()
            .len(),
        gs.config.mesh_n(),
        "Fanout should contain `mesh_n` peers for fanout topic"
    );

    // Collect all publish messages
    let publishes = queues
        .into_values()
        .fold(vec![], |mut collected_publish, c| {
            while !c.priority.is_empty() {
                if let Ok(RpcOut::Publish { message, .. }) = c.priority.try_recv() {
                    collected_publish.push(message);
                }
            }
            collected_publish
        });

    // Transform the inbound message
    let message = &gs
        .data_transform
        .inbound_transform(
            publishes
                .first()
                .expect("Should contain > 0 entries")
                .clone(),
        )
        .unwrap();

    let msg_id = gs.config.message_id(message);

    assert_eq!(
        publishes.len(),
        gs.config.mesh_n(),
        "Should send a publish message to `mesh_n` fanout peers"
    );

    assert!(
        gs.mcache.get(&msg_id).is_some(),
        "Message cache should contain published message"
    );
}

#[test]
/// Test the gossipsub NetworkBehaviour peer connection logic.
fn test_inject_connected() {
    let (gs, peers, queues, topic_hashes) = inject_nodes1()
        .peer_no(20)
        .topics(vec![String::from("topic1"), String::from("topic2")])
        .to_subscribe(true)
        .create_network();

    // check that our subscriptions are sent to each of the peers
    // collect all the SendEvents
    let subscriptions = queues.into_iter().fold(
        HashMap::<PeerId, Vec<String>>::new(),
        |mut collected_subscriptions, (peer, c)| {
            while !c.priority.is_empty() {
                if let Ok(RpcOut::Subscribe(topic)) = c.priority.try_recv() {
                    let mut peer_subs = collected_subscriptions.remove(&peer).unwrap_or_default();
                    peer_subs.push(topic.into_string());
                    collected_subscriptions.insert(peer, peer_subs);
                }
            }
            collected_subscriptions
        },
    );

    // check that there are two subscriptions sent to each peer
    for peer_subs in subscriptions.values() {
        assert!(peer_subs.contains(&String::from("topic1")));
        assert!(peer_subs.contains(&String::from("topic2")));
        assert_eq!(peer_subs.len(), 2);
    }

    // check that there are 20 send events created
    assert_eq!(subscriptions.len(), 20);

    // should add the new peers to `peer_topics` with an empty vec as a gossipsub node
    for peer in peers {
        let known_topics = gs.peer_topics.get(&peer).unwrap();
        assert!(
            known_topics == &topic_hashes.iter().cloned().collect(),
            "The topics for each node should all topics"
        );
    }
}

#[test]
/// Test subscription handling
fn test_handle_received_subscriptions() {
    // For every subscription:
    // SUBSCRIBE:   - Add subscribed topic to peer_topics for peer.
    //              - Add peer to topics_peer.
    // UNSUBSCRIBE  - Remove topic from peer_topics for peer.
    //              - Remove peer from topic_peers.

    let topics = ["topic1", "topic2", "topic3", "topic4"]
        .iter()
        .map(|&t| String::from(t))
        .collect();
    let (mut gs, peers, _receivers, topic_hashes) = inject_nodes1()
        .peer_no(20)
        .topics(topics)
        .to_subscribe(false)
        .create_network();

    // The first peer sends 3 subscriptions and 1 unsubscription
    let mut subscriptions = topic_hashes[..3]
        .iter()
        .map(|topic_hash| Subscription {
            action: SubscriptionAction::Subscribe,
            topic_hash: topic_hash.clone(),
        })
        .collect::<Vec<Subscription>>();

    subscriptions.push(Subscription {
        action: SubscriptionAction::Unsubscribe,
        topic_hash: topic_hashes[topic_hashes.len() - 1].clone(),
    });

    let unknown_peer = PeerId::random();
    // process the subscriptions
    // first and second peers send subscriptions
    gs.handle_received_subscriptions(&subscriptions, &peers[0]);
    gs.handle_received_subscriptions(&subscriptions, &peers[1]);
    // unknown peer sends the same subscriptions
    gs.handle_received_subscriptions(&subscriptions, &unknown_peer);

    // verify the result

    let peer_topics = gs.peer_topics.get(&peers[0]).unwrap().clone();
    assert!(
        peer_topics == topic_hashes.iter().take(3).cloned().collect(),
        "First peer should be subscribed to three topics"
    );
    let peer_topics = gs.peer_topics.get(&peers[1]).unwrap().clone();
    assert!(
        peer_topics == topic_hashes.iter().take(3).cloned().collect(),
        "Second peer should be subscribed to three topics"
    );

    assert!(
        gs.peer_topics.get(&unknown_peer).is_none(),
        "Unknown peer should not have been added"
    );

    for topic_hash in topic_hashes[..3].iter() {
        let topic_peers = gs.topic_peers.get(topic_hash).unwrap().clone();
        assert!(
            topic_peers == peers[..2].iter().cloned().collect(),
            "Two peers should be added to the first three topics"
        );
    }

    // Peer 0 unsubscribes from the first topic

    gs.handle_received_subscriptions(
        &[Subscription {
            action: SubscriptionAction::Unsubscribe,
            topic_hash: topic_hashes[0].clone(),
        }],
        &peers[0],
    );

    let peer_topics = gs.peer_topics.get(&peers[0]).unwrap().clone();
    assert!(
        peer_topics == topic_hashes[1..3].iter().cloned().collect(),
        "Peer should be subscribed to two topics"
    );

    let topic_peers = gs.topic_peers.get(&topic_hashes[0]).unwrap().clone(); // only gossipsub at the moment
    assert!(
        topic_peers == peers[1..2].iter().cloned().collect(),
        "Only the second peers should be in the first topic"
    );
}

#[test]
/// Test Gossipsub.get_random_peers() function
fn test_get_random_peers() {
    // generate a default Config
    let gs_config = ConfigBuilder::default()
        .validation_mode(ValidationMode::Anonymous)
        .build()
        .unwrap();
    // create a gossipsub struct
    let mut gs: Behaviour = Behaviour::new(MessageAuthenticity::Anonymous, gs_config).unwrap();

    // create a topic and fill it with some peers
    let topic_hash = Topic::new("Test").hash();
    let mut peers = vec![];
    for _ in 0..20 {
        peers.push(PeerId::random())
    }

    gs.topic_peers
        .insert(topic_hash.clone(), peers.iter().cloned().collect());

    gs.connected_peers = peers
        .iter()
        .map(|p| {
            (
                *p,
                PeerConnections {
                    kind: PeerKind::Gossipsubv1_1,
                    connections: vec![ConnectionId::new_unchecked(0)],
<<<<<<< HEAD
                    handler_send_queue: vec![],
=======
                    sender: RpcSender::new(gs.config.connection_handler_queue_len()),
>>>>>>> b9214e9d
                },
            )
        })
        .collect();

    let random_peers =
        get_random_peers(&gs.topic_peers, &gs.connected_peers, &topic_hash, 5, |_| {
            true
        });
    assert_eq!(random_peers.len(), 5, "Expected 5 peers to be returned");
    let random_peers = get_random_peers(
        &gs.topic_peers,
        &gs.connected_peers,
        &topic_hash,
        30,
        |_| true,
    );
    assert!(random_peers.len() == 20, "Expected 20 peers to be returned");
    assert!(
        random_peers == peers.iter().cloned().collect(),
        "Expected no shuffling"
    );
    let random_peers = get_random_peers(
        &gs.topic_peers,
        &gs.connected_peers,
        &topic_hash,
        20,
        |_| true,
    );
    assert!(random_peers.len() == 20, "Expected 20 peers to be returned");
    assert!(
        random_peers == peers.iter().cloned().collect(),
        "Expected no shuffling"
    );
    let random_peers =
        get_random_peers(&gs.topic_peers, &gs.connected_peers, &topic_hash, 0, |_| {
            true
        });
    assert!(random_peers.is_empty(), "Expected 0 peers to be returned");
    // test the filter
    let random_peers =
        get_random_peers(&gs.topic_peers, &gs.connected_peers, &topic_hash, 5, |_| {
            false
        });
    assert!(random_peers.is_empty(), "Expected 0 peers to be returned");
    let random_peers = get_random_peers(&gs.topic_peers, &gs.connected_peers, &topic_hash, 10, {
        |peer| peers.contains(peer)
    });
    assert!(random_peers.len() == 10, "Expected 10 peers to be returned");
}

/// Tests that the correct message is sent when a peer asks for a message in our cache.
#[test]
fn test_handle_iwant_msg_cached() {
    let (mut gs, peers, queues, _) = inject_nodes1()
        .peer_no(20)
        .topics(Vec::new())
        .to_subscribe(true)
        .create_network();

    let raw_message = RawMessage {
        source: Some(peers[11]),
        data: vec![1, 2, 3, 4],
        sequence_number: Some(1u64),
        topic: TopicHash::from_raw("topic"),
        signature: None,
        key: None,
        validated: true,
    };

    // Transform the inbound message
    let message = &gs
        .data_transform
        .inbound_transform(raw_message.clone())
        .unwrap();

    let msg_id = gs.config.message_id(message);
    gs.mcache.put(&msg_id, raw_message);

    gs.handle_iwant(&peers[7], vec![msg_id.clone()]);

    // the messages we are sending
    let sent_messages = queues
        .into_values()
        .fold(vec![], |mut collected_messages, c| {
            while !c.non_priority.is_empty() {
                if let Ok(RpcOut::Forward { message, .. }) = c.non_priority.try_recv() {
                    collected_messages.push(message)
                }
            }
            collected_messages
        });

    assert!(
        sent_messages
            .iter()
            .map(|msg| gs.data_transform.inbound_transform(msg.clone()).unwrap())
            .any(|msg| gs.config.message_id(&msg) == msg_id),
        "Expected the cached message to be sent to an IWANT peer"
    );
}

/// Tests that messages are sent correctly depending on the shifting of the message cache.
#[test]
fn test_handle_iwant_msg_cached_shifted() {
    let (mut gs, peers, queues, _) = inject_nodes1()
        .peer_no(20)
        .topics(Vec::new())
        .to_subscribe(true)
        .create_network();

    // perform 10 memshifts and check that it leaves the cache
    for shift in 1..10 {
        let raw_message = RawMessage {
            source: Some(peers[11]),
            data: vec![1, 2, 3, 4],
            sequence_number: Some(shift),
            topic: TopicHash::from_raw("topic"),
            signature: None,
            key: None,
            validated: true,
        };

        // Transform the inbound message
        let message = &gs
            .data_transform
            .inbound_transform(raw_message.clone())
            .unwrap();

        let msg_id = gs.config.message_id(message);
        gs.mcache.put(&msg_id, raw_message);
        for _ in 0..shift {
            gs.mcache.shift();
        }

        gs.handle_iwant(&peers[7], vec![msg_id.clone()]);

        // is the message is being sent?
        let message_exists = queues.values().any(|c| {
            let mut out = false;
            while !c.non_priority.is_empty() {
                if matches!(c.non_priority.try_recv(), Ok(RpcOut::Forward{message, timeout: _ }) if
                        gs.config.message_id(
                            &gs.data_transform
                                .inbound_transform(message.clone())
                                .unwrap(),
                        ) == msg_id)
                {
                    out = true;
                }
            }
            out
        });
        // default history_length is 5, expect no messages after shift > 5
        if shift < 5 {
            assert!(
                message_exists,
                "Expected the cached message to be sent to an IWANT peer before 5 shifts"
            );
        } else {
            assert!(
                !message_exists,
                "Expected the cached message to not be sent to an IWANT peer after 5 shifts"
            );
        }
    }
}

#[test]
// tests that an event is not created when a peers asks for a message not in our cache
fn test_handle_iwant_msg_not_cached() {
    let (mut gs, peers, _, _) = inject_nodes1()
        .peer_no(20)
        .topics(Vec::new())
        .to_subscribe(true)
        .create_network();

    let events_before = gs.events.len();
    gs.handle_iwant(&peers[7], vec![MessageId::new(b"unknown id")]);
    let events_after = gs.events.len();

    assert_eq!(
        events_before, events_after,
        "Expected event count to stay the same"
    );
}

#[test]
// tests that an event is created when a peer shares that it has a message we want
fn test_handle_ihave_subscribed_and_msg_not_cached() {
    let (mut gs, peers, receivers, topic_hashes) = inject_nodes1()
        .peer_no(20)
        .topics(vec![String::from("topic1")])
        .to_subscribe(true)
        .create_network();

    gs.handle_ihave(
        &peers[7],
        vec![(topic_hashes[0].clone(), vec![MessageId::new(b"unknown id")])],
    );

    // check that we sent an IWANT request for `unknown id`
    let mut iwant_exists = false;
    let receiver = receivers.get(&peers[7]).unwrap();
    while !receiver.non_priority.is_empty() {
        if let Ok(RpcOut::IWant(IWant { message_ids })) = receiver.non_priority.try_recv() {
            if message_ids
                .iter()
                .any(|m| *m == MessageId::new(b"unknown id"))
            {
                iwant_exists = true;
                break;
            }
        }
    }

    assert!(
        iwant_exists,
        "Expected to send an IWANT control message for unkown message id"
    );
}

#[test]
// tests that an event is not created when a peer shares that it has a message that
// we already have
fn test_handle_ihave_subscribed_and_msg_cached() {
    let (mut gs, peers, _, topic_hashes) = inject_nodes1()
        .peer_no(20)
        .topics(vec![String::from("topic1")])
        .to_subscribe(true)
        .create_network();

    let msg_id = MessageId::new(b"known id");

    let events_before = gs.events.len();
    gs.handle_ihave(&peers[7], vec![(topic_hashes[0].clone(), vec![msg_id])]);
    let events_after = gs.events.len();

    assert_eq!(
        events_before, events_after,
        "Expected event count to stay the same"
    )
}

#[test]
// test that an event is not created when a peer shares that it has a message in
// a topic that we are not subscribed to
fn test_handle_ihave_not_subscribed() {
    let (mut gs, peers, _, _) = inject_nodes1()
        .peer_no(20)
        .topics(vec![])
        .to_subscribe(true)
        .create_network();

    let events_before = gs.events.len();
    gs.handle_ihave(
        &peers[7],
        vec![(
            TopicHash::from_raw(String::from("unsubscribed topic")),
            vec![MessageId::new(b"irrelevant id")],
        )],
    );
    let events_after = gs.events.len();

    assert_eq!(
        events_before, events_after,
        "Expected event count to stay the same"
    )
}

#[test]
// tests that a peer is added to our mesh when we are both subscribed
// to the same topic
fn test_handle_graft_is_subscribed() {
    let (mut gs, peers, _, topic_hashes) = inject_nodes1()
        .peer_no(20)
        .topics(vec![String::from("topic1")])
        .to_subscribe(true)
        .create_network();

    gs.handle_graft(&peers[7], topic_hashes.clone());

    assert!(
        gs.mesh.get(&topic_hashes[0]).unwrap().contains(&peers[7]),
        "Expected peer to have been added to mesh"
    );
}

#[test]
// tests that a peer is not added to our mesh when they are subscribed to
// a topic that we are not
fn test_handle_graft_is_not_subscribed() {
    let (mut gs, peers, _, topic_hashes) = inject_nodes1()
        .peer_no(20)
        .topics(vec![String::from("topic1")])
        .to_subscribe(true)
        .create_network();

    gs.handle_graft(
        &peers[7],
        vec![TopicHash::from_raw(String::from("unsubscribed topic"))],
    );

    assert!(
        !gs.mesh.get(&topic_hashes[0]).unwrap().contains(&peers[7]),
        "Expected peer to have been added to mesh"
    );
}

#[test]
// tests multiple topics in a single graft message
fn test_handle_graft_multiple_topics() {
    let topics: Vec<String> = ["topic1", "topic2", "topic3", "topic4"]
        .iter()
        .map(|&t| String::from(t))
        .collect();

    let (mut gs, peers, _, topic_hashes) = inject_nodes1()
        .peer_no(20)
        .topics(topics)
        .to_subscribe(true)
        .create_network();

    let mut their_topics = topic_hashes.clone();
    // their_topics = [topic1, topic2, topic3]
    // our_topics = [topic1, topic2, topic4]
    their_topics.pop();
    gs.leave(&their_topics[2]);

    gs.handle_graft(&peers[7], their_topics.clone());

    for hash in topic_hashes.iter().take(2) {
        assert!(
            gs.mesh.get(hash).unwrap().contains(&peers[7]),
            "Expected peer to be in the mesh for the first 2 topics"
        );
    }

    assert!(
        gs.mesh.get(&topic_hashes[2]).is_none(),
        "Expected the second topic to not be in the mesh"
    );
}

#[test]
// tests that a peer is removed from our mesh
fn test_handle_prune_peer_in_mesh() {
    let (mut gs, peers, _, topic_hashes) = inject_nodes1()
        .peer_no(20)
        .topics(vec![String::from("topic1")])
        .to_subscribe(true)
        .create_network();

    // insert peer into our mesh for 'topic1'
    gs.mesh
        .insert(topic_hashes[0].clone(), peers.iter().cloned().collect());
    assert!(
        gs.mesh.get(&topic_hashes[0]).unwrap().contains(&peers[7]),
        "Expected peer to be in mesh"
    );

    gs.handle_prune(
        &peers[7],
        topic_hashes
            .iter()
            .map(|h| (h.clone(), vec![], None))
            .collect(),
    );
    assert!(
        !gs.mesh.get(&topic_hashes[0]).unwrap().contains(&peers[7]),
        "Expected peer to be removed from mesh"
    );
}

fn count_control_msgs(
    queues: &HashMap<PeerId, RpcReceiver>,
    mut filter: impl FnMut(&PeerId, &RpcOut) -> bool,
) -> usize {
    queues
        .iter()
        .fold(0, |mut collected_messages, (peer_id, c)| {
            while !c.priority.is_empty() || !c.non_priority.is_empty() {
                if let Ok(rpc) = c.priority.try_recv() {
                    if filter(peer_id, &rpc) {
                        collected_messages += 1;
                    }
                }
                if let Ok(rpc) = c.non_priority.try_recv() {
                    if filter(peer_id, &rpc) {
                        collected_messages += 1;
                    }
                }
            }
            collected_messages
        })
}

fn flush_events<D: DataTransform, F: TopicSubscriptionFilter>(
    gs: &mut Behaviour<D, F>,
    receiver_queues: &HashMap<PeerId, RpcReceiver>,
) {
    gs.events.clear();
    for c in receiver_queues.values() {
        while !c.priority.is_empty() || !c.non_priority.is_empty() {
            let _ = c.priority.try_recv();
            let _ = c.non_priority.try_recv();
        }
    }
}

#[test]
// tests that a peer added as explicit peer gets connected to
fn test_explicit_peer_gets_connected() {
    let (mut gs, _, _, _) = inject_nodes1()
        .peer_no(0)
        .topics(Vec::new())
        .to_subscribe(true)
        .create_network();

    //create new peer
    let peer = PeerId::random();

    //add peer as explicit peer
    gs.add_explicit_peer(&peer);

    let num_events = gs
        .events
        .iter()
        .filter(|e| match e {
            ToSwarm::Dial { opts } => opts.get_peer_id() == Some(peer),
            _ => false,
        })
        .count();

    assert_eq!(
        num_events, 1,
        "There was no dial peer event for the explicit peer"
    );
}

#[test]
fn test_explicit_peer_reconnects() {
    let config = ConfigBuilder::default()
        .check_explicit_peers_ticks(2)
        .build()
        .unwrap();
    let (mut gs, others, queues, _) = inject_nodes1()
        .peer_no(1)
        .topics(Vec::new())
        .to_subscribe(true)
        .gs_config(config)
        .create_network();

    let peer = others.first().unwrap();

    //add peer as explicit peer
    gs.add_explicit_peer(peer);

    flush_events(&mut gs, &queues);

    //disconnect peer
    disconnect_peer(&mut gs, peer);

    gs.heartbeat();

    //check that no reconnect after first heartbeat since `explicit_peer_ticks == 2`
    assert_eq!(
        gs.events
            .iter()
            .filter(|e| match e {
                ToSwarm::Dial { opts } => opts.get_peer_id() == Some(*peer),
                _ => false,
            })
            .count(),
        0,
        "There was a dial peer event before explicit_peer_ticks heartbeats"
    );

    gs.heartbeat();

    //check that there is a reconnect after second heartbeat
    assert!(
        gs.events
            .iter()
            .filter(|e| match e {
                ToSwarm::Dial { opts } => opts.get_peer_id() == Some(*peer),
                _ => false,
            })
            .count()
            >= 1,
        "There was no dial peer event for the explicit peer"
    );
}

#[test]
fn test_handle_graft_explicit_peer() {
    let (mut gs, peers, queues, topic_hashes) = inject_nodes1()
        .peer_no(1)
        .topics(vec![String::from("topic1"), String::from("topic2")])
        .to_subscribe(true)
        .gs_config(Config::default())
        .explicit(1)
        .create_network();

    let peer = peers.first().unwrap();

    gs.handle_graft(peer, topic_hashes.clone());

    //peer got not added to mesh
    assert!(gs.mesh[&topic_hashes[0]].is_empty());
    assert!(gs.mesh[&topic_hashes[1]].is_empty());

    //check prunes
    assert!(
        count_control_msgs(&queues, |peer_id, m| peer_id == peer
            && match m {
                RpcOut::Prune(Prune { topic_hash, .. }) =>
                    topic_hash == &topic_hashes[0] || topic_hash == &topic_hashes[1],
                _ => false,
            })
            >= 2,
        "Not enough prunes sent when grafting from explicit peer"
    );
}

#[test]
fn explicit_peers_not_added_to_mesh_on_receiving_subscription() {
    let (gs, peers, queues, topic_hashes) = inject_nodes1()
        .peer_no(2)
        .topics(vec![String::from("topic1")])
        .to_subscribe(true)
        .gs_config(Config::default())
        .explicit(1)
        .create_network();

    //only peer 1 is in the mesh not peer 0 (which is an explicit peer)
    assert_eq!(
        gs.mesh[&topic_hashes[0]],
        vec![peers[1]].into_iter().collect()
    );

    //assert that graft gets created to non-explicit peer
    assert!(
        count_control_msgs(&queues, |peer_id, m| peer_id == &peers[1]
            && matches!(m, RpcOut::Graft { .. }))
            >= 1,
        "No graft message got created to non-explicit peer"
    );

    //assert that no graft gets created to explicit peer
    assert_eq!(
        count_control_msgs(&queues, |peer_id, m| peer_id == &peers[0]
            && matches!(m, RpcOut::Graft { .. })),
        0,
        "A graft message got created to an explicit peer"
    );
}

#[test]
fn do_not_graft_explicit_peer() {
    let (mut gs, others, queues, topic_hashes) = inject_nodes1()
        .peer_no(1)
        .topics(vec![String::from("topic")])
        .to_subscribe(true)
        .gs_config(Config::default())
        .explicit(1)
        .create_network();

    gs.heartbeat();

    //mesh stays empty
    assert_eq!(gs.mesh[&topic_hashes[0]], BTreeSet::new());

    //assert that no graft gets created to explicit peer
    assert_eq!(
        count_control_msgs(&queues, |peer_id, m| peer_id == &others[0]
            && matches!(m, RpcOut::Graft { .. })),
        0,
        "A graft message got created to an explicit peer"
    );
}

#[test]
fn do_forward_messages_to_explicit_peers() {
    let (mut gs, peers, queues, topic_hashes) = inject_nodes1()
        .peer_no(2)
        .topics(vec![String::from("topic1"), String::from("topic2")])
        .to_subscribe(true)
        .gs_config(Config::default())
        .explicit(1)
        .create_network();

    let local_id = PeerId::random();

    let message = RawMessage {
        source: Some(peers[1]),
        data: vec![12],
        sequence_number: Some(0),
        topic: topic_hashes[0].clone(),
        signature: None,
        key: None,
        validated: true,
    };
    gs.handle_received_message(message.clone(), &local_id);
    assert_eq!(
        queues.into_iter().fold(0, |mut fwds, (peer_id, c)| {
            while !c.non_priority.is_empty() {
                if matches!(c.non_priority.try_recv(), Ok(RpcOut::Forward{message: m, timeout: _}) if peer_id == peers[0] && m.data == message.data) {
        fwds +=1;
        }
                }
            fwds
        }),
        1,
        "The message did not get forwarded to the explicit peer"
    );
}

#[test]
fn explicit_peers_not_added_to_mesh_on_subscribe() {
    let (mut gs, peers, queues, _) = inject_nodes1()
        .peer_no(2)
        .topics(Vec::new())
        .to_subscribe(true)
        .gs_config(Config::default())
        .explicit(1)
        .create_network();

    //create new topic, both peers subscribing to it but we do not subscribe to it
    let topic = Topic::new(String::from("t"));
    let topic_hash = topic.hash();
    for peer in peers.iter().take(2) {
        gs.handle_received_subscriptions(
            &[Subscription {
                action: SubscriptionAction::Subscribe,
                topic_hash: topic_hash.clone(),
            }],
            peer,
        );
    }

    //subscribe now to topic
    gs.subscribe(&topic).unwrap();

    //only peer 1 is in the mesh not peer 0 (which is an explicit peer)
    assert_eq!(gs.mesh[&topic_hash], vec![peers[1]].into_iter().collect());

    //assert that graft gets created to non-explicit peer
    assert!(
        count_control_msgs(&queues, |peer_id, m| peer_id == &peers[1]
            && matches!(m, RpcOut::Graft { .. }))
            > 0,
        "No graft message got created to non-explicit peer"
    );

    //assert that no graft gets created to explicit peer
    assert_eq!(
        count_control_msgs(&queues, |peer_id, m| peer_id == &peers[0]
            && matches!(m, RpcOut::Graft { .. })),
        0,
        "A graft message got created to an explicit peer"
    );
}

#[test]
fn explicit_peers_not_added_to_mesh_from_fanout_on_subscribe() {
    let (mut gs, peers, queues, _) = inject_nodes1()
        .peer_no(2)
        .topics(Vec::new())
        .to_subscribe(true)
        .gs_config(Config::default())
        .explicit(1)
        .create_network();

    //create new topic, both peers subscribing to it but we do not subscribe to it
    let topic = Topic::new(String::from("t"));
    let topic_hash = topic.hash();
    for peer in peers.iter().take(2) {
        gs.handle_received_subscriptions(
            &[Subscription {
                action: SubscriptionAction::Subscribe,
                topic_hash: topic_hash.clone(),
            }],
            peer,
        );
    }

    //we send a message for this topic => this will initialize the fanout
    gs.publish(topic.clone(), vec![1, 2, 3]).unwrap();

    //subscribe now to topic
    gs.subscribe(&topic).unwrap();

    //only peer 1 is in the mesh not peer 0 (which is an explicit peer)
    assert_eq!(gs.mesh[&topic_hash], vec![peers[1]].into_iter().collect());

    //assert that graft gets created to non-explicit peer
    assert!(
        count_control_msgs(&queues, |peer_id, m| peer_id == &peers[1]
            && matches!(m, RpcOut::Graft { .. }))
            >= 1,
        "No graft message got created to non-explicit peer"
    );

    //assert that no graft gets created to explicit peer
    assert_eq!(
        count_control_msgs(&queues, |peer_id, m| peer_id == &peers[0]
            && matches!(m, RpcOut::Graft { .. })),
        0,
        "A graft message got created to an explicit peer"
    );
}

#[test]
fn no_gossip_gets_sent_to_explicit_peers() {
    let (mut gs, peers, receivers, topic_hashes) = inject_nodes1()
        .peer_no(2)
        .topics(vec![String::from("topic1"), String::from("topic2")])
        .to_subscribe(true)
        .gs_config(Config::default())
        .explicit(1)
        .create_network();

    let local_id = PeerId::random();

    let message = RawMessage {
        source: Some(peers[1]),
        data: vec![],
        sequence_number: Some(0),
        topic: topic_hashes[0].clone(),
        signature: None,
        key: None,
        validated: true,
    };

    //forward the message
    gs.handle_received_message(message, &local_id);

    //simulate multiple gossip calls (for randomness)
    for _ in 0..3 {
        gs.emit_gossip();
    }

    //assert that no gossip gets sent to explicit peer
    let receiver = receivers.get(&peers[0]).unwrap();
    let mut gossips = 0;
    while !receiver.non_priority.is_empty() {
        if let Ok(RpcOut::IHave(_)) = receiver.non_priority.try_recv() {
            gossips += 1;
        }
    }
    assert_eq!(gossips, 0, "Gossip got emitted to explicit peer");
}

// Tests the mesh maintenance addition
#[test]
fn test_mesh_addition() {
    let config: Config = Config::default();

    // Adds mesh_low peers and PRUNE 2 giving us a deficit.
    let (mut gs, peers, _queues, topics) = inject_nodes1()
        .peer_no(config.mesh_n() + 1)
        .topics(vec!["test".into()])
        .to_subscribe(true)
        .create_network();

    let to_remove_peers = config.mesh_n() + 1 - config.mesh_n_low() - 1;

    for peer in peers.iter().take(to_remove_peers) {
        gs.handle_prune(
            peer,
            topics.iter().map(|h| (h.clone(), vec![], None)).collect(),
        );
    }

    // Verify the pruned peers are removed from the mesh.
    assert_eq!(
        gs.mesh.get(&topics[0]).unwrap().len(),
        config.mesh_n_low() - 1
    );

    // run a heartbeat
    gs.heartbeat();

    // Peers should be added to reach mesh_n
    assert_eq!(gs.mesh.get(&topics[0]).unwrap().len(), config.mesh_n());
}

// Tests the mesh maintenance subtraction
#[test]
fn test_mesh_subtraction() {
    let config = Config::default();

    // Adds mesh_low peers and PRUNE 2 giving us a deficit.
    let n = config.mesh_n_high() + 10;
    //make all outbound connections so that we allow grafting to all
    let (mut gs, peers, _receivers, topics) = inject_nodes1()
        .peer_no(n)
        .topics(vec!["test".into()])
        .to_subscribe(true)
        .gs_config(config.clone())
        .outbound(n)
        .create_network();

    // graft all the peers
    for peer in peers {
        gs.handle_graft(&peer, topics.clone());
    }

    // run a heartbeat
    gs.heartbeat();

    // Peers should be removed to reach mesh_n
    assert_eq!(gs.mesh.get(&topics[0]).unwrap().len(), config.mesh_n());
}

#[test]
fn test_connect_to_px_peers_on_handle_prune() {
    let config: Config = Config::default();

    let (mut gs, peers, _, topics) = inject_nodes1()
        .peer_no(1)
        .topics(vec!["test".into()])
        .to_subscribe(true)
        .create_network();

    //handle prune from single peer with px peers

    let mut px = Vec::new();
    //propose more px peers than config.prune_peers()
    for _ in 0..config.prune_peers() + 5 {
        px.push(PeerInfo {
            peer_id: Some(PeerId::random()),
        });
    }

    gs.handle_prune(
        &peers[0],
        vec![(
            topics[0].clone(),
            px.clone(),
            Some(config.prune_backoff().as_secs()),
        )],
    );

    //Check DialPeer events for px peers
    let dials: Vec<_> = gs
        .events
        .iter()
        .filter_map(|e| match e {
            ToSwarm::Dial { opts } => opts.get_peer_id(),
            _ => None,
        })
        .collect();

    // Exactly config.prune_peers() many random peers should be dialled
    assert_eq!(dials.len(), config.prune_peers());

    let dials_set: HashSet<_> = dials.into_iter().collect();

    // No duplicates
    assert_eq!(dials_set.len(), config.prune_peers());

    //all dial peers must be in px
    assert!(dials_set.is_subset(
        &px.iter()
            .map(|i| *i.peer_id.as_ref().unwrap())
            .collect::<HashSet<_>>()
    ));
}

#[test]
fn test_send_px_and_backoff_in_prune() {
    let config: Config = Config::default();

    //build mesh with enough peers for px
    let (mut gs, peers, queues, topics) = inject_nodes1()
        .peer_no(config.prune_peers() + 1)
        .topics(vec!["test".into()])
        .to_subscribe(true)
        .create_network();

    //send prune to peer
    gs.send_graft_prune(
        HashMap::new(),
        vec![(peers[0], vec![topics[0].clone()])]
            .into_iter()
            .collect(),
        HashSet::new(),
    );

    //check prune message
    assert_eq!(
        count_control_msgs(&queues, |peer_id, m| peer_id == &peers[0]
            && match m {
                RpcOut::Prune(Prune {
                    topic_hash,
                    peers,
                    backoff,
                }) =>
                    topic_hash == &topics[0] &&
                    peers.len() == config.prune_peers() &&
                    //all peers are different
                    peers.iter().collect::<HashSet<_>>().len() ==
                        config.prune_peers() &&
                    backoff.unwrap() == config.prune_backoff().as_secs(),
                _ => false,
            }),
        1
    );
}

#[test]
fn test_prune_backoffed_peer_on_graft() {
    let config: Config = Config::default();

    //build mesh with enough peers for px
    let (mut gs, peers, queues, topics) = inject_nodes1()
        .peer_no(config.prune_peers() + 1)
        .topics(vec!["test".into()])
        .to_subscribe(true)
        .create_network();

    //remove peer from mesh and send prune to peer => this adds a backoff for this peer
    gs.mesh.get_mut(&topics[0]).unwrap().remove(&peers[0]);
    gs.send_graft_prune(
        HashMap::new(),
        vec![(peers[0], vec![topics[0].clone()])]
            .into_iter()
            .collect(),
        HashSet::new(),
    );

    //ignore all messages until now
    flush_events(&mut gs, &queues);

    //handle graft
    gs.handle_graft(&peers[0], vec![topics[0].clone()]);

    //check prune message
    assert_eq!(
        count_control_msgs(&queues, |peer_id, m| peer_id == &peers[0]
            && match m {
                RpcOut::Prune(Prune {
                    topic_hash,
                    peers,
                    backoff,
                }) =>
                    topic_hash == &topics[0] &&
                    //no px in this case
                    peers.is_empty() &&
                    backoff.unwrap() == config.prune_backoff().as_secs(),
                _ => false,
            }),
        1
    );
}

#[test]
fn test_do_not_graft_within_backoff_period() {
    let config = ConfigBuilder::default()
        .backoff_slack(1)
        .heartbeat_interval(Duration::from_millis(100))
        .build()
        .unwrap();
    //only one peer => mesh too small and will try to regraft as early as possible
    let (mut gs, peers, queues, topics) = inject_nodes1()
        .peer_no(1)
        .topics(vec!["test".into()])
        .to_subscribe(true)
        .gs_config(config)
        .create_network();

    //handle prune from peer with backoff of one second
    gs.handle_prune(&peers[0], vec![(topics[0].clone(), Vec::new(), Some(1))]);

    //forget all events until now
    flush_events(&mut gs, &queues);

    //call heartbeat
    gs.heartbeat();

    //Sleep for one second and apply 10 regular heartbeats (interval = 100ms).
    for _ in 0..10 {
        sleep(Duration::from_millis(100));
        gs.heartbeat();
    }

    //Check that no graft got created (we have backoff_slack = 1 therefore one more heartbeat
    // is needed).
    assert_eq!(
        count_control_msgs(&queues, |_, m| matches!(m, RpcOut::Graft { .. })),
        0,
        "Graft message created too early within backoff period"
    );

    //Heartbeat one more time this should graft now
    sleep(Duration::from_millis(100));
    gs.heartbeat();

    //check that graft got created
    assert!(
        count_control_msgs(&queues, |_, m| matches!(m, RpcOut::Graft { .. })) > 0,
        "No graft message was created after backoff period"
    );
}

#[test]
fn test_do_not_graft_within_default_backoff_period_after_receiving_prune_without_backoff() {
    //set default backoff period to 1 second
    let config = ConfigBuilder::default()
        .prune_backoff(Duration::from_millis(90))
        .backoff_slack(1)
        .heartbeat_interval(Duration::from_millis(100))
        .build()
        .unwrap();
    //only one peer => mesh too small and will try to regraft as early as possible
    let (mut gs, peers, queues, topics) = inject_nodes1()
        .peer_no(1)
        .topics(vec!["test".into()])
        .to_subscribe(true)
        .gs_config(config)
        .create_network();

    //handle prune from peer without a specified backoff
    gs.handle_prune(&peers[0], vec![(topics[0].clone(), Vec::new(), None)]);

    //forget all events until now
    flush_events(&mut gs, &queues);

    //call heartbeat
    gs.heartbeat();

    //Apply one more heartbeat
    sleep(Duration::from_millis(100));
    gs.heartbeat();

    //Check that no graft got created (we have backoff_slack = 1 therefore one more heartbeat
    // is needed).
    assert_eq!(
        count_control_msgs(&queues, |_, m| matches!(m, RpcOut::Graft { .. })),
        0,
        "Graft message created too early within backoff period"
    );

    //Heartbeat one more time this should graft now
    sleep(Duration::from_millis(100));
    gs.heartbeat();

    //check that graft got created
    assert!(
        count_control_msgs(&queues, |_, m| matches!(m, RpcOut::Graft { .. })) > 0,
        "No graft message was created after backoff period"
    );
}

#[test]
fn test_unsubscribe_backoff() {
    const HEARTBEAT_INTERVAL: Duration = Duration::from_millis(100);
    let config = ConfigBuilder::default()
        .backoff_slack(1)
        // ensure a prune_backoff > unsubscribe_backoff
        .prune_backoff(Duration::from_secs(5))
        .unsubscribe_backoff(1)
        .heartbeat_interval(HEARTBEAT_INTERVAL)
        .build()
        .unwrap();

    let topic = String::from("test");
    // only one peer => mesh too small and will try to regraft as early as possible
    let (mut gs, _, queues, topics) = inject_nodes1()
        .peer_no(1)
        .topics(vec![topic.clone()])
        .to_subscribe(true)
        .gs_config(config)
        .create_network();

    let _ = gs.unsubscribe(&Topic::new(topic));

    assert_eq!(
        count_control_msgs(&queues, |_, m| match m {
            RpcOut::Prune(Prune { backoff, .. }) => backoff == &Some(1),
            _ => false,
        }),
        1,
        "Peer should be pruned with `unsubscribe_backoff`."
    );

    let _ = gs.subscribe(&Topic::new(topics[0].to_string()));

    // forget all events until now
    flush_events(&mut gs, &queues);

    // call heartbeat
    gs.heartbeat();

    // Sleep for one second and apply 10 regular heartbeats (interval = 100ms).
    for _ in 0..10 {
        sleep(HEARTBEAT_INTERVAL);
        gs.heartbeat();
    }

    // Check that no graft got created (we have backoff_slack = 1 therefore one more heartbeat
    // is needed).
    assert_eq!(
        count_control_msgs(&queues, |_, m| matches!(m, RpcOut::Graft { .. })),
        0,
        "Graft message created too early within backoff period"
    );

    // Heartbeat one more time this should graft now
    sleep(HEARTBEAT_INTERVAL);
    gs.heartbeat();

    // check that graft got created
    assert!(
        count_control_msgs(&queues, |_, m| matches!(m, RpcOut::Graft { .. })) > 0,
        "No graft message was created after backoff period"
    );
}

#[test]
fn test_flood_publish() {
    let config: Config = Config::default();

    let topic = "test";
    // Adds more peers than mesh can hold to test flood publishing
    let (mut gs, _, queues, _) = inject_nodes1()
        .peer_no(config.mesh_n_high() + 10)
        .topics(vec![topic.into()])
        .to_subscribe(true)
        .create_network();

    //publish message
    let publish_data = vec![0; 42];
    gs.publish(Topic::new(topic), publish_data).unwrap();

    // Collect all publish messages
    let publishes = queues
        .into_values()
        .fold(vec![], |mut collected_publish, c| {
            while !c.priority.is_empty() {
                if let Ok(RpcOut::Publish { message, .. }) = c.priority.try_recv() {
                    collected_publish.push(message);
                }
            }
            collected_publish
        });

    // Transform the inbound message
    let message = &gs
        .data_transform
        .inbound_transform(
            publishes
                .first()
                .expect("Should contain > 0 entries")
                .clone(),
        )
        .unwrap();

    let msg_id = gs.config.message_id(message);

    let config: Config = Config::default();
    assert_eq!(
        publishes.len(),
        config.mesh_n_high() + 10,
        "Should send a publish message to all known peers"
    );

    assert!(
        gs.mcache.get(&msg_id).is_some(),
        "Message cache should contain published message"
    );
}

#[test]
fn test_gossip_to_at_least_gossip_lazy_peers() {
    let config: Config = Config::default();

    //add more peers than in mesh to test gossipping
    //by default only mesh_n_low peers will get added to mesh
    let (mut gs, _, queues, topic_hashes) = inject_nodes1()
        .peer_no(config.mesh_n_low() + config.gossip_lazy() + 1)
        .topics(vec!["topic".into()])
        .to_subscribe(true)
        .create_network();

    //receive message
    let raw_message = RawMessage {
        source: Some(PeerId::random()),
        data: vec![],
        sequence_number: Some(0),
        topic: topic_hashes[0].clone(),
        signature: None,
        key: None,
        validated: true,
    };
    gs.handle_received_message(raw_message.clone(), &PeerId::random());

    //emit gossip
    gs.emit_gossip();

    // Transform the inbound message
    let message = &gs.data_transform.inbound_transform(raw_message).unwrap();

    let msg_id = gs.config.message_id(message);

    //check that exactly config.gossip_lazy() many gossip messages were sent.
    assert_eq!(
        count_control_msgs(&queues, |_, action| match action {
            RpcOut::IHave(IHave {
                topic_hash,
                message_ids,
            }) => topic_hash == &topic_hashes[0] && message_ids.iter().any(|id| id == &msg_id),
            _ => false,
        }),
        config.gossip_lazy()
    );
}

#[test]
fn test_gossip_to_at_most_gossip_factor_peers() {
    let config: Config = Config::default();

    //add a lot of peers
    let m = config.mesh_n_low() + config.gossip_lazy() * (2.0 / config.gossip_factor()) as usize;
    let (mut gs, _, queues, topic_hashes) = inject_nodes1()
        .peer_no(m)
        .topics(vec!["topic".into()])
        .to_subscribe(true)
        .create_network();

    //receive message
    let raw_message = RawMessage {
        source: Some(PeerId::random()),
        data: vec![],
        sequence_number: Some(0),
        topic: topic_hashes[0].clone(),
        signature: None,
        key: None,
        validated: true,
    };
    gs.handle_received_message(raw_message.clone(), &PeerId::random());

    //emit gossip
    gs.emit_gossip();

    // Transform the inbound message
    let message = &gs.data_transform.inbound_transform(raw_message).unwrap();

    let msg_id = gs.config.message_id(message);
    //check that exactly config.gossip_lazy() many gossip messages were sent.
    assert_eq!(
        count_control_msgs(&queues, |_, action| match action {
            RpcOut::IHave(IHave {
                topic_hash,
                message_ids,
            }) => topic_hash == &topic_hashes[0] && message_ids.iter().any(|id| id == &msg_id),
            _ => false,
        }),
        ((m - config.mesh_n_low()) as f64 * config.gossip_factor()) as usize
    );
}

#[test]
fn test_accept_only_outbound_peer_grafts_when_mesh_full() {
    let config: Config = Config::default();

    //enough peers to fill the mesh
    let (mut gs, peers, _, topics) = inject_nodes1()
        .peer_no(config.mesh_n_high())
        .topics(vec!["test".into()])
        .to_subscribe(true)
        .create_network();

    // graft all the peers => this will fill the mesh
    for peer in peers {
        gs.handle_graft(&peer, topics.clone());
    }

    //assert current mesh size
    assert_eq!(gs.mesh[&topics[0]].len(), config.mesh_n_high());

    //create an outbound and an inbound peer
    let (inbound, _in_reciver) = add_peer(&mut gs, &topics, false, false);
    let (outbound, _out_receiver) = add_peer(&mut gs, &topics, true, false);

    //send grafts
    gs.handle_graft(&inbound, vec![topics[0].clone()]);
    gs.handle_graft(&outbound, vec![topics[0].clone()]);

    //assert mesh size
    assert_eq!(gs.mesh[&topics[0]].len(), config.mesh_n_high() + 1);

    //inbound is not in mesh
    assert!(!gs.mesh[&topics[0]].contains(&inbound));

    //outbound is in mesh
    assert!(gs.mesh[&topics[0]].contains(&outbound));
}

#[test]
fn test_do_not_remove_too_many_outbound_peers() {
    //use an extreme case to catch errors with high probability
    let m = 50;
    let n = 2 * m;
    let config = ConfigBuilder::default()
        .mesh_n_high(n)
        .mesh_n(n)
        .mesh_n_low(n)
        .mesh_outbound_min(m)
        .build()
        .unwrap();

    //fill the mesh with inbound connections
    let (mut gs, peers, _receivers, topics) = inject_nodes1()
        .peer_no(n)
        .topics(vec!["test".into()])
        .to_subscribe(true)
        .gs_config(config)
        .create_network();

    // graft all the peers
    for peer in peers {
        gs.handle_graft(&peer, topics.clone());
    }

    //create m outbound connections and graft (we will accept the graft)
    let mut outbound = HashSet::new();
    for _ in 0..m {
        let (peer, _) = add_peer(&mut gs, &topics, true, false);
        outbound.insert(peer);
        gs.handle_graft(&peer, topics.clone());
    }

    //mesh is overly full
    assert_eq!(gs.mesh.get(&topics[0]).unwrap().len(), n + m);

    // run a heartbeat
    gs.heartbeat();

    // Peers should be removed to reach n
    assert_eq!(gs.mesh.get(&topics[0]).unwrap().len(), n);

    //all outbound peers are still in the mesh
    assert!(outbound.iter().all(|p| gs.mesh[&topics[0]].contains(p)));
}

#[test]
fn test_add_outbound_peers_if_min_is_not_satisfied() {
    let config: Config = Config::default();

    // Fill full mesh with inbound peers
    let (mut gs, peers, _, topics) = inject_nodes1()
        .peer_no(config.mesh_n_high())
        .topics(vec!["test".into()])
        .to_subscribe(true)
        .create_network();

    // graft all the peers
    for peer in peers {
        gs.handle_graft(&peer, topics.clone());
    }

    //create config.mesh_outbound_min() many outbound connections without grafting
    let mut peers = vec![];
    for _ in 0..config.mesh_outbound_min() {
        peers.push(add_peer(&mut gs, &topics, true, false));
    }

    // Nothing changed in the mesh yet
    assert_eq!(gs.mesh[&topics[0]].len(), config.mesh_n_high());

    // run a heartbeat
    gs.heartbeat();

    // The outbound peers got additionally added
    assert_eq!(
        gs.mesh[&topics[0]].len(),
        config.mesh_n_high() + config.mesh_outbound_min()
    );
}

#[test]
fn test_prune_negative_scored_peers() {
    let config = Config::default();

    //build mesh with one peer
    let (mut gs, peers, queues, topics) = inject_nodes1()
        .peer_no(1)
        .topics(vec!["test".into()])
        .to_subscribe(true)
        .gs_config(config.clone())
        .explicit(0)
        .outbound(0)
        .scoring(Some((
            PeerScoreParams::default(),
            PeerScoreThresholds::default(),
        )))
        .create_network();

    //add penalty to peer
    gs.peer_score.as_mut().unwrap().0.add_penalty(&peers[0], 1);

    //execute heartbeat
    gs.heartbeat();

    //peer should not be in mesh anymore
    assert!(gs.mesh[&topics[0]].is_empty());

    //check prune message
    assert_eq!(
        count_control_msgs(&queues, |peer_id, m| peer_id == &peers[0]
            && match m {
                RpcOut::Prune(Prune {
                    topic_hash,
                    peers,
                    backoff,
                }) =>
                    topic_hash == &topics[0] &&
                    //no px in this case
                    peers.is_empty() &&
                    backoff.unwrap() == config.prune_backoff().as_secs(),
                _ => false,
            }),
        1
    );
}

#[test]
fn test_dont_graft_to_negative_scored_peers() {
    let config = Config::default();
    //init full mesh
    let (mut gs, peers, _, topics) = inject_nodes1()
        .peer_no(config.mesh_n_high())
        .topics(vec!["test".into()])
        .to_subscribe(true)
        .gs_config(config)
        .scoring(Some((
            PeerScoreParams::default(),
            PeerScoreThresholds::default(),
        )))
        .create_network();

    //add two additional peers that will not be part of the mesh
    let (p1, _receiver1) = add_peer(&mut gs, &topics, false, false);
    let (p2, _receiver2) = add_peer(&mut gs, &topics, false, false);

    //reduce score of p1 to negative
    gs.peer_score.as_mut().unwrap().0.add_penalty(&p1, 1);

    //handle prunes of all other peers
    for p in peers {
        gs.handle_prune(&p, vec![(topics[0].clone(), Vec::new(), None)]);
    }

    //heartbeat
    gs.heartbeat();

    //assert that mesh only contains p2
    assert_eq!(gs.mesh.get(&topics[0]).unwrap().len(), 1);
    assert!(gs.mesh.get(&topics[0]).unwrap().contains(&p2));
}

///Note that in this test also without a penalty the px would be ignored because of the
/// acceptPXThreshold, but the spec still explicitely states the rule that px from negative
/// peers should get ignored, therefore we test it here.
#[test]
fn test_ignore_px_from_negative_scored_peer() {
    let config = Config::default();

    //build mesh with one peer
    let (mut gs, peers, _, topics) = inject_nodes1()
        .peer_no(1)
        .topics(vec!["test".into()])
        .to_subscribe(true)
        .gs_config(config.clone())
        .scoring(Some((
            PeerScoreParams::default(),
            PeerScoreThresholds::default(),
        )))
        .create_network();

    //penalize peer
    gs.peer_score.as_mut().unwrap().0.add_penalty(&peers[0], 1);

    //handle prune from single peer with px peers
    let px = vec![PeerInfo {
        peer_id: Some(PeerId::random()),
    }];

    gs.handle_prune(
        &peers[0],
        vec![(
            topics[0].clone(),
            px,
            Some(config.prune_backoff().as_secs()),
        )],
    );

    //assert no dials
    assert_eq!(
        gs.events
            .iter()
            .filter(|e| matches!(e, ToSwarm::Dial { .. }))
            .count(),
        0
    );
}

#[test]
fn test_only_send_nonnegative_scoring_peers_in_px() {
    let config = ConfigBuilder::default()
        .prune_peers(16)
        .do_px()
        .build()
        .unwrap();

    // Build mesh with three peer
    let (mut gs, peers, queues, topics) = inject_nodes1()
        .peer_no(3)
        .topics(vec!["test".into()])
        .to_subscribe(true)
        .gs_config(config)
        .explicit(0)
        .outbound(0)
        .scoring(Some((
            PeerScoreParams::default(),
            PeerScoreThresholds::default(),
        )))
        .create_network();

    // Penalize first peer
    gs.peer_score.as_mut().unwrap().0.add_penalty(&peers[0], 1);

    // Prune second peer
    gs.send_graft_prune(
        HashMap::new(),
        vec![(peers[1], vec![topics[0].clone()])]
            .into_iter()
            .collect(),
        HashSet::new(),
    );

    // Check that px in prune message only contains third peer
    assert_eq!(
        count_control_msgs(&queues, |peer_id, m| peer_id == &peers[1]
            && match m {
                RpcOut::Prune(Prune {
                    topic_hash,
                    peers: px,
                    ..
                }) =>
                    topic_hash == &topics[0]
                        && px.len() == 1
                        && px[0].peer_id.as_ref().unwrap() == &peers[2],
                _ => false,
            }),
        1
    );
}

#[test]
fn test_do_not_gossip_to_peers_below_gossip_threshold() {
    use tracing_subscriber::EnvFilter;
    let _ = tracing_subscriber::fmt()
        .with_env_filter(EnvFilter::from_default_env())
        .try_init();
    let config = Config::default();
    let peer_score_params = PeerScoreParams::default();
    let peer_score_thresholds = PeerScoreThresholds {
        gossip_threshold: 3.0 * peer_score_params.behaviour_penalty_weight,
        ..PeerScoreThresholds::default()
    };

    // Build full mesh
    let (mut gs, peers, mut receivers, topics) = inject_nodes1()
        .peer_no(config.mesh_n_high())
        .topics(vec!["test".into()])
        .to_subscribe(true)
        .gs_config(config)
        .scoring(Some((peer_score_params, peer_score_thresholds)))
        .create_network();

    // Graft all the peer
    for peer in peers {
        gs.handle_graft(&peer, topics.clone());
    }

    // Add two additional peers that will not be part of the mesh
    let (p1, receiver1) = add_peer(&mut gs, &topics, false, false);
    receivers.insert(p1, receiver1);
    let (p2, receiver2) = add_peer(&mut gs, &topics, false, false);
    receivers.insert(p2, receiver2);

    // Reduce score of p1 below peer_score_thresholds.gossip_threshold
    // note that penalties get squared so two penalties means a score of
    // 4 * peer_score_params.behaviour_penalty_weight.
    gs.peer_score.as_mut().unwrap().0.add_penalty(&p1, 2);

    // Reduce score of p2 below 0 but not below peer_score_thresholds.gossip_threshold
    gs.peer_score.as_mut().unwrap().0.add_penalty(&p2, 1);

    // Receive message
    let raw_message = RawMessage {
        source: Some(PeerId::random()),
        data: vec![],
        sequence_number: Some(0),
        topic: topics[0].clone(),
        signature: None,
        key: None,
        validated: true,
    };
    gs.handle_received_message(raw_message.clone(), &PeerId::random());

    // Transform the inbound message
    let message = &gs.data_transform.inbound_transform(raw_message).unwrap();

    let msg_id = gs.config.message_id(message);

    // Emit gossip
    gs.emit_gossip();

    // Check that exactly one gossip messages got sent and it got sent to p2
    assert_eq!(
        count_control_msgs(&receivers, |peer, action| match action {
            RpcOut::IHave(IHave {
                topic_hash,
                message_ids,
            }) => {
                if topic_hash == &topics[0] && message_ids.iter().any(|id| id == &msg_id) {
                    assert_eq!(peer, &p2);
                    true
                } else {
                    false
                }
            }
            _ => false,
        }),
        1
    );
}

#[test]
fn test_iwant_msg_from_peer_below_gossip_threshold_gets_ignored() {
    let config = Config::default();
    let peer_score_params = PeerScoreParams::default();
    let peer_score_thresholds = PeerScoreThresholds {
        gossip_threshold: 3.0 * peer_score_params.behaviour_penalty_weight,
        ..PeerScoreThresholds::default()
    };

    // Build full mesh
    let (mut gs, peers, mut queues, topics) = inject_nodes1()
        .peer_no(config.mesh_n_high())
        .topics(vec!["test".into()])
        .to_subscribe(true)
        .gs_config(config)
        .explicit(0)
        .outbound(0)
        .scoring(Some((peer_score_params, peer_score_thresholds)))
        .create_network();

    // Graft all the peer
    for peer in peers {
        gs.handle_graft(&peer, topics.clone());
    }

    // Add two additional peers that will not be part of the mesh
    let (p1, receiver1) = add_peer(&mut gs, &topics, false, false);
    queues.insert(p1, receiver1);
    let (p2, receiver2) = add_peer(&mut gs, &topics, false, false);
    queues.insert(p2, receiver2);

    // Reduce score of p1 below peer_score_thresholds.gossip_threshold
    // note that penalties get squared so two penalties means a score of
    // 4 * peer_score_params.behaviour_penalty_weight.
    gs.peer_score.as_mut().unwrap().0.add_penalty(&p1, 2);

    // Reduce score of p2 below 0 but not below peer_score_thresholds.gossip_threshold
    gs.peer_score.as_mut().unwrap().0.add_penalty(&p2, 1);

    // Receive message
    let raw_message = RawMessage {
        source: Some(PeerId::random()),
        data: vec![],
        sequence_number: Some(0),
        topic: topics[0].clone(),
        signature: None,
        key: None,
        validated: true,
    };
    gs.handle_received_message(raw_message.clone(), &PeerId::random());

    // Transform the inbound message
    let message = &gs.data_transform.inbound_transform(raw_message).unwrap();

    let msg_id = gs.config.message_id(message);

    gs.handle_iwant(&p1, vec![msg_id.clone()]);
    gs.handle_iwant(&p2, vec![msg_id.clone()]);

    // the messages we are sending
    let sent_messages = queues
        .into_iter()
        .fold(vec![], |mut collected_messages, (peer_id, c)| {
            while !c.non_priority.is_empty() {
                if let Ok(RpcOut::Forward { message, .. }) = c.non_priority.try_recv() {
                    collected_messages.push((peer_id, message));
                }
            }
            collected_messages
        });

    //the message got sent to p2
    assert!(sent_messages
        .iter()
        .map(|(peer_id, msg)| (
            peer_id,
            gs.data_transform.inbound_transform(msg.clone()).unwrap()
        ))
        .any(|(peer_id, msg)| peer_id == &p2 && gs.config.message_id(&msg) == msg_id));
    //the message got not sent to p1
    assert!(sent_messages
        .iter()
        .map(|(peer_id, msg)| (
            peer_id,
            gs.data_transform.inbound_transform(msg.clone()).unwrap()
        ))
        .all(|(peer_id, msg)| !(peer_id == &p1 && gs.config.message_id(&msg) == msg_id)));
}

#[test]
fn test_ihave_msg_from_peer_below_gossip_threshold_gets_ignored() {
    let config = Config::default();
    let peer_score_params = PeerScoreParams::default();
    let peer_score_thresholds = PeerScoreThresholds {
        gossip_threshold: 3.0 * peer_score_params.behaviour_penalty_weight,
        ..PeerScoreThresholds::default()
    };
    //build full mesh
    let (mut gs, peers, mut queues, topics) = inject_nodes1()
        .peer_no(config.mesh_n_high())
        .topics(vec!["test".into()])
        .to_subscribe(true)
        .gs_config(config)
        .explicit(0)
        .outbound(0)
        .scoring(Some((peer_score_params, peer_score_thresholds)))
        .create_network();

    // graft all the peer
    for peer in peers {
        gs.handle_graft(&peer, topics.clone());
    }

    //add two additional peers that will not be part of the mesh
    let (p1, receiver1) = add_peer(&mut gs, &topics, false, false);
    queues.insert(p1, receiver1);
    let (p2, receiver2) = add_peer(&mut gs, &topics, false, false);
    queues.insert(p2, receiver2);

    //reduce score of p1 below peer_score_thresholds.gossip_threshold
    //note that penalties get squared so two penalties means a score of
    // 4 * peer_score_params.behaviour_penalty_weight.
    gs.peer_score.as_mut().unwrap().0.add_penalty(&p1, 2);

    //reduce score of p2 below 0 but not below peer_score_thresholds.gossip_threshold
    gs.peer_score.as_mut().unwrap().0.add_penalty(&p2, 1);

    //message that other peers have
    let raw_message = RawMessage {
        source: Some(PeerId::random()),
        data: vec![],
        sequence_number: Some(0),
        topic: topics[0].clone(),
        signature: None,
        key: None,
        validated: true,
    };

    // Transform the inbound message
    let message = &gs.data_transform.inbound_transform(raw_message).unwrap();

    let msg_id = gs.config.message_id(message);

    gs.handle_ihave(&p1, vec![(topics[0].clone(), vec![msg_id.clone()])]);
    gs.handle_ihave(&p2, vec![(topics[0].clone(), vec![msg_id.clone()])]);

    // check that we sent exactly one IWANT request to p2
    assert_eq!(
        count_control_msgs(&queues, |peer, c| match c {
            RpcOut::IWant(IWant { message_ids }) =>
                if message_ids.iter().any(|m| m == &msg_id) {
                    assert_eq!(peer, &p2);
                    true
                } else {
                    false
                },
            _ => false,
        }),
        1
    );
}

#[test]
fn test_do_not_publish_to_peer_below_publish_threshold() {
    let config = ConfigBuilder::default()
        .flood_publish(false)
        .build()
        .unwrap();
    let peer_score_params = PeerScoreParams::default();
    let peer_score_thresholds = PeerScoreThresholds {
        gossip_threshold: 0.5 * peer_score_params.behaviour_penalty_weight,
        publish_threshold: 3.0 * peer_score_params.behaviour_penalty_weight,
        ..PeerScoreThresholds::default()
    };

    //build mesh with no peers and no subscribed topics
    let (mut gs, _, mut queues, _) = inject_nodes1()
        .gs_config(config)
        .scoring(Some((peer_score_params, peer_score_thresholds)))
        .create_network();

    //create a new topic for which we are not subscribed
    let topic = Topic::new("test");
    let topics = vec![topic.hash()];

    //add two additional peers that will be added to the mesh
    let (p1, receiver1) = add_peer(&mut gs, &topics, false, false);
    queues.insert(p1, receiver1);
    let (p2, receiver2) = add_peer(&mut gs, &topics, false, false);
    queues.insert(p2, receiver2);

    //reduce score of p1 below peer_score_thresholds.publish_threshold
    //note that penalties get squared so two penalties means a score of
    // 4 * peer_score_params.behaviour_penalty_weight.
    gs.peer_score.as_mut().unwrap().0.add_penalty(&p1, 2);

    //reduce score of p2 below 0 but not below peer_score_thresholds.publish_threshold
    gs.peer_score.as_mut().unwrap().0.add_penalty(&p2, 1);

    //a heartbeat will remove the peers from the mesh
    gs.heartbeat();

    // publish on topic
    let publish_data = vec![0; 42];
    gs.publish(topic, publish_data).unwrap();

    // Collect all publish messages
    let publishes = queues
        .into_iter()
        .fold(vec![], |mut collected_publish, (peer_id, c)| {
            while !c.priority.is_empty() {
                if let Ok(RpcOut::Publish { message, .. }) = c.priority.try_recv() {
                    collected_publish.push((peer_id, message));
                }
            }
            collected_publish
        });

    //assert only published to p2
    assert_eq!(publishes.len(), 1);
    assert_eq!(publishes[0].0, p2);
}

#[test]
fn test_do_not_flood_publish_to_peer_below_publish_threshold() {
    let config = Config::default();
    let peer_score_params = PeerScoreParams::default();
    let peer_score_thresholds = PeerScoreThresholds {
        gossip_threshold: 0.5 * peer_score_params.behaviour_penalty_weight,
        publish_threshold: 3.0 * peer_score_params.behaviour_penalty_weight,
        ..PeerScoreThresholds::default()
    };
    //build mesh with no peers
    let (mut gs, _, mut queues, topics) = inject_nodes1()
        .topics(vec!["test".into()])
        .gs_config(config)
        .scoring(Some((peer_score_params, peer_score_thresholds)))
        .create_network();

    //add two additional peers that will be added to the mesh
    let (p1, receiver1) = add_peer(&mut gs, &topics, false, false);
    queues.insert(p1, receiver1);
    let (p2, receiver2) = add_peer(&mut gs, &topics, false, false);
    queues.insert(p2, receiver2);

    //reduce score of p1 below peer_score_thresholds.publish_threshold
    //note that penalties get squared so two penalties means a score of
    // 4 * peer_score_params.behaviour_penalty_weight.
    gs.peer_score.as_mut().unwrap().0.add_penalty(&p1, 2);

    //reduce score of p2 below 0 but not below peer_score_thresholds.publish_threshold
    gs.peer_score.as_mut().unwrap().0.add_penalty(&p2, 1);

    //a heartbeat will remove the peers from the mesh
    gs.heartbeat();

    // publish on topic
    let publish_data = vec![0; 42];
    gs.publish(Topic::new("test"), publish_data).unwrap();

    // Collect all publish messages
    let publishes = queues
        .into_iter()
        .fold(vec![], |mut collected_publish, (peer_id, c)| {
            while !c.priority.is_empty() {
                if let Ok(RpcOut::Publish { message, .. }) = c.priority.try_recv() {
                    collected_publish.push((peer_id, message))
                }
            }
            collected_publish
        });

    //assert only published to p2
    assert_eq!(publishes.len(), 1);
    assert!(publishes[0].0 == p2);
}

#[test]
fn test_ignore_rpc_from_peers_below_graylist_threshold() {
    let config = Config::default();
    let peer_score_params = PeerScoreParams::default();
    let peer_score_thresholds = PeerScoreThresholds {
        gossip_threshold: 0.5 * peer_score_params.behaviour_penalty_weight,
        publish_threshold: 0.5 * peer_score_params.behaviour_penalty_weight,
        graylist_threshold: 3.0 * peer_score_params.behaviour_penalty_weight,
        ..PeerScoreThresholds::default()
    };

    //build mesh with no peers
    let (mut gs, _, _, topics) = inject_nodes1()
        .topics(vec!["test".into()])
        .gs_config(config.clone())
        .scoring(Some((peer_score_params, peer_score_thresholds)))
        .create_network();

    //add two additional peers that will be added to the mesh
    let (p1, _receiver1) = add_peer(&mut gs, &topics, false, false);
    let (p2, _receiver2) = add_peer(&mut gs, &topics, false, false);

    //reduce score of p1 below peer_score_thresholds.graylist_threshold
    //note that penalties get squared so two penalties means a score of
    // 4 * peer_score_params.behaviour_penalty_weight.
    gs.peer_score.as_mut().unwrap().0.add_penalty(&p1, 2);

    //reduce score of p2 below publish_threshold but not below graylist_threshold
    gs.peer_score.as_mut().unwrap().0.add_penalty(&p2, 1);

    let raw_message1 = RawMessage {
        source: Some(PeerId::random()),
        data: vec![1, 2, 3, 4],
        sequence_number: Some(1u64),
        topic: topics[0].clone(),
        signature: None,
        key: None,
        validated: true,
    };

    let raw_message2 = RawMessage {
        source: Some(PeerId::random()),
        data: vec![1, 2, 3, 4, 5],
        sequence_number: Some(2u64),
        topic: topics[0].clone(),
        signature: None,
        key: None,
        validated: true,
    };

    let raw_message3 = RawMessage {
        source: Some(PeerId::random()),
        data: vec![1, 2, 3, 4, 5, 6],
        sequence_number: Some(3u64),
        topic: topics[0].clone(),
        signature: None,
        key: None,
        validated: true,
    };

    let raw_message4 = RawMessage {
        source: Some(PeerId::random()),
        data: vec![1, 2, 3, 4, 5, 6, 7],
        sequence_number: Some(4u64),
        topic: topics[0].clone(),
        signature: None,
        key: None,
        validated: true,
    };

    // Transform the inbound message
    let message2 = &gs.data_transform.inbound_transform(raw_message2).unwrap();

    // Transform the inbound message
    let message4 = &gs.data_transform.inbound_transform(raw_message4).unwrap();

    let subscription = Subscription {
        action: SubscriptionAction::Subscribe,
        topic_hash: topics[0].clone(),
    };

    let control_action = ControlAction::IHave(IHave {
        topic_hash: topics[0].clone(),
        message_ids: vec![config.message_id(message2)],
    });

    //clear events
    gs.events.clear();

    //receive from p1
    gs.on_connection_handler_event(
        p1,
        ConnectionId::new_unchecked(0),
        HandlerEvent::Message {
            rpc: Rpc {
                messages: vec![raw_message1],
                subscriptions: vec![subscription.clone()],
                control_msgs: vec![control_action],
            },
            invalid_messages: Vec::new(),
        },
    );

    //only the subscription event gets processed, the rest is dropped
    assert_eq!(gs.events.len(), 1);
    assert!(matches!(
        gs.events[0],
        ToSwarm::GenerateEvent(Event::Subscribed { .. })
    ));

    let control_action = ControlAction::IHave(IHave {
        topic_hash: topics[0].clone(),
        message_ids: vec![config.message_id(message4)],
    });

    //receive from p2
    gs.on_connection_handler_event(
        p2,
        ConnectionId::new_unchecked(0),
        HandlerEvent::Message {
            rpc: Rpc {
                messages: vec![raw_message3],
                subscriptions: vec![subscription],
                control_msgs: vec![control_action],
            },
            invalid_messages: Vec::new(),
        },
    );

    //events got processed
    assert!(gs.events.len() > 1);
}

#[test]
fn test_ignore_px_from_peers_below_accept_px_threshold() {
    let config = ConfigBuilder::default().prune_peers(16).build().unwrap();
    let peer_score_params = PeerScoreParams::default();
    let peer_score_thresholds = PeerScoreThresholds {
        accept_px_threshold: peer_score_params.app_specific_weight,
        ..PeerScoreThresholds::default()
    };
    // Build mesh with two peers
    let (mut gs, peers, _, topics) = inject_nodes1()
        .peer_no(2)
        .topics(vec!["test".into()])
        .to_subscribe(true)
        .gs_config(config.clone())
        .scoring(Some((peer_score_params, peer_score_thresholds)))
        .create_network();

    // Decrease score of first peer to less than accept_px_threshold
    gs.set_application_score(&peers[0], 0.99);

    // Increase score of second peer to accept_px_threshold
    gs.set_application_score(&peers[1], 1.0);

    // Handle prune from peer peers[0] with px peers
    let px = vec![PeerInfo {
        peer_id: Some(PeerId::random()),
    }];
    gs.handle_prune(
        &peers[0],
        vec![(
            topics[0].clone(),
            px,
            Some(config.prune_backoff().as_secs()),
        )],
    );

    // Assert no dials
    assert_eq!(
        gs.events
            .iter()
            .filter(|e| matches!(e, ToSwarm::Dial { .. }))
            .count(),
        0
    );

    //handle prune from peer peers[1] with px peers
    let px = vec![PeerInfo {
        peer_id: Some(PeerId::random()),
    }];
    gs.handle_prune(
        &peers[1],
        vec![(
            topics[0].clone(),
            px,
            Some(config.prune_backoff().as_secs()),
        )],
    );

    //assert there are dials now
    assert!(
        gs.events
            .iter()
            .filter(|e| matches!(e, ToSwarm::Dial { .. }))
            .count()
            > 0
    );
}

#[test]
fn test_keep_best_scoring_peers_on_oversubscription() {
    let config = ConfigBuilder::default()
        .mesh_n_low(15)
        .mesh_n(30)
        .mesh_n_high(60)
        .retain_scores(29)
        .build()
        .unwrap();

    //build mesh with more peers than mesh can hold
    let n = config.mesh_n_high() + 1;
    let (mut gs, peers, _receivers, topics) = inject_nodes1()
        .peer_no(n)
        .topics(vec!["test".into()])
        .to_subscribe(true)
        .gs_config(config.clone())
        .explicit(0)
        .outbound(n)
        .scoring(Some((
            PeerScoreParams::default(),
            PeerScoreThresholds::default(),
        )))
        .create_network();

    // graft all, will be accepted since the are outbound
    for peer in &peers {
        gs.handle_graft(peer, topics.clone());
    }

    //assign scores to peers equalling their index

    //set random positive scores
    for (index, peer) in peers.iter().enumerate() {
        gs.set_application_score(peer, index as f64);
    }

    assert_eq!(gs.mesh[&topics[0]].len(), n);

    //heartbeat to prune some peers
    gs.heartbeat();

    assert_eq!(gs.mesh[&topics[0]].len(), config.mesh_n());

    //mesh contains retain_scores best peers
    assert!(gs.mesh[&topics[0]].is_superset(
        &peers[(n - config.retain_scores())..]
            .iter()
            .cloned()
            .collect()
    ));
}

#[test]
fn test_scoring_p1() {
    let config = Config::default();
    let mut peer_score_params = PeerScoreParams::default();
    let topic = Topic::new("test");
    let topic_hash = topic.hash();
    let topic_params = TopicScoreParams {
        time_in_mesh_weight: 2.0,
        time_in_mesh_quantum: Duration::from_millis(50),
        time_in_mesh_cap: 10.0,
        topic_weight: 0.7,
        ..TopicScoreParams::default()
    };
    peer_score_params
        .topics
        .insert(topic_hash, topic_params.clone());
    let peer_score_thresholds = PeerScoreThresholds::default();

    //build mesh with one peer
    let (mut gs, peers, _, _) = inject_nodes1()
        .peer_no(1)
        .topics(vec!["test".into()])
        .to_subscribe(true)
        .gs_config(config)
        .explicit(0)
        .outbound(0)
        .scoring(Some((peer_score_params, peer_score_thresholds)))
        .create_network();

    //sleep for 2 times the mesh_quantum
    sleep(topic_params.time_in_mesh_quantum * 2);
    //refresh scores
    gs.peer_score.as_mut().unwrap().0.refresh_scores();
    assert!(
        gs.peer_score.as_ref().unwrap().0.score(&peers[0])
            >= 2.0 * topic_params.time_in_mesh_weight * topic_params.topic_weight,
        "score should be at least 2 * time_in_mesh_weight * topic_weight"
    );
    assert!(
        gs.peer_score.as_ref().unwrap().0.score(&peers[0])
            < 3.0 * topic_params.time_in_mesh_weight * topic_params.topic_weight,
        "score should be less than 3 * time_in_mesh_weight * topic_weight"
    );

    //sleep again for 2 times the mesh_quantum
    sleep(topic_params.time_in_mesh_quantum * 2);
    //refresh scores
    gs.peer_score.as_mut().unwrap().0.refresh_scores();
    assert!(
        gs.peer_score.as_ref().unwrap().0.score(&peers[0])
            >= 2.0 * topic_params.time_in_mesh_weight * topic_params.topic_weight,
        "score should be at least 4 * time_in_mesh_weight * topic_weight"
    );

    //sleep for enough periods to reach maximum
    sleep(topic_params.time_in_mesh_quantum * (topic_params.time_in_mesh_cap - 3.0) as u32);
    //refresh scores
    gs.peer_score.as_mut().unwrap().0.refresh_scores();
    assert_eq!(
        gs.peer_score.as_ref().unwrap().0.score(&peers[0]),
        topic_params.time_in_mesh_cap
            * topic_params.time_in_mesh_weight
            * topic_params.topic_weight,
        "score should be exactly time_in_mesh_cap * time_in_mesh_weight * topic_weight"
    );
}

fn random_message(seq: &mut u64, topics: &Vec<TopicHash>) -> RawMessage {
    let mut rng = rand::thread_rng();
    *seq += 1;
    RawMessage {
        source: Some(PeerId::random()),
        data: (0..rng.gen_range(10..30)).map(|_| rng.gen()).collect(),
        sequence_number: Some(*seq),
        topic: topics[rng.gen_range(0..topics.len())].clone(),
        signature: None,
        key: None,
        validated: true,
    }
}

#[test]
fn test_scoring_p2() {
    let config = Config::default();
    let mut peer_score_params = PeerScoreParams::default();
    let topic = Topic::new("test");
    let topic_hash = topic.hash();
    let topic_params = TopicScoreParams {
        time_in_mesh_weight: 0.0, //deactivate time in mesh
        first_message_deliveries_weight: 2.0,
        first_message_deliveries_cap: 10.0,
        first_message_deliveries_decay: 0.9,
        topic_weight: 0.7,
        ..TopicScoreParams::default()
    };
    peer_score_params
        .topics
        .insert(topic_hash, topic_params.clone());
    let peer_score_thresholds = PeerScoreThresholds::default();

    //build mesh with one peer
    let (mut gs, peers, _, topics) = inject_nodes1()
        .peer_no(2)
        .topics(vec!["test".into()])
        .to_subscribe(true)
        .gs_config(config)
        .explicit(0)
        .outbound(0)
        .scoring(Some((peer_score_params, peer_score_thresholds)))
        .create_network();

    let mut seq = 0;
    let deliver_message = |gs: &mut Behaviour, index: usize, msg: RawMessage| {
        gs.handle_received_message(msg, &peers[index]);
    };

    let m1 = random_message(&mut seq, &topics);
    //peer 0 delivers message first
    deliver_message(&mut gs, 0, m1.clone());
    //peer 1 delivers message second
    deliver_message(&mut gs, 1, m1);

    assert_eq!(
        gs.peer_score.as_ref().unwrap().0.score(&peers[0]),
        1.0 * topic_params.first_message_deliveries_weight * topic_params.topic_weight,
        "score should be exactly first_message_deliveries_weight * topic_weight"
    );

    assert_eq!(
        gs.peer_score.as_ref().unwrap().0.score(&peers[1]),
        0.0,
        "there should be no score for second message deliveries * topic_weight"
    );

    //peer 2 delivers two new messages
    deliver_message(&mut gs, 1, random_message(&mut seq, &topics));
    deliver_message(&mut gs, 1, random_message(&mut seq, &topics));
    assert_eq!(
        gs.peer_score.as_ref().unwrap().0.score(&peers[1]),
        2.0 * topic_params.first_message_deliveries_weight * topic_params.topic_weight,
        "score should be exactly 2 * first_message_deliveries_weight * topic_weight"
    );

    //test decaying
    gs.peer_score.as_mut().unwrap().0.refresh_scores();

    assert_eq!(
        gs.peer_score.as_ref().unwrap().0.score(&peers[0]),
        1.0 * topic_params.first_message_deliveries_decay
            * topic_params.first_message_deliveries_weight
            * topic_params.topic_weight,
        "score should be exactly first_message_deliveries_decay * \
               first_message_deliveries_weight * topic_weight"
    );

    assert_eq!(
        gs.peer_score.as_ref().unwrap().0.score(&peers[1]),
        2.0 * topic_params.first_message_deliveries_decay
            * topic_params.first_message_deliveries_weight
            * topic_params.topic_weight,
        "score should be exactly 2 * first_message_deliveries_decay * \
               first_message_deliveries_weight * topic_weight"
    );

    //test cap
    for _ in 0..topic_params.first_message_deliveries_cap as u64 {
        deliver_message(&mut gs, 1, random_message(&mut seq, &topics));
    }

    assert_eq!(
        gs.peer_score.as_ref().unwrap().0.score(&peers[1]),
        topic_params.first_message_deliveries_cap
            * topic_params.first_message_deliveries_weight
            * topic_params.topic_weight,
        "score should be exactly first_message_deliveries_cap * \
               first_message_deliveries_weight * topic_weight"
    );
}

#[test]
fn test_scoring_p3() {
    let config = Config::default();
    let mut peer_score_params = PeerScoreParams::default();
    let topic = Topic::new("test");
    let topic_hash = topic.hash();
    let topic_params = TopicScoreParams {
        time_in_mesh_weight: 0.0,             //deactivate time in mesh
        first_message_deliveries_weight: 0.0, //deactivate first time deliveries
        mesh_message_deliveries_weight: -2.0,
        mesh_message_deliveries_decay: 0.9,
        mesh_message_deliveries_cap: 10.0,
        mesh_message_deliveries_threshold: 5.0,
        mesh_message_deliveries_activation: Duration::from_secs(1),
        mesh_message_deliveries_window: Duration::from_millis(100),
        topic_weight: 0.7,
        ..TopicScoreParams::default()
    };
    peer_score_params.topics.insert(topic_hash, topic_params);
    let peer_score_thresholds = PeerScoreThresholds::default();

    //build mesh with two peers
    let (mut gs, peers, _, topics) = inject_nodes1()
        .peer_no(2)
        .topics(vec!["test".into()])
        .to_subscribe(true)
        .gs_config(config)
        .explicit(0)
        .outbound(0)
        .scoring(Some((peer_score_params, peer_score_thresholds)))
        .create_network();

    let mut seq = 0;
    let deliver_message = |gs: &mut Behaviour, index: usize, msg: RawMessage| {
        gs.handle_received_message(msg, &peers[index]);
    };

    let mut expected_message_deliveries = 0.0;

    //messages used to test window
    let m1 = random_message(&mut seq, &topics);
    let m2 = random_message(&mut seq, &topics);

    //peer 1 delivers m1
    deliver_message(&mut gs, 1, m1.clone());

    //peer 0 delivers two message
    deliver_message(&mut gs, 0, random_message(&mut seq, &topics));
    deliver_message(&mut gs, 0, random_message(&mut seq, &topics));
    expected_message_deliveries += 2.0;

    sleep(Duration::from_millis(60));

    //peer 1 delivers m2
    deliver_message(&mut gs, 1, m2.clone());

    sleep(Duration::from_millis(70));
    //peer 0 delivers m1 and m2 only m2 gets counted
    deliver_message(&mut gs, 0, m1);
    deliver_message(&mut gs, 0, m2);
    expected_message_deliveries += 1.0;

    sleep(Duration::from_millis(900));

    //message deliveries penalties get activated, peer 0 has only delivered 3 messages and
    // therefore gets a penalty
    gs.peer_score.as_mut().unwrap().0.refresh_scores();
    expected_message_deliveries *= 0.9; //decay

    assert_eq!(
        gs.peer_score.as_ref().unwrap().0.score(&peers[0]),
        (5f64 - expected_message_deliveries).powi(2) * -2.0 * 0.7
    );

    // peer 0 delivers a lot of messages => message_deliveries should be capped at 10
    for _ in 0..20 {
        deliver_message(&mut gs, 0, random_message(&mut seq, &topics));
    }

    expected_message_deliveries = 10.0;

    assert_eq!(gs.peer_score.as_ref().unwrap().0.score(&peers[0]), 0.0);

    //apply 10 decays
    for _ in 0..10 {
        gs.peer_score.as_mut().unwrap().0.refresh_scores();
        expected_message_deliveries *= 0.9; //decay
    }

    assert_eq!(
        gs.peer_score.as_ref().unwrap().0.score(&peers[0]),
        (5f64 - expected_message_deliveries).powi(2) * -2.0 * 0.7
    );
}

#[test]
fn test_scoring_p3b() {
    let config = ConfigBuilder::default()
        .prune_backoff(Duration::from_millis(100))
        .build()
        .unwrap();
    let mut peer_score_params = PeerScoreParams::default();
    let topic = Topic::new("test");
    let topic_hash = topic.hash();
    let topic_params = TopicScoreParams {
        time_in_mesh_weight: 0.0,             //deactivate time in mesh
        first_message_deliveries_weight: 0.0, //deactivate first time deliveries
        mesh_message_deliveries_weight: -2.0,
        mesh_message_deliveries_decay: 0.9,
        mesh_message_deliveries_cap: 10.0,
        mesh_message_deliveries_threshold: 5.0,
        mesh_message_deliveries_activation: Duration::from_secs(1),
        mesh_message_deliveries_window: Duration::from_millis(100),
        mesh_failure_penalty_weight: -3.0,
        mesh_failure_penalty_decay: 0.95,
        topic_weight: 0.7,
        ..Default::default()
    };
    peer_score_params.topics.insert(topic_hash, topic_params);
    peer_score_params.app_specific_weight = 1.0;
    let peer_score_thresholds = PeerScoreThresholds::default();

    //build mesh with one peer
    let (mut gs, peers, _, topics) = inject_nodes1()
        .peer_no(1)
        .topics(vec!["test".into()])
        .to_subscribe(true)
        .gs_config(config)
        .explicit(0)
        .outbound(0)
        .scoring(Some((peer_score_params, peer_score_thresholds)))
        .create_network();

    let mut seq = 0;
    let deliver_message = |gs: &mut Behaviour, index: usize, msg: RawMessage| {
        gs.handle_received_message(msg, &peers[index]);
    };

    let mut expected_message_deliveries = 0.0;

    //add some positive score
    gs.peer_score
        .as_mut()
        .unwrap()
        .0
        .set_application_score(&peers[0], 100.0);

    //peer 0 delivers two message
    deliver_message(&mut gs, 0, random_message(&mut seq, &topics));
    deliver_message(&mut gs, 0, random_message(&mut seq, &topics));
    expected_message_deliveries += 2.0;

    sleep(Duration::from_millis(1050));

    //activation kicks in
    gs.peer_score.as_mut().unwrap().0.refresh_scores();
    expected_message_deliveries *= 0.9; //decay

    //prune peer
    gs.handle_prune(&peers[0], vec![(topics[0].clone(), vec![], None)]);

    //wait backoff
    sleep(Duration::from_millis(130));

    //regraft peer
    gs.handle_graft(&peers[0], topics.clone());

    //the score should now consider p3b
    let mut expected_b3 = (5f64 - expected_message_deliveries).powi(2);
    assert_eq!(
        gs.peer_score.as_ref().unwrap().0.score(&peers[0]),
        100.0 + expected_b3 * -3.0 * 0.7
    );

    //we can also add a new p3 to the score

    //peer 0 delivers one message
    deliver_message(&mut gs, 0, random_message(&mut seq, &topics));
    expected_message_deliveries += 1.0;

    sleep(Duration::from_millis(1050));
    gs.peer_score.as_mut().unwrap().0.refresh_scores();
    expected_message_deliveries *= 0.9; //decay
    expected_b3 *= 0.95;

    assert_eq!(
        gs.peer_score.as_ref().unwrap().0.score(&peers[0]),
        100.0 + (expected_b3 * -3.0 + (5f64 - expected_message_deliveries).powi(2) * -2.0) * 0.7
    );
}

#[test]
fn test_scoring_p4_valid_message() {
    let config = ConfigBuilder::default()
        .validate_messages()
        .build()
        .unwrap();
    let mut peer_score_params = PeerScoreParams::default();
    let topic = Topic::new("test");
    let topic_hash = topic.hash();
    let topic_params = TopicScoreParams {
        time_in_mesh_weight: 0.0,             //deactivate time in mesh
        first_message_deliveries_weight: 0.0, //deactivate first time deliveries
        mesh_message_deliveries_weight: 0.0,  //deactivate message deliveries
        mesh_failure_penalty_weight: 0.0,     //deactivate mesh failure penalties
        invalid_message_deliveries_weight: -2.0,
        invalid_message_deliveries_decay: 0.9,
        topic_weight: 0.7,
        ..Default::default()
    };
    peer_score_params.topics.insert(topic_hash, topic_params);
    peer_score_params.app_specific_weight = 1.0;
    let peer_score_thresholds = PeerScoreThresholds::default();

    //build mesh with two peers
    let (mut gs, peers, _, topics) = inject_nodes1()
        .peer_no(1)
        .topics(vec!["test".into()])
        .to_subscribe(true)
        .gs_config(config.clone())
        .explicit(0)
        .outbound(0)
        .scoring(Some((peer_score_params, peer_score_thresholds)))
        .create_network();

    let mut seq = 0;
    let deliver_message = |gs: &mut Behaviour, index: usize, msg: RawMessage| {
        gs.handle_received_message(msg, &peers[index]);
    };

    //peer 0 delivers valid message
    let m1 = random_message(&mut seq, &topics);
    deliver_message(&mut gs, 0, m1.clone());

    // Transform the inbound message
    let message1 = &gs.data_transform.inbound_transform(m1).unwrap();

    assert_eq!(gs.peer_score.as_ref().unwrap().0.score(&peers[0]), 0.0);

    //message m1 gets validated
    gs.report_message_validation_result(
        &config.message_id(message1),
        &peers[0],
        MessageAcceptance::Accept,
    )
    .unwrap();

    assert_eq!(gs.peer_score.as_ref().unwrap().0.score(&peers[0]), 0.0);
}

#[test]
fn test_scoring_p4_invalid_signature() {
    let config = ConfigBuilder::default()
        .validate_messages()
        .build()
        .unwrap();
    let mut peer_score_params = PeerScoreParams::default();
    let topic = Topic::new("test");
    let topic_hash = topic.hash();
    let topic_params = TopicScoreParams {
        time_in_mesh_weight: 0.0,             //deactivate time in mesh
        first_message_deliveries_weight: 0.0, //deactivate first time deliveries
        mesh_message_deliveries_weight: 0.0,  //deactivate message deliveries
        mesh_failure_penalty_weight: 0.0,     //deactivate mesh failure penalties
        invalid_message_deliveries_weight: -2.0,
        invalid_message_deliveries_decay: 0.9,
        topic_weight: 0.7,
        ..Default::default()
    };
    peer_score_params.topics.insert(topic_hash, topic_params);
    peer_score_params.app_specific_weight = 1.0;
    let peer_score_thresholds = PeerScoreThresholds::default();

    //build mesh with one peer
    let (mut gs, peers, _, topics) = inject_nodes1()
        .peer_no(1)
        .topics(vec!["test".into()])
        .to_subscribe(true)
        .gs_config(config)
        .explicit(0)
        .outbound(0)
        .scoring(Some((peer_score_params, peer_score_thresholds)))
        .create_network();

    let mut seq = 0;

    //peer 0 delivers message with invalid signature
    let m = random_message(&mut seq, &topics);

    gs.on_connection_handler_event(
        peers[0],
        ConnectionId::new_unchecked(0),
        HandlerEvent::Message {
            rpc: Rpc {
                messages: vec![],
                subscriptions: vec![],
                control_msgs: vec![],
            },
            invalid_messages: vec![(m, ValidationError::InvalidSignature)],
        },
    );

    assert_eq!(
        gs.peer_score.as_ref().unwrap().0.score(&peers[0]),
        -2.0 * 0.7
    );
}

#[test]
fn test_scoring_p4_message_from_self() {
    let config = ConfigBuilder::default()
        .validate_messages()
        .build()
        .unwrap();
    let mut peer_score_params = PeerScoreParams::default();
    let topic = Topic::new("test");
    let topic_hash = topic.hash();
    let topic_params = TopicScoreParams {
        time_in_mesh_weight: 0.0,             //deactivate time in mesh
        first_message_deliveries_weight: 0.0, //deactivate first time deliveries
        mesh_message_deliveries_weight: 0.0,  //deactivate message deliveries
        mesh_failure_penalty_weight: 0.0,     //deactivate mesh failure penalties
        invalid_message_deliveries_weight: -2.0,
        invalid_message_deliveries_decay: 0.9,
        topic_weight: 0.7,
        ..Default::default()
    };
    peer_score_params.topics.insert(topic_hash, topic_params);
    peer_score_params.app_specific_weight = 1.0;
    let peer_score_thresholds = PeerScoreThresholds::default();

    //build mesh with two peers
    let (mut gs, peers, _, topics) = inject_nodes1()
        .peer_no(1)
        .topics(vec!["test".into()])
        .to_subscribe(true)
        .gs_config(config)
        .explicit(0)
        .outbound(0)
        .scoring(Some((peer_score_params, peer_score_thresholds)))
        .create_network();

    let mut seq = 0;
    let deliver_message = |gs: &mut Behaviour, index: usize, msg: RawMessage| {
        gs.handle_received_message(msg, &peers[index]);
    };

    //peer 0 delivers invalid message from self
    let mut m = random_message(&mut seq, &topics);
    m.source = Some(*gs.publish_config.get_own_id().unwrap());

    deliver_message(&mut gs, 0, m);
    assert_eq!(
        gs.peer_score.as_ref().unwrap().0.score(&peers[0]),
        -2.0 * 0.7
    );
}

#[test]
fn test_scoring_p4_ignored_message() {
    let config = ConfigBuilder::default()
        .validate_messages()
        .build()
        .unwrap();
    let mut peer_score_params = PeerScoreParams::default();
    let topic = Topic::new("test");
    let topic_hash = topic.hash();
    let topic_params = TopicScoreParams {
        time_in_mesh_weight: 0.0,             //deactivate time in mesh
        first_message_deliveries_weight: 0.0, //deactivate first time deliveries
        mesh_message_deliveries_weight: 0.0,  //deactivate message deliveries
        mesh_failure_penalty_weight: 0.0,     //deactivate mesh failure penalties
        invalid_message_deliveries_weight: -2.0,
        invalid_message_deliveries_decay: 0.9,
        topic_weight: 0.7,
        ..Default::default()
    };
    peer_score_params.topics.insert(topic_hash, topic_params);
    peer_score_params.app_specific_weight = 1.0;
    let peer_score_thresholds = PeerScoreThresholds::default();

    //build mesh with two peers
    let (mut gs, peers, _, topics) = inject_nodes1()
        .peer_no(1)
        .topics(vec!["test".into()])
        .to_subscribe(true)
        .gs_config(config.clone())
        .explicit(0)
        .outbound(0)
        .scoring(Some((peer_score_params, peer_score_thresholds)))
        .create_network();

    let mut seq = 0;
    let deliver_message = |gs: &mut Behaviour, index: usize, msg: RawMessage| {
        gs.handle_received_message(msg, &peers[index]);
    };

    //peer 0 delivers ignored message
    let m1 = random_message(&mut seq, &topics);
    deliver_message(&mut gs, 0, m1.clone());

    assert_eq!(gs.peer_score.as_ref().unwrap().0.score(&peers[0]), 0.0);

    // Transform the inbound message
    let message1 = &gs.data_transform.inbound_transform(m1).unwrap();

    //message m1 gets ignored
    gs.report_message_validation_result(
        &config.message_id(message1),
        &peers[0],
        MessageAcceptance::Ignore,
    )
    .unwrap();

    assert_eq!(gs.peer_score.as_ref().unwrap().0.score(&peers[0]), 0.0);
}

#[test]
fn test_scoring_p4_application_invalidated_message() {
    let config = ConfigBuilder::default()
        .validate_messages()
        .build()
        .unwrap();
    let mut peer_score_params = PeerScoreParams::default();
    let topic = Topic::new("test");
    let topic_hash = topic.hash();
    let topic_params = TopicScoreParams {
        time_in_mesh_weight: 0.0,             //deactivate time in mesh
        first_message_deliveries_weight: 0.0, //deactivate first time deliveries
        mesh_message_deliveries_weight: 0.0,  //deactivate message deliveries
        mesh_failure_penalty_weight: 0.0,     //deactivate mesh failure penalties
        invalid_message_deliveries_weight: -2.0,
        invalid_message_deliveries_decay: 0.9,
        topic_weight: 0.7,
        ..Default::default()
    };
    peer_score_params.topics.insert(topic_hash, topic_params);
    peer_score_params.app_specific_weight = 1.0;
    let peer_score_thresholds = PeerScoreThresholds::default();

    //build mesh with two peers
    let (mut gs, peers, _, topics) = inject_nodes1()
        .peer_no(1)
        .topics(vec!["test".into()])
        .to_subscribe(true)
        .gs_config(config.clone())
        .explicit(0)
        .outbound(0)
        .scoring(Some((peer_score_params, peer_score_thresholds)))
        .create_network();

    let mut seq = 0;
    let deliver_message = |gs: &mut Behaviour, index: usize, msg: RawMessage| {
        gs.handle_received_message(msg, &peers[index]);
    };

    //peer 0 delivers invalid message
    let m1 = random_message(&mut seq, &topics);
    deliver_message(&mut gs, 0, m1.clone());

    assert_eq!(gs.peer_score.as_ref().unwrap().0.score(&peers[0]), 0.0);

    // Transform the inbound message
    let message1 = &gs.data_transform.inbound_transform(m1).unwrap();

    //message m1 gets rejected
    gs.report_message_validation_result(
        &config.message_id(message1),
        &peers[0],
        MessageAcceptance::Reject,
    )
    .unwrap();

    assert_eq!(
        gs.peer_score.as_ref().unwrap().0.score(&peers[0]),
        -2.0 * 0.7
    );
}

#[test]
fn test_scoring_p4_application_invalid_message_from_two_peers() {
    let config = ConfigBuilder::default()
        .validate_messages()
        .build()
        .unwrap();
    let mut peer_score_params = PeerScoreParams::default();
    let topic = Topic::new("test");
    let topic_hash = topic.hash();
    let topic_params = TopicScoreParams {
        time_in_mesh_weight: 0.0,             //deactivate time in mesh
        first_message_deliveries_weight: 0.0, //deactivate first time deliveries
        mesh_message_deliveries_weight: 0.0,  //deactivate message deliveries
        mesh_failure_penalty_weight: 0.0,     //deactivate mesh failure penalties
        invalid_message_deliveries_weight: -2.0,
        invalid_message_deliveries_decay: 0.9,
        topic_weight: 0.7,
        ..Default::default()
    };
    peer_score_params.topics.insert(topic_hash, topic_params);
    peer_score_params.app_specific_weight = 1.0;
    let peer_score_thresholds = PeerScoreThresholds::default();

    //build mesh with two peers
    let (mut gs, peers, _, topics) = inject_nodes1()
        .peer_no(2)
        .topics(vec!["test".into()])
        .to_subscribe(true)
        .gs_config(config.clone())
        .explicit(0)
        .outbound(0)
        .scoring(Some((peer_score_params, peer_score_thresholds)))
        .create_network();

    let mut seq = 0;
    let deliver_message = |gs: &mut Behaviour, index: usize, msg: RawMessage| {
        gs.handle_received_message(msg, &peers[index]);
    };

    //peer 0 delivers invalid message
    let m1 = random_message(&mut seq, &topics);
    deliver_message(&mut gs, 0, m1.clone());

    // Transform the inbound message
    let message1 = &gs.data_transform.inbound_transform(m1.clone()).unwrap();

    //peer 1 delivers same message
    deliver_message(&mut gs, 1, m1);

    assert_eq!(gs.peer_score.as_ref().unwrap().0.score(&peers[0]), 0.0);
    assert_eq!(gs.peer_score.as_ref().unwrap().0.score(&peers[1]), 0.0);

    //message m1 gets rejected
    gs.report_message_validation_result(
        &config.message_id(message1),
        &peers[0],
        MessageAcceptance::Reject,
    )
    .unwrap();

    assert_eq!(
        gs.peer_score.as_ref().unwrap().0.score(&peers[0]),
        -2.0 * 0.7
    );
    assert_eq!(
        gs.peer_score.as_ref().unwrap().0.score(&peers[1]),
        -2.0 * 0.7
    );
}

#[test]
fn test_scoring_p4_three_application_invalid_messages() {
    let config = ConfigBuilder::default()
        .validate_messages()
        .build()
        .unwrap();
    let mut peer_score_params = PeerScoreParams::default();
    let topic = Topic::new("test");
    let topic_hash = topic.hash();
    let topic_params = TopicScoreParams {
        time_in_mesh_weight: 0.0,             //deactivate time in mesh
        first_message_deliveries_weight: 0.0, //deactivate first time deliveries
        mesh_message_deliveries_weight: 0.0,  //deactivate message deliveries
        mesh_failure_penalty_weight: 0.0,     //deactivate mesh failure penalties
        invalid_message_deliveries_weight: -2.0,
        invalid_message_deliveries_decay: 0.9,
        topic_weight: 0.7,
        ..Default::default()
    };
    peer_score_params.topics.insert(topic_hash, topic_params);
    peer_score_params.app_specific_weight = 1.0;
    let peer_score_thresholds = PeerScoreThresholds::default();

    //build mesh with one peer
    let (mut gs, peers, _, topics) = inject_nodes1()
        .peer_no(1)
        .topics(vec!["test".into()])
        .to_subscribe(true)
        .gs_config(config.clone())
        .explicit(0)
        .outbound(0)
        .scoring(Some((peer_score_params, peer_score_thresholds)))
        .create_network();

    let mut seq = 0;
    let deliver_message = |gs: &mut Behaviour, index: usize, msg: RawMessage| {
        gs.handle_received_message(msg, &peers[index]);
    };

    //peer 0 delivers two invalid message
    let m1 = random_message(&mut seq, &topics);
    let m2 = random_message(&mut seq, &topics);
    let m3 = random_message(&mut seq, &topics);
    deliver_message(&mut gs, 0, m1.clone());
    deliver_message(&mut gs, 0, m2.clone());
    deliver_message(&mut gs, 0, m3.clone());

    // Transform the inbound message
    let message1 = &gs.data_transform.inbound_transform(m1).unwrap();

    // Transform the inbound message
    let message2 = &gs.data_transform.inbound_transform(m2).unwrap();
    // Transform the inbound message
    let message3 = &gs.data_transform.inbound_transform(m3).unwrap();

    assert_eq!(gs.peer_score.as_ref().unwrap().0.score(&peers[0]), 0.0);

    //messages gets rejected
    gs.report_message_validation_result(
        &config.message_id(message1),
        &peers[0],
        MessageAcceptance::Reject,
    )
    .unwrap();
    gs.report_message_validation_result(
        &config.message_id(message2),
        &peers[0],
        MessageAcceptance::Reject,
    )
    .unwrap();
    gs.report_message_validation_result(
        &config.message_id(message3),
        &peers[0],
        MessageAcceptance::Reject,
    )
    .unwrap();

    //number of invalid messages gets squared
    assert_eq!(
        gs.peer_score.as_ref().unwrap().0.score(&peers[0]),
        9.0 * -2.0 * 0.7
    );
}

#[test]
fn test_scoring_p4_decay() {
    let config = ConfigBuilder::default()
        .validate_messages()
        .build()
        .unwrap();
    let mut peer_score_params = PeerScoreParams::default();
    let topic = Topic::new("test");
    let topic_hash = topic.hash();
    let topic_params = TopicScoreParams {
        time_in_mesh_weight: 0.0,             //deactivate time in mesh
        first_message_deliveries_weight: 0.0, //deactivate first time deliveries
        mesh_message_deliveries_weight: 0.0,  //deactivate message deliveries
        mesh_failure_penalty_weight: 0.0,     //deactivate mesh failure penalties
        invalid_message_deliveries_weight: -2.0,
        invalid_message_deliveries_decay: 0.9,
        topic_weight: 0.7,
        ..Default::default()
    };
    peer_score_params.topics.insert(topic_hash, topic_params);
    peer_score_params.app_specific_weight = 1.0;
    let peer_score_thresholds = PeerScoreThresholds::default();

    //build mesh with one peer
    let (mut gs, peers, _, topics) = inject_nodes1()
        .peer_no(1)
        .topics(vec!["test".into()])
        .to_subscribe(true)
        .gs_config(config.clone())
        .explicit(0)
        .outbound(0)
        .scoring(Some((peer_score_params, peer_score_thresholds)))
        .create_network();

    let mut seq = 0;
    let deliver_message = |gs: &mut Behaviour, index: usize, msg: RawMessage| {
        gs.handle_received_message(msg, &peers[index]);
    };

    //peer 0 delivers invalid message
    let m1 = random_message(&mut seq, &topics);
    deliver_message(&mut gs, 0, m1.clone());

    // Transform the inbound message
    let message1 = &gs.data_transform.inbound_transform(m1).unwrap();
    assert_eq!(gs.peer_score.as_ref().unwrap().0.score(&peers[0]), 0.0);

    //message m1 gets rejected
    gs.report_message_validation_result(
        &config.message_id(message1),
        &peers[0],
        MessageAcceptance::Reject,
    )
    .unwrap();

    assert_eq!(
        gs.peer_score.as_ref().unwrap().0.score(&peers[0]),
        -2.0 * 0.7
    );

    //we decay
    gs.peer_score.as_mut().unwrap().0.refresh_scores();

    // the number of invalids gets decayed to 0.9 and then squared in the score
    assert_eq!(
        gs.peer_score.as_ref().unwrap().0.score(&peers[0]),
        0.9 * 0.9 * -2.0 * 0.7
    );
}

#[test]
fn test_scoring_p5() {
    let peer_score_params = PeerScoreParams {
        app_specific_weight: 2.0,
        ..PeerScoreParams::default()
    };

    //build mesh with one peer
    let (mut gs, peers, _, _) = inject_nodes1()
        .peer_no(1)
        .topics(vec!["test".into()])
        .to_subscribe(true)
        .gs_config(Config::default())
        .explicit(0)
        .outbound(0)
        .scoring(Some((peer_score_params, PeerScoreThresholds::default())))
        .create_network();

    gs.set_application_score(&peers[0], 1.1);

    assert_eq!(
        gs.peer_score.as_ref().unwrap().0.score(&peers[0]),
        1.1 * 2.0
    );
}

#[test]
fn test_scoring_p6() {
    let peer_score_params = PeerScoreParams {
        ip_colocation_factor_threshold: 5.0,
        ip_colocation_factor_weight: -2.0,
        ..Default::default()
    };

    let (mut gs, _, _, _) = inject_nodes1()
        .peer_no(0)
        .topics(vec![])
        .to_subscribe(false)
        .gs_config(Config::default())
        .explicit(0)
        .outbound(0)
        .scoring(Some((peer_score_params, PeerScoreThresholds::default())))
        .create_network();

    //create 5 peers with the same ip
    let addr = Multiaddr::from(Ipv4Addr::new(10, 1, 2, 3));
    let peers = vec![
        add_peer_with_addr(&mut gs, &vec![], false, false, addr.clone()).0,
        add_peer_with_addr(&mut gs, &vec![], false, false, addr.clone()).0,
        add_peer_with_addr(&mut gs, &vec![], true, false, addr.clone()).0,
        add_peer_with_addr(&mut gs, &vec![], true, false, addr.clone()).0,
        add_peer_with_addr(&mut gs, &vec![], true, true, addr.clone()).0,
    ];

    //create 4 other peers with other ip
    let addr2 = Multiaddr::from(Ipv4Addr::new(10, 1, 2, 4));
    let others = vec![
        add_peer_with_addr(&mut gs, &vec![], false, false, addr2.clone()).0,
        add_peer_with_addr(&mut gs, &vec![], false, false, addr2.clone()).0,
        add_peer_with_addr(&mut gs, &vec![], true, false, addr2.clone()).0,
        add_peer_with_addr(&mut gs, &vec![], true, false, addr2.clone()).0,
    ];

    //no penalties yet
    for peer in peers.iter().chain(others.iter()) {
        assert_eq!(gs.peer_score.as_ref().unwrap().0.score(peer), 0.0);
    }

    //add additional connection for 3 others with addr
    for id in others.iter().take(3) {
        gs.on_swarm_event(FromSwarm::ConnectionEstablished(ConnectionEstablished {
            peer_id: *id,
            connection_id: ConnectionId::new_unchecked(0),
            endpoint: &ConnectedPoint::Dialer {
                address: addr.clone(),
                role_override: Endpoint::Dialer,
            },
            failed_addresses: &[],
            other_established: 0,
        }));
    }

    //penalties apply squared
    for peer in peers.iter().chain(others.iter().take(3)) {
        assert_eq!(gs.peer_score.as_ref().unwrap().0.score(peer), 9.0 * -2.0);
    }
    //fourth other peer still no penalty
    assert_eq!(gs.peer_score.as_ref().unwrap().0.score(&others[3]), 0.0);

    //add additional connection for 3 of the peers to addr2
    for peer in peers.iter().take(3) {
        gs.on_swarm_event(FromSwarm::ConnectionEstablished(ConnectionEstablished {
            peer_id: *peer,
            connection_id: ConnectionId::new_unchecked(0),
            endpoint: &ConnectedPoint::Dialer {
                address: addr2.clone(),
                role_override: Endpoint::Dialer,
            },
            failed_addresses: &[],
            other_established: 1,
        }));
    }

    //double penalties for the first three of each
    for peer in peers.iter().take(3).chain(others.iter().take(3)) {
        assert_eq!(
            gs.peer_score.as_ref().unwrap().0.score(peer),
            (9.0 + 4.0) * -2.0
        );
    }

    //single penalties for the rest
    for peer in peers.iter().skip(3) {
        assert_eq!(gs.peer_score.as_ref().unwrap().0.score(peer), 9.0 * -2.0);
    }
    assert_eq!(
        gs.peer_score.as_ref().unwrap().0.score(&others[3]),
        4.0 * -2.0
    );

    //two times same ip doesn't count twice
    gs.on_swarm_event(FromSwarm::ConnectionEstablished(ConnectionEstablished {
        peer_id: peers[0],
        connection_id: ConnectionId::new_unchecked(0),
        endpoint: &ConnectedPoint::Dialer {
            address: addr,
            role_override: Endpoint::Dialer,
        },
        failed_addresses: &[],
        other_established: 2,
    }));

    //nothing changed
    //double penalties for the first three of each
    for peer in peers.iter().take(3).chain(others.iter().take(3)) {
        assert_eq!(
            gs.peer_score.as_ref().unwrap().0.score(peer),
            (9.0 + 4.0) * -2.0
        );
    }

    //single penalties for the rest
    for peer in peers.iter().skip(3) {
        assert_eq!(gs.peer_score.as_ref().unwrap().0.score(peer), 9.0 * -2.0);
    }
    assert_eq!(
        gs.peer_score.as_ref().unwrap().0.score(&others[3]),
        4.0 * -2.0
    );
}

#[test]
fn test_scoring_p7_grafts_before_backoff() {
    let config = ConfigBuilder::default()
        .prune_backoff(Duration::from_millis(200))
        .graft_flood_threshold(Duration::from_millis(100))
        .build()
        .unwrap();
    let peer_score_params = PeerScoreParams {
        behaviour_penalty_weight: -2.0,
        behaviour_penalty_decay: 0.9,
        ..Default::default()
    };

    let (mut gs, peers, _receivers, topics) = inject_nodes1()
        .peer_no(2)
        .topics(vec!["test".into()])
        .to_subscribe(false)
        .gs_config(config)
        .explicit(0)
        .outbound(0)
        .scoring(Some((peer_score_params, PeerScoreThresholds::default())))
        .create_network();

    //remove peers from mesh and send prune to them => this adds a backoff for the peers
    for peer in peers.iter().take(2) {
        gs.mesh.get_mut(&topics[0]).unwrap().remove(peer);
        gs.send_graft_prune(
            HashMap::new(),
            HashMap::from([(*peer, vec![topics[0].clone()])]),
            HashSet::new(),
        );
    }

    //wait 50 millisecs
    sleep(Duration::from_millis(50));

    //first peer tries to graft
    gs.handle_graft(&peers[0], vec![topics[0].clone()]);

    //double behaviour penalty for first peer (squared)
    assert_eq!(
        gs.peer_score.as_ref().unwrap().0.score(&peers[0]),
        4.0 * -2.0
    );

    //wait 100 millisecs
    sleep(Duration::from_millis(100));

    //second peer tries to graft
    gs.handle_graft(&peers[1], vec![topics[0].clone()]);

    //single behaviour penalty for second peer
    assert_eq!(
        gs.peer_score.as_ref().unwrap().0.score(&peers[1]),
        1.0 * -2.0
    );

    //test decay
    gs.peer_score.as_mut().unwrap().0.refresh_scores();

    assert_eq!(
        gs.peer_score.as_ref().unwrap().0.score(&peers[0]),
        4.0 * 0.9 * 0.9 * -2.0
    );
    assert_eq!(
        gs.peer_score.as_ref().unwrap().0.score(&peers[1]),
        1.0 * 0.9 * 0.9 * -2.0
    );
}

#[test]
fn test_opportunistic_grafting() {
    let config = ConfigBuilder::default()
        .mesh_n_low(3)
        .mesh_n(5)
        .mesh_n_high(7)
        .mesh_outbound_min(0) //deactivate outbound handling
        .opportunistic_graft_ticks(2)
        .opportunistic_graft_peers(2)
        .build()
        .unwrap();
    let peer_score_params = PeerScoreParams {
        app_specific_weight: 1.0,
        ..Default::default()
    };
    let thresholds = PeerScoreThresholds {
        opportunistic_graft_threshold: 2.0,
        ..Default::default()
    };

    let (mut gs, peers, _receivers, topics) = inject_nodes1()
        .peer_no(5)
        .topics(vec!["test".into()])
        .to_subscribe(false)
        .gs_config(config)
        .explicit(0)
        .outbound(0)
        .scoring(Some((peer_score_params, thresholds)))
        .create_network();

    //fill mesh with 5 peers
    for peer in &peers {
        gs.handle_graft(peer, topics.clone());
    }

    //add additional 5 peers
    let others: Vec<_> = (0..5)
        .map(|_| add_peer(&mut gs, &topics, false, false))
        .collect();

    //currently mesh equals peers
    assert_eq!(gs.mesh[&topics[0]], peers.iter().cloned().collect());

    //give others high scores (but the first two have not high enough scores)
    for (i, peer) in peers.iter().enumerate().take(5) {
        gs.set_application_score(peer, 0.0 + i as f64);
    }

    //set scores for peers in the mesh
    for (i, (peer, _receiver)) in others.iter().enumerate().take(5) {
        gs.set_application_score(peer, 0.0 + i as f64);
    }

    //this gives a median of exactly 2.0 => should not apply opportunistic grafting
    gs.heartbeat();
    gs.heartbeat();

    assert_eq!(
        gs.mesh[&topics[0]].len(),
        5,
        "should not apply opportunistic grafting"
    );

    //reduce middle score to 1.0 giving a median of 1.0
    gs.set_application_score(&peers[2], 1.0);

    //opportunistic grafting after two heartbeats

    gs.heartbeat();
    assert_eq!(
        gs.mesh[&topics[0]].len(),
        5,
        "should not apply opportunistic grafting after first tick"
    );

    gs.heartbeat();

    assert_eq!(
        gs.mesh[&topics[0]].len(),
        7,
        "opportunistic grafting should have added 2 peers"
    );

    assert!(
        gs.mesh[&topics[0]].is_superset(&peers.iter().cloned().collect()),
        "old peers are still part of the mesh"
    );

    assert!(
        gs.mesh[&topics[0]].is_disjoint(&others.iter().map(|(p, _)| p).cloned().take(2).collect()),
        "peers below or equal to median should not be added in opportunistic grafting"
    );
}

#[test]
fn test_ignore_graft_from_unknown_topic() {
    //build gossipsub without subscribing to any topics
    let (mut gs, _, queues, _) = inject_nodes1()
        .peer_no(0)
        .topics(vec![])
        .to_subscribe(false)
        .create_network();

    //handle an incoming graft for some topic
    gs.handle_graft(&PeerId::random(), vec![Topic::new("test").hash()]);

    //assert that no prune got created
    assert_eq!(
        count_control_msgs(&queues, |_, a| matches!(a, RpcOut::Prune { .. })),
        0,
        "we should not prune after graft in unknown topic"
    );
}

#[test]
fn test_ignore_too_many_iwants_from_same_peer_for_same_message() {
    let config = Config::default();
    //build gossipsub with full mesh
    let (mut gs, _, mut queues, topics) = inject_nodes1()
        .peer_no(config.mesh_n_high())
        .topics(vec!["test".into()])
        .to_subscribe(false)
        .create_network();

    //add another peer not in the mesh
    let (peer, receiver) = add_peer(&mut gs, &topics, false, false);
    queues.insert(peer, receiver);

    //receive a message
    let mut seq = 0;
    let m1 = random_message(&mut seq, &topics);

    // Transform the inbound message
    let message1 = &gs.data_transform.inbound_transform(m1.clone()).unwrap();

    let id = config.message_id(message1);

    gs.handle_received_message(m1, &PeerId::random());

    //clear events
    flush_events(&mut gs, &queues);

    //the first gossip_retransimission many iwants return the valid message, all others are
    // ignored.
    for _ in 0..(2 * config.gossip_retransimission() + 10) {
        gs.handle_iwant(&peer, vec![id.clone()]);
    }

    assert_eq!(
        queues.into_values().fold(0, |mut fwds, c| {
            while !c.non_priority.is_empty() {
                if let Ok(RpcOut::Forward { .. }) = c.non_priority.try_recv() {
                    fwds += 1;
                }
            }
            fwds
        }),
        config.gossip_retransimission() as usize,
        "not more then gossip_retransmission many messages get sent back"
    );
}

#[test]
fn test_ignore_too_many_ihaves() {
    let config = ConfigBuilder::default()
        .max_ihave_messages(10)
        .build()
        .unwrap();
    //build gossipsub with full mesh
    let (mut gs, _, mut receivers, topics) = inject_nodes1()
        .peer_no(config.mesh_n_high())
        .topics(vec!["test".into()])
        .to_subscribe(false)
        .gs_config(config.clone())
        .create_network();

    //add another peer not in the mesh
    let (peer, receiver) = add_peer(&mut gs, &topics, false, false);
    receivers.insert(peer, receiver);

    //peer has 20 messages
    let mut seq = 0;
    let messages: Vec<_> = (0..20).map(|_| random_message(&mut seq, &topics)).collect();

    //peer sends us one ihave for each message in order
    for raw_message in &messages {
        // Transform the inbound message
        let message = &gs
            .data_transform
            .inbound_transform(raw_message.clone())
            .unwrap();

        gs.handle_ihave(
            &peer,
            vec![(topics[0].clone(), vec![config.message_id(message)])],
        );
    }

    let first_ten: HashSet<_> = messages
        .iter()
        .take(10)
        .map(|msg| gs.data_transform.inbound_transform(msg.clone()).unwrap())
        .map(|m| config.message_id(&m))
        .collect();

    //we send iwant only for the first 10 messages
    assert_eq!(
        count_control_msgs(&receivers, |p, action| p == &peer
            && matches!(action, RpcOut::IWant(IWant { message_ids }) if message_ids.len() == 1 && first_ten.contains(&message_ids[0]))),
        10,
        "exactly the first ten ihaves should be processed and one iwant for each created"
    );

    //after a heartbeat everything is forgotten
    gs.heartbeat();

    for raw_message in messages[10..].iter() {
        // Transform the inbound message
        let message = &gs
            .data_transform
            .inbound_transform(raw_message.clone())
            .unwrap();

        gs.handle_ihave(
            &peer,
            vec![(topics[0].clone(), vec![config.message_id(message)])],
        );
    }

    //we sent iwant for all 10 messages
    assert_eq!(
        count_control_msgs(&receivers, |p, action| p == &peer
            && matches!(action, RpcOut::IWant(IWant { message_ids }) if message_ids.len() == 1)),
        10,
        "all 20 should get sent"
    );
}

#[test]
fn test_ignore_too_many_messages_in_ihave() {
    let config = ConfigBuilder::default()
        .max_ihave_messages(10)
        .max_ihave_length(10)
        .build()
        .unwrap();
    //build gossipsub with full mesh
    let (mut gs, _, mut queues, topics) = inject_nodes1()
        .peer_no(config.mesh_n_high())
        .topics(vec!["test".into()])
        .to_subscribe(false)
        .gs_config(config.clone())
        .create_network();

    //add another peer not in the mesh
    let (peer, receiver) = add_peer(&mut gs, &topics, false, false);
    queues.insert(peer, receiver);

    //peer has 20 messages
    let mut seq = 0;
    let message_ids: Vec<_> = (0..20)
        .map(|_| random_message(&mut seq, &topics))
        .map(|msg| gs.data_transform.inbound_transform(msg).unwrap())
        .map(|msg| config.message_id(&msg))
        .collect();

    //peer sends us three ihaves
    gs.handle_ihave(&peer, vec![(topics[0].clone(), message_ids[0..8].to_vec())]);
    gs.handle_ihave(
        &peer,
        vec![(topics[0].clone(), message_ids[0..12].to_vec())],
    );
    gs.handle_ihave(
        &peer,
        vec![(topics[0].clone(), message_ids[0..20].to_vec())],
    );

    let first_twelve: HashSet<_> = message_ids.iter().take(12).collect();

    //we send iwant only for the first 10 messages
    let mut sum = 0;
    assert_eq!(
        count_control_msgs(&queues, |p, rpc| match rpc {
            RpcOut::IWant(IWant { message_ids }) => {
                p == &peer && {
                    assert!(first_twelve.is_superset(&message_ids.iter().collect()));
                    sum += message_ids.len();
                    true
                }
            }
            _ => false,
        }),
        2,
        "the third ihave should get ignored and no iwant sent"
    );

    assert_eq!(sum, 10, "exactly the first ten ihaves should be processed");

    //after a heartbeat everything is forgotten
    gs.heartbeat();
    gs.handle_ihave(
        &peer,
        vec![(topics[0].clone(), message_ids[10..20].to_vec())],
    );

    //we sent 10 iwant messages ids via a IWANT rpc.
    let mut sum = 0;
    assert_eq!(
        count_control_msgs(&queues, |p, rpc| {
            match rpc {
                RpcOut::IWant(IWant { message_ids }) => {
                    p == &peer && {
                        sum += message_ids.len();
                        true
                    }
                }
                _ => false,
            }
        }),
        1
    );
    assert_eq!(sum, 10, "exactly 20 iwants should get sent");
}

#[test]
fn test_limit_number_of_message_ids_inside_ihave() {
    let config = ConfigBuilder::default()
        .max_ihave_messages(10)
        .max_ihave_length(100)
        .build()
        .unwrap();
    //build gossipsub with full mesh
    let (mut gs, peers, mut receivers, topics) = inject_nodes1()
        .peer_no(config.mesh_n_high())
        .topics(vec!["test".into()])
        .to_subscribe(false)
        .gs_config(config)
        .create_network();

    //graft to all peers to really fill the mesh with all the peers
    for peer in peers {
        gs.handle_graft(&peer, topics.clone());
    }

    //add two other peers not in the mesh
    let (p1, receiver1) = add_peer(&mut gs, &topics, false, false);
    receivers.insert(p1, receiver1);
    let (p2, receiver2) = add_peer(&mut gs, &topics, false, false);
    receivers.insert(p2, receiver2);

    //receive 200 messages from another peer
    let mut seq = 0;
    for _ in 0..200 {
        gs.handle_received_message(random_message(&mut seq, &topics), &PeerId::random());
    }

    //emit gossip
    gs.emit_gossip();

    // both peers should have gotten 100 random ihave messages, to asser the randomness, we
    // assert that both have not gotten the same set of messages, but have an intersection
    // (which is the case with very high probability, the probabiltity of failure is < 10^-58).

    let mut ihaves1 = HashSet::new();
    let mut ihaves2 = HashSet::new();

    assert_eq!(
        count_control_msgs(&receivers, |p, action| match action {
            RpcOut::IHave(IHave { message_ids, .. }) => {
                if p == &p1 {
                    ihaves1 = message_ids.iter().cloned().collect();
                    true
                } else if p == &p2 {
                    ihaves2 = message_ids.iter().cloned().collect();
                    true
                } else {
                    false
                }
            }
            _ => false,
        }),
        2,
        "should have emitted one ihave to p1 and one to p2"
    );

    assert_eq!(
        ihaves1.len(),
        100,
        "should have sent 100 message ids in ihave to p1"
    );
    assert_eq!(
        ihaves2.len(),
        100,
        "should have sent 100 message ids in ihave to p2"
    );
    assert!(
        ihaves1 != ihaves2,
        "should have sent different random messages to p1 and p2 \
        (this may fail with a probability < 10^-58"
    );
    assert!(
        ihaves1.intersection(&ihaves2).count() > 0,
        "should have sent random messages with some common messages to p1 and p2 \
            (this may fail with a probability < 10^-58"
    );
}

#[test]
fn test_iwant_penalties() {
    use tracing_subscriber::EnvFilter;
    let _ = tracing_subscriber::fmt()
        .with_env_filter(EnvFilter::from_default_env())
        .try_init();

    let config = ConfigBuilder::default()
        .iwant_followup_time(Duration::from_secs(4))
        .build()
        .unwrap();
    let peer_score_params = PeerScoreParams {
        behaviour_penalty_weight: -1.0,
        ..Default::default()
    };

    // fill the mesh
    let (mut gs, peers, _, topics) = inject_nodes1()
        .peer_no(2)
        .topics(vec!["test".into()])
        .to_subscribe(false)
        .gs_config(config.clone())
        .explicit(0)
        .outbound(0)
        .scoring(Some((peer_score_params, PeerScoreThresholds::default())))
        .create_network();

    // graft to all peers to really fill the mesh with all the peers
    for peer in peers {
        gs.handle_graft(&peer, topics.clone());
    }

    // add 100 more peers
    let other_peers: Vec<_> = (0..100)
        .map(|_| add_peer(&mut gs, &topics, false, false))
        .collect();

    // each peer sends us an ihave containing each two message ids
    let mut first_messages = Vec::new();
    let mut second_messages = Vec::new();
    let mut seq = 0;
    for (peer, _receiver) in &other_peers {
        let msg1 = random_message(&mut seq, &topics);
        let msg2 = random_message(&mut seq, &topics);

        // Decompress the raw message and calculate the message id.
        // Transform the inbound message
        let message1 = &gs.data_transform.inbound_transform(msg1.clone()).unwrap();

        // Transform the inbound message
        let message2 = &gs.data_transform.inbound_transform(msg2.clone()).unwrap();

        first_messages.push(msg1.clone());
        second_messages.push(msg2.clone());
        gs.handle_ihave(
            peer,
            vec![(
                topics[0].clone(),
                vec![config.message_id(message1), config.message_id(message2)],
            )],
        );
    }

    // the peers send us all the first message ids in time
    for (index, (peer, _receiver)) in other_peers.iter().enumerate() {
        gs.handle_received_message(first_messages[index].clone(), peer);
    }

    // now we do a heartbeat no penalization should have been applied yet
    gs.heartbeat();

    for (peer, _receiver) in &other_peers {
        assert_eq!(gs.peer_score.as_ref().unwrap().0.score(peer), 0.0);
    }

    // receive the first twenty of the other peers then send their response
    for (index, (peer, _receiver)) in other_peers.iter().enumerate().take(20) {
        gs.handle_received_message(second_messages[index].clone(), peer);
    }

    // sleep for the promise duration
    sleep(Duration::from_secs(4));

    // now we do a heartbeat to apply penalization
    gs.heartbeat();

    // now we get the second messages from the last 80 peers.
    for (index, (peer, _receiver)) in other_peers.iter().enumerate() {
        if index > 19 {
            gs.handle_received_message(second_messages[index].clone(), peer);
        }
    }

    // no further penalizations should get applied
    gs.heartbeat();

    // Only the last 80 peers should be penalized for not responding in time
    let mut not_penalized = 0;
    let mut single_penalized = 0;
    let mut double_penalized = 0;

    for (i, (peer, _receiver)) in other_peers.iter().enumerate() {
        let score = gs.peer_score.as_ref().unwrap().0.score(peer);
        if score == 0.0 {
            not_penalized += 1;
        } else if score == -1.0 {
            assert!(i > 9);
            single_penalized += 1;
        } else if score == -4.0 {
            assert!(i > 9);
            double_penalized += 1
        } else {
            println!("{peer}");
            println!("{score}");
            panic!("Invalid score of peer");
        }
    }

    assert_eq!(not_penalized, 20);
    assert_eq!(single_penalized, 80);
    assert_eq!(double_penalized, 0);
}

#[test]
fn test_publish_to_floodsub_peers_without_flood_publish() {
    let config = ConfigBuilder::default()
        .flood_publish(false)
        .build()
        .unwrap();
    let (mut gs, _, mut queues, topics) = inject_nodes1()
        .peer_no(config.mesh_n_low() - 1)
        .topics(vec!["test".into()])
        .to_subscribe(false)
        .gs_config(config)
        .create_network();

    //add two floodsub peer, one explicit, one implicit
    let (p1, receiver1) = add_peer_with_addr_and_kind(
        &mut gs,
        &topics,
        false,
        false,
        Multiaddr::empty(),
        Some(PeerKind::Floodsub),
    );
    queues.insert(p1, receiver1);

    let (p2, receiver2) =
        add_peer_with_addr_and_kind(&mut gs, &topics, false, false, Multiaddr::empty(), None);
    queues.insert(p2, receiver2);

    //p1 and p2 are not in the mesh
    assert!(!gs.mesh[&topics[0]].contains(&p1) && !gs.mesh[&topics[0]].contains(&p2));

    //publish a message
    let publish_data = vec![0; 42];
    gs.publish(Topic::new("test"), publish_data).unwrap();

    // Collect publish messages to floodsub peers
    let publishes = queues
        .iter()
        .fold(0, |mut collected_publish, (peer_id, c)| {
            while !c.priority.is_empty() {
                if matches!(c.priority.try_recv(),
            Ok(RpcOut::Publish{..}) if peer_id == &p1 || peer_id == &p2)
                {
                    collected_publish += 1;
                }
            }
            collected_publish
        });

    assert_eq!(
        publishes, 2,
        "Should send a publish message to all floodsub peers"
    );
}

#[test]
fn test_do_not_use_floodsub_in_fanout() {
    let config = ConfigBuilder::default()
        .flood_publish(false)
        .build()
        .unwrap();
    let (mut gs, _, mut queues, _) = inject_nodes1()
        .peer_no(config.mesh_n_low() - 1)
        .topics(Vec::new())
        .to_subscribe(false)
        .gs_config(config)
        .create_network();

    let topic = Topic::new("test");
    let topics = vec![topic.hash()];

    //add two floodsub peer, one explicit, one implicit
    let (p1, receiver1) = add_peer_with_addr_and_kind(
        &mut gs,
        &topics,
        false,
        false,
        Multiaddr::empty(),
        Some(PeerKind::Floodsub),
    );

    queues.insert(p1, receiver1);
    let (p2, receiver2) =
        add_peer_with_addr_and_kind(&mut gs, &topics, false, false, Multiaddr::empty(), None);

    queues.insert(p2, receiver2);
    //publish a message
    let publish_data = vec![0; 42];
    gs.publish(Topic::new("test"), publish_data).unwrap();

    // Collect publish messages to floodsub peers
    let publishes = queues
        .iter()
        .fold(0, |mut collected_publish, (peer_id, c)| {
            while !c.priority.is_empty() {
                if matches!(c.priority.try_recv(),
            Ok(RpcOut::Publish{..}) if peer_id == &p1 || peer_id == &p2)
                {
                    collected_publish += 1;
                }
            }
            collected_publish
        });

    assert_eq!(
        publishes, 2,
        "Should send a publish message to all floodsub peers"
    );

    assert!(
        !gs.fanout[&topics[0]].contains(&p1) && !gs.fanout[&topics[0]].contains(&p2),
        "Floodsub peers are not allowed in fanout"
    );
}

#[test]
fn test_dont_add_floodsub_peers_to_mesh_on_join() {
    let (mut gs, _, _, _) = inject_nodes1()
        .peer_no(0)
        .topics(Vec::new())
        .to_subscribe(false)
        .create_network();

    let topic = Topic::new("test");
    let topics = vec![topic.hash()];

    //add two floodsub peer, one explicit, one implicit
    let _p1 = add_peer_with_addr_and_kind(
        &mut gs,
        &topics,
        false,
        false,
        Multiaddr::empty(),
        Some(PeerKind::Floodsub),
    );
    let _p2 = add_peer_with_addr_and_kind(&mut gs, &topics, false, false, Multiaddr::empty(), None);

    gs.join(&topics[0]);

    assert!(
        gs.mesh[&topics[0]].is_empty(),
        "Floodsub peers should not get added to mesh"
    );
}

#[test]
fn test_dont_send_px_to_old_gossipsub_peers() {
    let (mut gs, _, queues, topics) = inject_nodes1()
        .peer_no(0)
        .topics(vec!["test".into()])
        .to_subscribe(false)
        .create_network();

    //add an old gossipsub peer
    let (p1, _receiver1) = add_peer_with_addr_and_kind(
        &mut gs,
        &topics,
        false,
        false,
        Multiaddr::empty(),
        Some(PeerKind::Gossipsub),
    );

    //prune the peer
    gs.send_graft_prune(
        HashMap::new(),
        vec![(p1, topics.clone())].into_iter().collect(),
        HashSet::new(),
    );

    //check that prune does not contain px
    assert_eq!(
        count_control_msgs(&queues, |_, m| match m {
            RpcOut::Prune(Prune { peers: px, .. }) => !px.is_empty(),
            _ => false,
        }),
        0,
        "Should not send px to floodsub peers"
    );
}

#[test]
fn test_dont_send_floodsub_peers_in_px() {
    //build mesh with one peer
    let (mut gs, peers, queues, topics) = inject_nodes1()
        .peer_no(1)
        .topics(vec!["test".into()])
        .to_subscribe(true)
        .create_network();

    //add two floodsub peers
    let _p1 = add_peer_with_addr_and_kind(
        &mut gs,
        &topics,
        false,
        false,
        Multiaddr::empty(),
        Some(PeerKind::Floodsub),
    );
    let _p2 = add_peer_with_addr_and_kind(&mut gs, &topics, false, false, Multiaddr::empty(), None);

    //prune only mesh node
    gs.send_graft_prune(
        HashMap::new(),
        vec![(peers[0], topics.clone())].into_iter().collect(),
        HashSet::new(),
    );

    //check that px in prune message is empty
    assert_eq!(
        count_control_msgs(&queues, |_, m| match m {
            RpcOut::Prune(Prune { peers: px, .. }) => !px.is_empty(),
            _ => false,
        }),
        0,
        "Should not include floodsub peers in px"
    );
}

#[test]
fn test_dont_add_floodsub_peers_to_mesh_in_heartbeat() {
    let (mut gs, _, _, topics) = inject_nodes1()
        .peer_no(0)
        .topics(vec!["test".into()])
        .to_subscribe(false)
        .create_network();

    //add two floodsub peer, one explicit, one implicit
    let _p1 = add_peer_with_addr_and_kind(
        &mut gs,
        &topics,
        true,
        false,
        Multiaddr::empty(),
        Some(PeerKind::Floodsub),
    );
    let _p2 = add_peer_with_addr_and_kind(&mut gs, &topics, true, false, Multiaddr::empty(), None);

    gs.heartbeat();

    assert!(
        gs.mesh[&topics[0]].is_empty(),
        "Floodsub peers should not get added to mesh"
    );
}

// Some very basic test of public api methods.
#[test]
fn test_public_api() {
    let (gs, peers, _, topic_hashes) = inject_nodes1()
        .peer_no(4)
        .topics(vec![String::from("topic1")])
        .to_subscribe(true)
        .create_network();
    let peers = peers.into_iter().collect::<BTreeSet<_>>();

    assert_eq!(
        gs.topics().cloned().collect::<Vec<_>>(),
        topic_hashes,
        "Expected topics to match registered topic."
    );

    assert_eq!(
        gs.mesh_peers(&TopicHash::from_raw("topic1"))
            .cloned()
            .collect::<BTreeSet<_>>(),
        peers,
        "Expected peers for a registered topic to contain all peers."
    );

    assert_eq!(
        gs.all_mesh_peers().cloned().collect::<BTreeSet<_>>(),
        peers,
        "Expected all_peers to contain all peers."
    );
}

#[test]
fn test_subscribe_to_invalid_topic() {
    let t1 = Topic::new("t1");
    let t2 = Topic::new("t2");
    let (mut gs, _, _, _) = inject_nodes::<IdentityTransform, _>()
        .subscription_filter(WhitelistSubscriptionFilter(
            vec![t1.hash()].into_iter().collect(),
        ))
        .to_subscribe(false)
        .create_network();

    assert!(gs.subscribe(&t1).is_ok());
    assert!(gs.subscribe(&t2).is_err());
}

#[test]
fn test_subscribe_and_graft_with_negative_score() {
    //simulate a communication between two gossipsub instances
    let (mut gs1, _, _, topic_hashes) = inject_nodes1()
        .topics(vec!["test".into()])
        .scoring(Some((
            PeerScoreParams::default(),
            PeerScoreThresholds::default(),
        )))
        .create_network();

    let (mut gs2, _, queues, _) = inject_nodes1().create_network();

    let connection_id = ConnectionId::new_unchecked(0);

    let topic = Topic::new("test");

    let (p2, _receiver1) = add_peer(&mut gs1, &Vec::new(), true, false);
    let (p1, _receiver2) = add_peer(&mut gs2, &topic_hashes, false, false);

    //add penalty to peer p2
    gs1.peer_score.as_mut().unwrap().0.add_penalty(&p2, 1);

    let original_score = gs1.peer_score.as_ref().unwrap().0.score(&p2);

    //subscribe to topic in gs2
    gs2.subscribe(&topic).unwrap();

    let forward_messages_to_p1 = |gs1: &mut Behaviour<_, _>, _gs2: &mut Behaviour<_, _>| {
        //collect messages to p1
        let messages_to_p1 =
            queues
                .iter()
                .filter_map(|(peer_id, c)| match c.non_priority.try_recv() {
                    Ok(rpc) if peer_id == &p1 => Some(rpc),
                    _ => None,
                });

        for message in messages_to_p1 {
            gs1.on_connection_handler_event(
                p2,
                connection_id,
                HandlerEvent::Message {
                    rpc: proto_to_message(&message.into_protobuf()),
                    invalid_messages: vec![],
                },
            );
        }
    };

    //forward the subscribe message
    forward_messages_to_p1(&mut gs1, &mut gs2);

    //heartbeats on both
    gs1.heartbeat();
    gs2.heartbeat();

    //forward messages again
    forward_messages_to_p1(&mut gs1, &mut gs2);

    //nobody got penalized
    assert!(gs1.peer_score.as_ref().unwrap().0.score(&p2) >= original_score);
}

#[test]
/// Test nodes that send grafts without subscriptions.
fn test_graft_without_subscribe() {
    // The node should:
    // - Create an empty vector in mesh[topic]
    // - Send subscription request to all peers
    // - run JOIN(topic)

    let topic = String::from("test_subscribe");
    let subscribe_topic = vec![topic.clone()];
    let subscribe_topic_hash = vec![Topic::new(topic.clone()).hash()];
    let (mut gs, peers, _, topic_hashes) = inject_nodes1()
        .peer_no(1)
        .topics(subscribe_topic)
        .to_subscribe(false)
        .create_network();

    assert!(
        gs.mesh.get(&topic_hashes[0]).is_some(),
        "Subscribe should add a new entry to the mesh[topic] hashmap"
    );

    // The node sends a graft for the subscribe topic.
    gs.handle_graft(&peers[0], subscribe_topic_hash);

    // The node disconnects
    disconnect_peer(&mut gs, &peers[0]);

    // We unsubscribe from the topic.
    let _ = gs.unsubscribe(&Topic::new(topic));
}<|MERGE_RESOLUTION|>--- conflicted
+++ resolved
@@ -230,35 +230,6 @@
         }
     };
 
-<<<<<<< HEAD
-    let receiver = if outbound {
-        match gs
-            .handle_established_outbound_connection(
-                ConnectionId::new_unchecked(0),
-                peer,
-                &Multiaddr::empty(),
-                Endpoint::Dialer,
-            )
-            .unwrap()
-        {
-            Handler::Enabled(mut h) => h.receiver(),
-            Handler::Disabled(_) => unreachable!("Should be enabled"),
-        }
-    } else {
-        match gs
-            .handle_established_inbound_connection(
-                ConnectionId::new_unchecked(0),
-                peer,
-                &Multiaddr::empty(),
-                &Multiaddr::empty(),
-            )
-            .unwrap()
-        {
-            Handler::Enabled(mut h) => h.receiver(),
-            Handler::Disabled(_) => unreachable!("Should be enabled"),
-        }
-    };
-=======
     let sender = RpcSender::new(gs.config.connection_handler_queue_len());
     let receiver = sender.new_receiver();
     let connection_id = ConnectionId::new_unchecked(0);
@@ -270,7 +241,6 @@
             sender,
         },
     );
->>>>>>> b9214e9d
 
     gs.on_swarm_event(FromSwarm::ConnectionEstablished(ConnectionEstablished {
         peer_id: peer,
@@ -617,21 +587,13 @@
         let random_peer = PeerId::random();
         // inform the behaviour of a new peer
         let address = "/ip4/127.0.0.1".parse::<Multiaddr>().unwrap();
-        let enabled_handler = gs
-            .handle_established_inbound_connection(
-                ConnectionId::new_unchecked(0),
-                random_peer,
-                &address,
-                &address,
-            )
-            .unwrap();
-<<<<<<< HEAD
-        // Add the receiver to the list of current receivers.
-        if let Handler::Enabled(mut h) = enabled_handler {
-            receivers.insert(random_peer, h.receiver());
-        }
-=======
-        peers.push(peer);
+        gs.handle_established_inbound_connection(
+            ConnectionId::new_unchecked(0),
+            random_peer,
+            &address,
+            &address,
+        )
+        .unwrap();
         let sender = RpcSender::new(gs.config.connection_handler_queue_len());
         let receiver = sender.new_receiver();
         let connection_id = ConnectionId::new_unchecked(0);
@@ -644,7 +606,6 @@
             },
         );
         receivers.insert(random_peer, receiver);
->>>>>>> b9214e9d
 
         gs.on_swarm_event(FromSwarm::ConnectionEstablished(ConnectionEstablished {
             peer_id: random_peer,
@@ -1010,11 +971,7 @@
                 PeerConnections {
                     kind: PeerKind::Gossipsubv1_1,
                     connections: vec![ConnectionId::new_unchecked(0)],
-<<<<<<< HEAD
-                    handler_send_queue: vec![],
-=======
                     sender: RpcSender::new(gs.config.connection_handler_queue_len()),
->>>>>>> b9214e9d
                 },
             )
         })

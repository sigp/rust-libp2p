// Copyright 2020 Sigma Prime Pty Ltd.
//
// Permission is hereby granted, free of charge, to any person obtaining a
// copy of this software and associated documentation files (the "Software"),
// to deal in the Software without restriction, including without limitation
// the rights to use, copy, modify, merge, publish, distribute, sublicense,
// and/or sell copies of the Software, and to permit persons to whom the
// Software is furnished to do so, subject to the following conditions:
//
// The above copyright notice and this permission notice shall be included in
// all copies or substantial portions of the Software.
//
// THE SOFTWARE IS PROVIDED "AS IS", WITHOUT WARRANTY OF ANY KIND, EXPRESS
// OR IMPLIED, INCLUDING BUT NOT LIMITED TO THE WARRANTIES OF MERCHANTABILITY,
// FITNESS FOR A PARTICULAR PURPOSE AND NONINFRINGEMENT. IN NO EVENT SHALL THE
// AUTHORS OR COPYRIGHT HOLDERS BE LIABLE FOR ANY CLAIM, DAMAGES OR OTHER
// LIABILITY, WHETHER IN AN ACTION OF CONTRACT, TORT OR OTHERWISE, ARISING
// FROM, OUT OF OR IN CONNECTION WITH THE SOFTWARE OR THE USE OR OTHER
// DEALINGS IN THE SOFTWARE.

// Collection of tests for the gossipsub network behaviour

use std::{net::Ipv4Addr, thread::sleep};

use asynchronous_codec::{Decoder, Encoder};
use byteorder::{BigEndian, ByteOrder};
use bytes::BytesMut;
use libp2p_core::ConnectedPoint;
use rand::Rng;

use super::*;
use crate::{
    config::{ConfigBuilder, TopicMeshConfig},
    protocol::GossipsubCodec,
    subscription_filter::WhitelistSubscriptionFilter,
    types::{ControlAction, Extensions, RpcIn, RpcOut},
    IdentTopic as Topic,
};

#[derive(Default, Debug)]
struct InjectNodes<D, F> {
    peer_no: usize,
    topics: Vec<String>,
    to_subscribe: bool,
    gs_config: Config,
    explicit: usize,
    outbound: usize,
    scoring: Option<(PeerScoreParams, PeerScoreThresholds)>,
    data_transform: D,
    subscription_filter: F,
    peer_kind: Option<PeerKind>,
}

impl<D, F> InjectNodes<D, F>
where
    D: DataTransform + Default + Clone + Send + 'static,
    F: TopicSubscriptionFilter + Clone + Default + Send + 'static,
{
    #[allow(clippy::type_complexity)]
    pub(crate) fn create_network(
        self,
    ) -> (
        Behaviour<D, F>,
        Vec<PeerId>,
        HashMap<PeerId, Queue>,
        Vec<TopicHash>,
    ) {
        let keypair = libp2p_identity::Keypair::generate_ed25519();
        // create a gossipsub struct
        let mut gs: Behaviour<D, F> = Behaviour::new_with_subscription_filter_and_transform(
            MessageAuthenticity::Signed(keypair),
            self.gs_config,
            self.subscription_filter,
            self.data_transform,
        )
        .unwrap();

        if let Some((scoring_params, scoring_thresholds)) = self.scoring {
            gs.with_peer_score(scoring_params, scoring_thresholds)
                .unwrap();
        }

        let mut topic_hashes = vec![];

        // subscribe to the topics
        for t in self.topics {
            let topic = Topic::new(t);
            gs.subscribe(
                &topic,
                #[cfg(feature = "partial_messages")]
                false,
            )
            .unwrap();
            topic_hashes.push(topic.hash().clone());
        }

        // build and connect peer_no random peers
        let mut peers = vec![];
        let mut queues = HashMap::new();

        let empty = vec![];
        for i in 0..self.peer_no {
            let (peer, queue) = add_peer_with_addr_and_kind(
                &mut gs,
                if self.to_subscribe {
                    &topic_hashes
                } else {
                    &empty
                },
                i < self.outbound,
                i < self.explicit,
                Multiaddr::empty(),
                self.peer_kind.or(Some(PeerKind::Gossipsubv1_1)),
            );
            peers.push(peer);
            queues.insert(peer, queue);
        }

        (gs, peers, queues, topic_hashes)
    }

    fn peer_no(mut self, peer_no: usize) -> Self {
        self.peer_no = peer_no;
        self
    }

    fn topics(mut self, topics: Vec<String>) -> Self {
        self.topics = topics;
        self
    }

    #[allow(clippy::wrong_self_convention)]
    fn to_subscribe(mut self, to_subscribe: bool) -> Self {
        self.to_subscribe = to_subscribe;
        self
    }

    fn gs_config(mut self, gs_config: Config) -> Self {
        self.gs_config = gs_config;
        self
    }

    fn explicit(mut self, explicit: usize) -> Self {
        self.explicit = explicit;
        self
    }

    fn outbound(mut self, outbound: usize) -> Self {
        self.outbound = outbound;
        self
    }

    fn scoring(mut self, scoring: Option<(PeerScoreParams, PeerScoreThresholds)>) -> Self {
        self.scoring = scoring;
        self
    }

    fn subscription_filter(mut self, subscription_filter: F) -> Self {
        self.subscription_filter = subscription_filter;
        self
    }

    fn peer_kind(mut self, peer_kind: PeerKind) -> Self {
        self.peer_kind = Some(peer_kind);
        self
    }
}

fn inject_nodes<D, F>() -> InjectNodes<D, F>
where
    D: DataTransform + Default + Clone + Send + 'static,
    F: TopicSubscriptionFilter + Clone + Default + Send + 'static,
{
    InjectNodes::default()
}

fn inject_nodes1() -> InjectNodes<IdentityTransform, AllowAllSubscriptionFilter> {
    InjectNodes::<IdentityTransform, AllowAllSubscriptionFilter>::default()
}

fn add_peer<D, F>(
    gs: &mut Behaviour<D, F>,
    topic_hashes: &[TopicHash],
    outbound: bool,
    explicit: bool,
) -> (PeerId, Queue)
where
    D: DataTransform + Default + Clone + Send + 'static,
    F: TopicSubscriptionFilter + Clone + Default + Send + 'static,
{
    add_peer_with_addr(gs, topic_hashes, outbound, explicit, Multiaddr::empty())
}

fn add_peer_with_addr<D, F>(
    gs: &mut Behaviour<D, F>,
    topic_hashes: &[TopicHash],
    outbound: bool,
    explicit: bool,
    address: Multiaddr,
) -> (PeerId, Queue)
where
    D: DataTransform + Default + Clone + Send + 'static,
    F: TopicSubscriptionFilter + Clone + Default + Send + 'static,
{
    add_peer_with_addr_and_kind(
        gs,
        topic_hashes,
        outbound,
        explicit,
        address,
        Some(PeerKind::Gossipsubv1_1),
    )
}

fn add_peer_with_addr_and_kind<D, F>(
    gs: &mut Behaviour<D, F>,
    topic_hashes: &[TopicHash],
    outbound: bool,
    explicit: bool,
    address: Multiaddr,
    kind: Option<PeerKind>,
) -> (PeerId, Queue)
where
    D: DataTransform + Default + Clone + Send + 'static,
    F: TopicSubscriptionFilter + Clone + Default + Send + 'static,
{
    let peer = PeerId::random();
    let endpoint = if outbound {
        ConnectedPoint::Dialer {
            address,
            role_override: Endpoint::Dialer,
            port_use: PortUse::Reuse,
        }
    } else {
        ConnectedPoint::Listener {
            local_addr: Multiaddr::empty(),
            send_back_addr: address,
        }
    };

    let queue = Queue::new(gs.config.connection_handler_queue_len());
    let receiver_queue = queue.clone();
    let connection_id = ConnectionId::new_unchecked(0);
    gs.connected_peers.insert(
        peer,
        PeerDetails {
            kind: kind.unwrap_or(PeerKind::Floodsub),
            outbound,
            connections: vec![connection_id],
            topics: Default::default(),
            messages: queue,
            dont_send: LinkedHashMap::new(),
            extensions: None,
            #[cfg(feature = "partial_messages")]
            partial_messages: Default::default(),
            #[cfg(feature = "partial_messages")]
            partial_only_topics: Default::default(),
        },
    );

    gs.on_swarm_event(FromSwarm::ConnectionEstablished(ConnectionEstablished {
        peer_id: peer,
        connection_id,
        endpoint: &endpoint,
        failed_addresses: &[],
        other_established: 0, // first connection
    }));
    if let Some(kind) = kind {
        gs.on_connection_handler_event(
            peer,
            ConnectionId::new_unchecked(0),
            HandlerEvent::PeerKind(kind),
        );
    }
    if explicit {
        gs.add_explicit_peer(&peer);
    }
    if !topic_hashes.is_empty() {
        gs.handle_received_subscriptions(
            &topic_hashes
                .iter()
                .cloned()
                .map(|t| Subscription {
                    action: SubscriptionAction::Subscribe,
                    topic_hash: t,
                    #[cfg(feature = "partial_messages")]
                    partial: false,
                })
                .collect::<Vec<_>>(),
            &peer,
        );
    }
    (peer, receiver_queue)
}

fn disconnect_peer<D, F>(gs: &mut Behaviour<D, F>, peer_id: &PeerId)
where
    D: DataTransform + Default + Clone + Send + 'static,
    F: TopicSubscriptionFilter + Clone + Default + Send + 'static,
{
    if let Some(peer_connections) = gs.connected_peers.get(peer_id) {
        let fake_endpoint = ConnectedPoint::Dialer {
            address: Multiaddr::empty(),
            role_override: Endpoint::Dialer,
            port_use: PortUse::Reuse,
        }; // this is not relevant
           // peer_connections.connections should never be empty.

        let mut active_connections = peer_connections.connections.len();
        for connection_id in peer_connections.connections.clone() {
            active_connections = active_connections.checked_sub(1).unwrap();

            gs.on_swarm_event(FromSwarm::ConnectionClosed(ConnectionClosed {
                peer_id: *peer_id,
                connection_id,
                endpoint: &fake_endpoint,
                remaining_established: active_connections,
                cause: None,
            }));
        }
    }
}

// Converts a protobuf message into a gossipsub message for reading the Gossipsub event queue.
fn proto_to_message(rpc: &proto::RPC) -> RpcIn {
    // Store valid messages.
    let mut messages = Vec::with_capacity(rpc.publish.len());
    let rpc = rpc.clone();
    for message in rpc.publish.into_iter() {
        messages.push(RawMessage {
            source: message.from.map(|x| PeerId::from_bytes(&x).unwrap()),
            data: message.data.unwrap_or_default(),
            sequence_number: message.seqno.map(|x| BigEndian::read_u64(&x)), /* don't inform the
                                                                              * application */
            topic: TopicHash::from_raw(message.topic),
            signature: message.signature, // don't inform the application
            key: None,
            validated: false,
        });
    }
    let mut control_msgs = Vec::new();
    if let Some(rpc_control) = rpc.control {
        // Collect the gossipsub control messages
        let ihave_msgs: Vec<ControlAction> = rpc_control
            .ihave
            .into_iter()
            .map(|ihave| {
                ControlAction::IHave(IHave {
                    topic_hash: TopicHash::from_raw(ihave.topic_id.unwrap_or_default()),
                    message_ids: ihave
                        .message_ids
                        .into_iter()
                        .map(MessageId::from)
                        .collect::<Vec<_>>(),
                })
            })
            .collect();

        let iwant_msgs: Vec<ControlAction> = rpc_control
            .iwant
            .into_iter()
            .map(|iwant| {
                ControlAction::IWant(IWant {
                    message_ids: iwant
                        .message_ids
                        .into_iter()
                        .map(MessageId::from)
                        .collect::<Vec<_>>(),
                })
            })
            .collect();

        let graft_msgs: Vec<ControlAction> = rpc_control
            .graft
            .into_iter()
            .map(|graft| {
                ControlAction::Graft(Graft {
                    topic_hash: TopicHash::from_raw(graft.topic_id.unwrap_or_default()),
                })
            })
            .collect();

        let mut prune_msgs = Vec::new();

        for prune in rpc_control.prune {
            // filter out invalid peers
            let peers = prune
                .peers
                .into_iter()
                .filter_map(|info| {
                    info.peer_id
                        .and_then(|id| PeerId::from_bytes(&id).ok())
                        .map(|peer_id|
                            //TODO signedPeerRecord, see https://github.com/libp2p/specs/pull/217
                            PeerInfo {
                                peer_id: Some(peer_id),
                            })
                })
                .collect::<Vec<PeerInfo>>();

            let topic_hash = TopicHash::from_raw(prune.topic_id.unwrap_or_default());
            prune_msgs.push(ControlAction::Prune(Prune {
                topic_hash,
                peers,
                backoff: prune.backoff,
            }));
        }

        control_msgs.extend(ihave_msgs);
        control_msgs.extend(iwant_msgs);
        control_msgs.extend(graft_msgs);
        control_msgs.extend(prune_msgs);
    }

    RpcIn {
        messages,
        subscriptions: rpc
            .subscriptions
            .into_iter()
            .map(|sub| Subscription {
                action: if Some(true) == sub.subscribe {
                    SubscriptionAction::Subscribe
                } else {
                    SubscriptionAction::Unsubscribe
                },
                topic_hash: TopicHash::from_raw(sub.topic_id.unwrap_or_default()),
                #[cfg(feature = "partial_messages")]
                partial: false,
            })
            .collect(),
        control_msgs,
        test_extension: None,
        #[cfg(feature = "partial_messages")]
        partial_message: None,
    }
}

impl Behaviour {
    fn as_peer_score_mut(&mut self) -> &mut PeerScore {
        match self.peer_score {
            PeerScoreState::Active(ref mut peer_score) => peer_score,
            PeerScoreState::Disabled => panic!("PeerScore is deactivated"),
        }
    }
}
#[test]
/// Test local node subscribing to a topic
fn test_subscribe() {
    // The node should:
    // - Create an empty vector in mesh[topic]
    // - Send subscription request to all peers
    // - run JOIN(topic)

    let subscribe_topic = vec![String::from("test_subscribe")];
    let (gs, _, queues, topic_hashes) = inject_nodes1()
        .peer_no(20)
        .topics(subscribe_topic)
        .to_subscribe(true)
        .create_network();

    assert!(
        gs.mesh.contains_key(&topic_hashes[0]),
        "Subscribe should add a new entry to the mesh[topic] hashmap"
    );

    // collect all the subscriptions
    let subscriptions = queues
        .into_values()
        .fold(0, |mut collected_subscriptions, mut queue| {
            while !queue.is_empty() {
<<<<<<< HEAD
                if let Some(RpcOut::Subscribe { .. }) = queue.try_pop() {
=======
                if let Some(RpcOut::Subscribe(_)) = queue.try_pop() {
>>>>>>> 0e524513
                    collected_subscriptions += 1
                }
            }
            collected_subscriptions
        });

    // we sent a subscribe to all known peers
    assert_eq!(subscriptions, 20);
}

/// Test unsubscribe.
#[test]
fn test_unsubscribe() {
    // Unsubscribe should:
    // - Remove the mesh entry for topic
    // - Send UNSUBSCRIBE to all known peers
    // - Call Leave

    let topic_strings = vec![String::from("topic1"), String::from("topic2")];
    let topics = topic_strings
        .iter()
        .map(|t| Topic::new(t.clone()))
        .collect::<Vec<Topic>>();

    // subscribe to topic_strings
    let (mut gs, _, queues, topic_hashes) = inject_nodes1()
        .peer_no(20)
        .topics(topic_strings)
        .to_subscribe(true)
        .create_network();

    for topic_hash in &topic_hashes {
        assert!(
            gs.connected_peers
                .values()
                .any(|p| p.topics.contains(topic_hash)),
            "Topic_peers contain a topic entry"
        );
        assert!(
            gs.mesh.contains_key(topic_hash),
            "mesh should contain a topic entry"
        );
    }

    // unsubscribe from both topics
    assert!(
        gs.unsubscribe(&topics[0]),
        "should be able to unsubscribe successfully from each topic",
    );
    assert!(
        gs.unsubscribe(&topics[1]),
        "should be able to unsubscribe successfully from each topic",
    );

    // collect all the subscriptions
    let subscriptions = queues
        .into_values()
        .fold(0, |mut collected_subscriptions, mut queue| {
            while !queue.is_empty() {
<<<<<<< HEAD
                if let Some(RpcOut::Subscribe { .. }) = queue.try_pop() {
=======
                if let Some(RpcOut::Subscribe(_)) = queue.try_pop() {
>>>>>>> 0e524513
                    collected_subscriptions += 1
                }
            }
            collected_subscriptions
        });

    // we sent a unsubscribe to all known peers, for two topics
    assert_eq!(subscriptions, 40);

    // check we clean up internal structures
    for topic_hash in &topic_hashes {
        assert!(
            !gs.mesh.contains_key(topic_hash),
            "All topics should have been removed from the mesh"
        );
    }
}

/// Test JOIN(topic) functionality.
#[test]
fn test_join() {
    // The Join function should:
    // - Remove peers from fanout[topic]
    // - Add any fanout[topic] peers to the mesh (up to mesh_n)
    // - Fill up to mesh_n peers from known gossipsub peers in the topic
    // - Send GRAFT messages to all nodes added to the mesh

    // This test is not an isolated unit test, rather it uses higher level,
    // subscribe/unsubscribe to perform the test.

    let topic_strings = vec![String::from("topic1"), String::from("topic2")];
    let topics = topic_strings
        .iter()
        .map(|t| Topic::new(t.clone()))
        .collect::<Vec<Topic>>();

    let (mut gs, _, mut queues, topic_hashes) = inject_nodes1()
        .peer_no(20)
        .topics(topic_strings)
        .to_subscribe(true)
        .create_network();

    // Flush previous GRAFT messages.
    queues = flush_events(&mut gs, queues);

    // unsubscribe, then call join to invoke functionality
    assert!(
        gs.unsubscribe(&topics[0]),
        "should be able to unsubscribe successfully"
    );
    assert!(
        gs.unsubscribe(&topics[1]),
        "should be able to unsubscribe successfully"
    );

    // re-subscribe - there should be peers associated with the topic
    assert!(
        gs.subscribe(
            &topics[0],
            #[cfg(feature = "partial_messages")]
            false
        )
        .unwrap(),
        "should be able to subscribe successfully"
    );

    // should have added mesh_n nodes to the mesh
    assert!(
        gs.mesh.get(&topic_hashes[0]).unwrap().len() == 6,
        "Should have added 6 nodes to the mesh"
    );

    fn count_grafts(queues: HashMap<PeerId, Queue>) -> (usize, HashMap<PeerId, Queue>) {
        let mut new_queues = HashMap::new();
        let mut acc = 0;

        for (peer_id, mut queue) in queues.into_iter() {
            while !queue.is_empty() {
                if let Some(RpcOut::Graft(_)) = queue.try_pop() {
                    acc += 1;
                }
            }
            new_queues.insert(peer_id, queue);
        }
        (acc, new_queues)
    }

    // there should be mesh_n GRAFT messages.
    let (graft_messages, mut queues) = count_grafts(queues);

    assert_eq!(
        graft_messages, 6,
        "There should be 6 grafts messages sent to peers"
    );

    // verify fanout nodes
    // add 3 random peers to the fanout[topic1]
    gs.fanout
        .insert(topic_hashes[1].clone(), Default::default());
    let mut new_peers: Vec<PeerId> = vec![];

    for _ in 0..3 {
        let random_peer = PeerId::random();
        // inform the behaviour of a new peer
        let address = "/ip4/127.0.0.1".parse::<Multiaddr>().unwrap();
        gs.handle_established_inbound_connection(
            ConnectionId::new_unchecked(0),
            random_peer,
            &address,
            &address,
        )
        .unwrap();
        let queue = Queue::new(gs.config.connection_handler_queue_len());
        let receiver_queue = queue.clone();
        let connection_id = ConnectionId::new_unchecked(0);
        gs.connected_peers.insert(
            random_peer,
            PeerDetails {
                kind: PeerKind::Floodsub,
                outbound: false,
                connections: vec![connection_id],
                topics: Default::default(),
                messages: queue,
                dont_send: LinkedHashMap::new(),
                extensions: None,
                #[cfg(feature = "partial_messages")]
                partial_messages: Default::default(),
                #[cfg(feature = "partial_messages")]
                partial_only_topics: Default::default(),
            },
        );
        queues.insert(random_peer, receiver_queue);

        gs.on_swarm_event(FromSwarm::ConnectionEstablished(ConnectionEstablished {
            peer_id: random_peer,
            connection_id,
            endpoint: &ConnectedPoint::Dialer {
                address,
                role_override: Endpoint::Dialer,
                port_use: PortUse::Reuse,
            },
            failed_addresses: &[],
            other_established: 0,
        }));

        // add the new peer to the fanout
        let fanout_peers = gs.fanout.get_mut(&topic_hashes[1]).unwrap();
        fanout_peers.insert(random_peer);
        new_peers.push(random_peer);
    }

    // subscribe to topic1
    gs.subscribe(
        &topics[1],
        #[cfg(feature = "partial_messages")]
        false,
    )
    .unwrap();

    // the three new peers should have been added, along with 3 more from the pool.
    assert!(
        gs.mesh.get(&topic_hashes[1]).unwrap().len() == 6,
        "Should have added 6 nodes to the mesh"
    );
    let mesh_peers = gs.mesh.get(&topic_hashes[1]).unwrap();
    for new_peer in new_peers {
        assert!(
            mesh_peers.contains(&new_peer),
            "Fanout peer should be included in the mesh"
        );
    }

    // there should now 6 graft messages to be sent
    let (graft_messages, _) = count_grafts(queues);

    assert_eq!(
        graft_messages, 6,
        "There should be 6 grafts messages sent to peers"
    );
}

/// Test local node publish to subscribed topic
#[test]
fn test_publish_without_flood_publishing() {
    // node should:
    // - Send publish message to all peers
    // - Insert message into gs.mcache and gs.received

    // turn off flood publish to test old behaviour
    let config = ConfigBuilder::default()
        .flood_publish(false)
        .build()
        .unwrap();

    let publish_topic = String::from("test_publish");
    let (mut gs, _, queues, topic_hashes) = inject_nodes1()
        .peer_no(20)
        .topics(vec![publish_topic.clone()])
        .to_subscribe(true)
        .gs_config(config)
        .create_network();

    assert!(
        gs.mesh.contains_key(&topic_hashes[0]),
        "Subscribe should add a new entry to the mesh[topic] hashmap"
    );

    // all peers should be subscribed to the topic
    assert_eq!(
        gs.connected_peers
            .values()
            .filter(|p| p.topics.contains(&topic_hashes[0]))
            .count(),
        20,
        "Peers should be subscribed to the topic"
    );

    // publish on topic
    let publish_data = vec![0; 42];
    gs.publish(Topic::new(publish_topic), publish_data).unwrap();

    // Collect all publish messages
    let publishes = queues
        .into_values()
        .fold(vec![], |mut collected_publish, mut queue| {
            while !queue.is_empty() {
                if let Some(RpcOut::Publish { message, .. }) = queue.try_pop() {
                    collected_publish.push(message);
                }
            }
            collected_publish
        });

    // Transform the inbound message
    let message = &gs
        .data_transform
        .inbound_transform(
            publishes
                .first()
                .expect("Should contain > 0 entries")
                .clone(),
        )
        .unwrap();

    let msg_id = gs.config.message_id(message);

    let config: Config = Config::default();
    assert_eq!(
        publishes.len(),
        config.mesh_n(),
        "Should send a publish message to at least mesh_n peers"
    );

    assert!(
        gs.mcache.get(&msg_id).is_some(),
        "Message cache should contain published message"
    );
}

/// Test local node publish to unsubscribed topic
#[test]
fn test_fanout() {
    // node should:
    // - Populate fanout peers
    // - Send publish message to fanout peers
    // - Insert message into gs.mcache and gs.received

    // turn off flood publish to test fanout behaviour
    let config = ConfigBuilder::default()
        .flood_publish(false)
        .build()
        .unwrap();

    let fanout_topic = String::from("test_fanout");
    let (mut gs, _, queues, topic_hashes) = inject_nodes1()
        .peer_no(20)
        .topics(vec![fanout_topic.clone()])
        .to_subscribe(true)
        .gs_config(config)
        .create_network();

    assert!(
        gs.mesh.contains_key(&topic_hashes[0]),
        "Subscribe should add a new entry to the mesh[topic] hashmap"
    );
    // Unsubscribe from topic
    assert!(
        gs.unsubscribe(&Topic::new(fanout_topic.clone())),
        "should be able to unsubscribe successfully from topic"
    );

    // Publish on unsubscribed topic
    let publish_data = vec![0; 42];
    gs.publish(Topic::new(fanout_topic.clone()), publish_data)
        .unwrap();

    assert_eq!(
        gs.fanout
            .get(&TopicHash::from_raw(fanout_topic))
            .unwrap()
            .len(),
        gs.config.mesh_n(),
        "Fanout should contain `mesh_n` peers for fanout topic"
    );

    // Collect all publish messages
    let publishes = queues
        .into_values()
        .fold(vec![], |mut collected_publish, mut queue| {
            while !queue.is_empty() {
                if let Some(RpcOut::Publish { message, .. }) = queue.try_pop() {
                    collected_publish.push(message);
                }
            }
            collected_publish
        });

    // Transform the inbound message
    let message = &gs
        .data_transform
        .inbound_transform(
            publishes
                .first()
                .expect("Should contain > 0 entries")
                .clone(),
        )
        .unwrap();

    let msg_id = gs.config.message_id(message);

    assert_eq!(
        publishes.len(),
        gs.config.mesh_n(),
        "Should send a publish message to `mesh_n` fanout peers"
    );

    assert!(
        gs.mcache.get(&msg_id).is_some(),
        "Message cache should contain published message"
    );
}

/// Test the gossipsub NetworkBehaviour peer connection logic.
#[test]
fn test_inject_connected() {
    let (gs, peers, queues, topic_hashes) = inject_nodes1()
        .peer_no(20)
        .topics(vec![String::from("topic1"), String::from("topic2")])
        .to_subscribe(true)
        .create_network();

    // check that our subscriptions are sent to each of the peers
    // collect all the SendEvents
    let subscriptions = queues.into_iter().fold(
        HashMap::<PeerId, Vec<String>>::new(),
        |mut collected_subscriptions, (peer, mut queue)| {
            while !queue.is_empty() {
<<<<<<< HEAD
                if let Some(RpcOut::Subscribe { topic, .. }) = queue.try_pop() {
=======
                if let Some(RpcOut::Subscribe(topic)) = queue.try_pop() {
>>>>>>> 0e524513
                    let mut peer_subs = collected_subscriptions.remove(&peer).unwrap_or_default();
                    peer_subs.push(topic.into_string());
                    collected_subscriptions.insert(peer, peer_subs);
                }
            }
            collected_subscriptions
        },
    );

    // check that there are two subscriptions sent to each peer
    for peer_subs in subscriptions.values() {
        assert!(peer_subs.contains(&String::from("topic1")));
        assert!(peer_subs.contains(&String::from("topic2")));
        assert_eq!(peer_subs.len(), 2);
    }

    // check that there are 20 send events created
    assert_eq!(subscriptions.len(), 20);

    // should add the new peers to `peer_topics` with an empty vec as a gossipsub node
    for peer in peers {
        let peer = gs.connected_peers.get(&peer).unwrap();
        assert!(
            peer.topics == topic_hashes.iter().cloned().collect(),
            "The topics for each node should all topics"
        );
    }
}

/// Test subscription handling
#[test]
fn test_handle_received_subscriptions() {
    // For every subscription:
    // SUBSCRIBE:   - Add subscribed topic to peer_topics for peer.
    //              - Add peer to topics_peer.
    // UNSUBSCRIBE  - Remove topic from peer_topics for peer.
    //              - Remove peer from topic_peers.

    let topics = ["topic1", "topic2", "topic3", "topic4"]
        .iter()
        .map(|&t| String::from(t))
        .collect();
    let (mut gs, peers, _queues, topic_hashes) = inject_nodes1()
        .peer_no(20)
        .topics(topics)
        .to_subscribe(false)
        .create_network();

    // The first peer sends 3 subscriptions and 1 unsubscription
    let mut subscriptions = topic_hashes[..3]
        .iter()
        .map(|topic_hash| Subscription {
            action: SubscriptionAction::Subscribe,
            topic_hash: topic_hash.clone(),
            #[cfg(feature = "partial_messages")]
            partial: false,
        })
        .collect::<Vec<Subscription>>();

    subscriptions.push(Subscription {
        action: SubscriptionAction::Unsubscribe,
        topic_hash: topic_hashes[topic_hashes.len() - 1].clone(),
        #[cfg(feature = "partial_messages")]
        partial: false,
    });

    let unknown_peer = PeerId::random();
    // process the subscriptions
    // first and second peers send subscriptions
    gs.handle_received_subscriptions(&subscriptions, &peers[0]);
    gs.handle_received_subscriptions(&subscriptions, &peers[1]);
    // unknown peer sends the same subscriptions
    gs.handle_received_subscriptions(&subscriptions, &unknown_peer);

    // verify the result

    let peer = gs.connected_peers.get(&peers[0]).unwrap();
    assert!(
        peer.topics
            == topic_hashes
                .iter()
                .take(3)
                .cloned()
                .collect::<BTreeSet<_>>(),
        "First peer should be subscribed to three topics"
    );
    let peer1 = gs.connected_peers.get(&peers[1]).unwrap();
    assert!(
        peer1.topics
            == topic_hashes
                .iter()
                .take(3)
                .cloned()
                .collect::<BTreeSet<_>>(),
        "Second peer should be subscribed to three topics"
    );

    assert!(
        !gs.connected_peers.contains_key(&unknown_peer),
        "Unknown peer should not have been added"
    );

    for topic_hash in topic_hashes[..3].iter() {
        let topic_peers = gs
            .connected_peers
            .iter()
            .filter(|(_, p)| p.topics.contains(topic_hash))
            .map(|(peer_id, _)| *peer_id)
            .collect::<BTreeSet<PeerId>>();
        assert!(
            topic_peers == peers[..2].iter().cloned().collect(),
            "Two peers should be added to the first three topics"
        );
    }

    // Peer 0 unsubscribes from the first topic

    gs.handle_received_subscriptions(
        &[Subscription {
            action: SubscriptionAction::Unsubscribe,
            topic_hash: topic_hashes[0].clone(),
            #[cfg(feature = "partial_messages")]
            partial: false,
        }],
        &peers[0],
    );

    let peer = gs.connected_peers.get(&peers[0]).unwrap();
    assert!(
        peer.topics == topic_hashes[1..3].iter().cloned().collect::<BTreeSet<_>>(),
        "Peer should be subscribed to two topics"
    );

    // only gossipsub at the moment
    let topic_peers = gs
        .connected_peers
        .iter()
        .filter(|(_, p)| p.topics.contains(&topic_hashes[0]))
        .map(|(peer_id, _)| *peer_id)
        .collect::<BTreeSet<PeerId>>();

    assert!(
        topic_peers == peers[1..2].iter().cloned().collect(),
        "Only the second peers should be in the first topic"
    );
}

/// Test Gossipsub.get_random_peers() function
#[test]
fn test_get_random_peers() {
    // generate a default Config
    let gs_config = ConfigBuilder::default()
        .validation_mode(ValidationMode::Anonymous)
        .build()
        .unwrap();
    // create a gossipsub struct
    let mut gs: Behaviour = Behaviour::new(MessageAuthenticity::Anonymous, gs_config).unwrap();

    // create a topic and fill it with some peers
    let topic_hash = Topic::new("Test").hash();
    let mut peers = vec![];
    let mut topics = BTreeSet::new();
    topics.insert(topic_hash.clone());

    for _ in 0..20 {
        let peer_id = PeerId::random();
        peers.push(peer_id);
        gs.connected_peers.insert(
            peer_id,
            PeerDetails {
                kind: PeerKind::Gossipsubv1_1,
                connections: vec![ConnectionId::new_unchecked(0)],
                outbound: false,
                topics: topics.clone(),
                messages: Queue::new(gs.config.connection_handler_queue_len()),
                dont_send: LinkedHashMap::new(),
                extensions: None,
                #[cfg(feature = "partial_messages")]
                partial_messages: Default::default(),
                #[cfg(feature = "partial_messages")]
                partial_only_topics: Default::default(),
            },
        );
    }

    let random_peers = get_random_peers(&gs.connected_peers, &topic_hash, 5, false, |_| true);
    assert_eq!(random_peers.len(), 5, "Expected 5 peers to be returned");
    let random_peers = get_random_peers(&gs.connected_peers, &topic_hash, 30, false, |_| true);
    assert!(random_peers.len() == 20, "Expected 20 peers to be returned");
    assert!(
        random_peers == peers.iter().cloned().collect(),
        "Expected no shuffling"
    );
    let random_peers = get_random_peers(&gs.connected_peers, &topic_hash, 20, false, |_| true);
    assert!(random_peers.len() == 20, "Expected 20 peers to be returned");
    assert!(
        random_peers == peers.iter().cloned().collect(),
        "Expected no shuffling"
    );
    let random_peers = get_random_peers(&gs.connected_peers, &topic_hash, 0, false, |_| true);
    assert!(random_peers.is_empty(), "Expected 0 peers to be returned");
    // test the filter
    let random_peers = get_random_peers(&gs.connected_peers, &topic_hash, 5, false, |_| false);
    assert!(random_peers.is_empty(), "Expected 0 peers to be returned");
    let random_peers = get_random_peers(&gs.connected_peers, &topic_hash, 10, false, {
        |peer| peers.contains(peer)
    });
    assert!(random_peers.len() == 10, "Expected 10 peers to be returned");
}

/// Tests that the correct message is sent when a peer asks for a message in our cache.
#[test]
fn test_handle_iwant_msg_cached() {
    let (mut gs, peers, queues, _) = inject_nodes1()
        .peer_no(20)
        .topics(Vec::new())
        .to_subscribe(true)
        .create_network();

    let raw_message = RawMessage {
        source: Some(peers[11]),
        data: vec![1, 2, 3, 4],
        sequence_number: Some(1u64),
        topic: TopicHash::from_raw("topic"),
        signature: None,
        key: None,
        validated: true,
    };

    // Transform the inbound message
    let message = &gs
        .data_transform
        .inbound_transform(raw_message.clone())
        .unwrap();

    let msg_id = gs.config.message_id(message);
    gs.mcache.put(&msg_id, raw_message);

    gs.handle_iwant(&peers[7], vec![msg_id.clone()]);

    // the messages we are sending
    let sent_messages = queues
        .into_values()
        .fold(vec![], |mut collected_messages, mut queue| {
            while !queue.is_empty() {
                if let Some(RpcOut::Forward { message, .. }) = queue.try_pop() {
                    collected_messages.push(message)
                }
            }
            collected_messages
        });

    assert!(
        sent_messages
            .iter()
            .map(|msg| gs.data_transform.inbound_transform(msg.clone()).unwrap())
            .any(|msg| gs.config.message_id(&msg) == msg_id),
        "Expected the cached message to be sent to an IWANT peer"
    );
}

/// Tests that messages are sent correctly depending on the shifting of the message cache.
#[test]
fn test_handle_iwant_msg_cached_shifted() {
    let (mut gs, peers, mut queues, _) = inject_nodes1()
        .peer_no(20)
        .topics(Vec::new())
        .to_subscribe(true)
        .create_network();

    // perform 10 memshifts and check that it leaves the cache
    for shift in 1..10 {
        let raw_message = RawMessage {
            source: Some(peers[11]),
            data: vec![1, 2, 3, 4],
            sequence_number: Some(shift),
            topic: TopicHash::from_raw("topic"),
            signature: None,
            key: None,
            validated: true,
        };

        // Transform the inbound message
        let message = &gs
            .data_transform
            .inbound_transform(raw_message.clone())
            .unwrap();

        let msg_id = gs.config.message_id(message);
        gs.mcache.put(&msg_id, raw_message);
        for _ in 0..shift {
            gs.mcache.shift();
        }

        gs.handle_iwant(&peers[7], vec![msg_id.clone()]);

        // is the message is being sent?
        let mut message_exists = false;
        queues = queues
            .into_iter()
            .map(|(peer_id, mut queue)| {
                while !queue.is_empty() {
                    if matches!(queue.try_pop(), Some(RpcOut::Forward{message, ..}) if
                        gs.config.message_id(
                            &gs.data_transform
                                .inbound_transform(message.clone())
                                .unwrap(),
                        ) == msg_id)
                    {
                        message_exists = true;
                    }
                }
                (peer_id, queue)
            })
            .collect();
        // default history_length is 5, expect no messages after shift > 5
        if shift < 5 {
            assert!(
                message_exists,
                "Expected the cached message to be sent to an IWANT peer before 5 shifts"
            );
        } else {
            assert!(
                !message_exists,
                "Expected the cached message to not be sent to an IWANT peer after 5 shifts"
            );
        }
    }
}

/// tests that an event is not created when a peers asks for a message not in our cache
#[test]
fn test_handle_iwant_msg_not_cached() {
    let (mut gs, peers, _, _) = inject_nodes1()
        .peer_no(20)
        .topics(Vec::new())
        .to_subscribe(true)
        .create_network();

    let events_before = gs.events.len();
    gs.handle_iwant(&peers[7], vec![MessageId::new(b"unknown id")]);
    let events_after = gs.events.len();

    assert_eq!(
        events_before, events_after,
        "Expected event count to stay the same"
    );
}

#[test]
fn test_handle_iwant_msg_but_already_sent_idontwant() {
    let (mut gs, peers, queues, _) = inject_nodes1()
        .peer_no(20)
        .topics(Vec::new())
        .to_subscribe(true)
        .create_network();

    let raw_message = RawMessage {
        source: Some(peers[11]),
        data: vec![1, 2, 3, 4],
        sequence_number: Some(1u64),
        topic: TopicHash::from_raw("topic"),
        signature: None,
        key: None,
        validated: true,
    };

    // Transform the inbound message
    let message = &gs
        .data_transform
        .inbound_transform(raw_message.clone())
        .unwrap();

    let msg_id = gs.config.message_id(message);
    gs.mcache.put(&msg_id, raw_message);

    // Receive IDONTWANT from Peer 1.
    let rpc = RpcIn {
        messages: vec![],
        subscriptions: vec![],
        control_msgs: vec![ControlAction::IDontWant(IDontWant {
            message_ids: vec![msg_id.clone()],
        })],
        test_extension: None,
        #[cfg(feature = "partial_messages")]
        partial_message: None,
    };
    gs.on_connection_handler_event(
        peers[1],
        ConnectionId::new_unchecked(0),
        HandlerEvent::Message {
            rpc,
            invalid_messages: vec![],
        },
    );

    // Receive IWANT from Peer 1.
    gs.handle_iwant(&peers[1], vec![msg_id.clone()]);

    // Check that no messages are sent.
    queues.iter().for_each(|(_, receiver_queue)| {
        assert!(receiver_queue.is_empty());
    });
}

/// tests that an event is created when a peer shares that it has a message we want
#[test]
fn test_handle_ihave_subscribed_and_msg_not_cached() {
    let (mut gs, peers, mut queues, topic_hashes) = inject_nodes1()
        .peer_no(20)
        .topics(vec![String::from("topic1")])
        .to_subscribe(true)
        .create_network();

    gs.handle_ihave(
        &peers[7],
        vec![(topic_hashes[0].clone(), vec![MessageId::new(b"unknown id")])],
    );

    // check that we sent an IWANT request for `unknown id`
    let mut iwant_exists = false;
    let mut receiver_queue = queues.remove(&peers[7]).unwrap();
    while !receiver_queue.is_empty() {
        if let Some(RpcOut::IWant(IWant { message_ids })) = receiver_queue.try_pop() {
            if message_ids
                .iter()
                .any(|m| *m == MessageId::new(b"unknown id"))
            {
                iwant_exists = true;
                break;
            }
        }
    }

    assert!(
        iwant_exists,
        "Expected to send an IWANT control message for unknown message id"
    );
}

/// tests that an event is not created when a peer shares that it has a message that
/// we already have
#[test]
fn test_handle_ihave_subscribed_and_msg_cached() {
    let (mut gs, peers, _, topic_hashes) = inject_nodes1()
        .peer_no(20)
        .topics(vec![String::from("topic1")])
        .to_subscribe(true)
        .create_network();

    let msg_id = MessageId::new(b"known id");

    let events_before = gs.events.len();
    gs.handle_ihave(&peers[7], vec![(topic_hashes[0].clone(), vec![msg_id])]);
    let events_after = gs.events.len();

    assert_eq!(
        events_before, events_after,
        "Expected event count to stay the same"
    )
}

/// test that an event is not created when a peer shares that it has a message in
/// a topic that we are not subscribed to
#[test]
fn test_handle_ihave_not_subscribed() {
    let (mut gs, peers, _, _) = inject_nodes1()
        .peer_no(20)
        .topics(vec![])
        .to_subscribe(true)
        .create_network();

    let events_before = gs.events.len();
    gs.handle_ihave(
        &peers[7],
        vec![(
            TopicHash::from_raw(String::from("unsubscribed topic")),
            vec![MessageId::new(b"irrelevant id")],
        )],
    );
    let events_after = gs.events.len();

    assert_eq!(
        events_before, events_after,
        "Expected event count to stay the same"
    )
}

/// tests that a peer is added to our mesh when we are both subscribed
/// to the same topic
#[test]
fn test_handle_graft_is_subscribed() {
    let (mut gs, peers, _, topic_hashes) = inject_nodes1()
        .peer_no(20)
        .topics(vec![String::from("topic1")])
        .to_subscribe(true)
        .create_network();

    gs.handle_graft(&peers[7], topic_hashes.clone());

    assert!(
        gs.mesh.get(&topic_hashes[0]).unwrap().contains(&peers[7]),
        "Expected peer to have been added to mesh"
    );
}

/// tests that a peer is not added to our mesh when they are subscribed to
/// a topic that we are not
#[test]
fn test_handle_graft_is_not_subscribed() {
    let (mut gs, peers, _, topic_hashes) = inject_nodes1()
        .peer_no(20)
        .topics(vec![String::from("topic1")])
        .to_subscribe(true)
        .create_network();

    gs.handle_graft(
        &peers[7],
        vec![TopicHash::from_raw(String::from("unsubscribed topic"))],
    );

    assert!(
        !gs.mesh.get(&topic_hashes[0]).unwrap().contains(&peers[7]),
        "Expected peer to have been added to mesh"
    );
}

/// tests multiple topics in a single graft message
#[test]
fn test_handle_graft_multiple_topics() {
    let topics: Vec<String> = ["topic1", "topic2", "topic3", "topic4"]
        .iter()
        .map(|&t| String::from(t))
        .collect();

    let (mut gs, peers, _, topic_hashes) = inject_nodes1()
        .peer_no(20)
        .topics(topics)
        .to_subscribe(true)
        .create_network();

    let mut their_topics = topic_hashes.clone();
    // their_topics = [topic1, topic2, topic3]
    // our_topics = [topic1, topic2, topic4]
    their_topics.pop();
    gs.leave(&their_topics[2]);

    gs.handle_graft(&peers[7], their_topics.clone());

    for hash in topic_hashes.iter().take(2) {
        assert!(
            gs.mesh.get(hash).unwrap().contains(&peers[7]),
            "Expected peer to be in the mesh for the first 2 topics"
        );
    }

    assert!(
        !gs.mesh.contains_key(&topic_hashes[2]),
        "Expected the second topic to not be in the mesh"
    );
}

/// tests that a peer is removed from our mesh
#[test]
fn test_handle_prune_peer_in_mesh() {
    let (mut gs, peers, _, topic_hashes) = inject_nodes1()
        .peer_no(20)
        .topics(vec![String::from("topic1")])
        .to_subscribe(true)
        .create_network();

    // insert peer into our mesh for 'topic1'
    gs.mesh
        .insert(topic_hashes[0].clone(), peers.iter().cloned().collect());
    assert!(
        gs.mesh.get(&topic_hashes[0]).unwrap().contains(&peers[7]),
        "Expected peer to be in mesh"
    );

    gs.handle_prune(
        &peers[7],
        topic_hashes
            .iter()
            .map(|h| (h.clone(), vec![], None))
            .collect(),
    );
    assert!(
        !gs.mesh.get(&topic_hashes[0]).unwrap().contains(&peers[7]),
        "Expected peer to be removed from mesh"
    );
}

fn count_control_msgs(
    queues: HashMap<PeerId, Queue>,
    mut filter: impl FnMut(&PeerId, &RpcOut) -> bool,
) -> (usize, HashMap<PeerId, Queue>) {
    let mut new_queues = HashMap::new();
    let mut collected_messages = 0;
    for (peer_id, mut queue) in queues.into_iter() {
        while !queue.is_empty() {
            if let Some(rpc) = queue.try_pop() {
                if filter(&peer_id, &rpc) {
                    collected_messages += 1;
                }
            }
        }
        new_queues.insert(peer_id, queue);
    }
    (collected_messages, new_queues)
}

fn flush_events<D: DataTransform, F: TopicSubscriptionFilter>(
    gs: &mut Behaviour<D, F>,
    queues: HashMap<PeerId, Queue>,
) -> HashMap<PeerId, Queue> {
    gs.events.clear();
    let mut new_queues = HashMap::new();
    for (peer_id, mut queue) in queues.into_iter() {
        while !queue.is_empty() {
            let _ = queue.try_pop();
        }
        new_queues.insert(peer_id, queue);
    }
    new_queues
}

/// tests that a peer added as explicit peer gets connected to
#[test]
fn test_explicit_peer_gets_connected() {
    let (mut gs, _, _, _) = inject_nodes1()
        .peer_no(0)
        .topics(Vec::new())
        .to_subscribe(true)
        .create_network();

    // create new peer
    let peer = PeerId::random();

    // add peer as explicit peer
    gs.add_explicit_peer(&peer);

    let num_events = gs
        .events
        .iter()
        .filter(|e| match e {
            ToSwarm::Dial { opts } => opts.get_peer_id() == Some(peer),
            _ => false,
        })
        .count();

    assert_eq!(
        num_events, 1,
        "There was no dial peer event for the explicit peer"
    );
}

#[test]
fn test_explicit_peer_reconnects() {
    let config = ConfigBuilder::default()
        .check_explicit_peers_ticks(2)
        .build()
        .unwrap();
    let (mut gs, others, queues, _) = inject_nodes1()
        .peer_no(1)
        .topics(Vec::new())
        .to_subscribe(true)
        .gs_config(config)
        .create_network();

    let peer = others.first().unwrap();

    // add peer as explicit peer
    gs.add_explicit_peer(peer);

    flush_events(&mut gs, queues);

    // disconnect peer
    disconnect_peer(&mut gs, peer);

    gs.heartbeat();

    // check that no reconnect after first heartbeat since `explicit_peer_ticks == 2`
    assert_eq!(
        gs.events
            .iter()
            .filter(|e| match e {
                ToSwarm::Dial { opts } => opts.get_peer_id() == Some(*peer),
                _ => false,
            })
            .count(),
        0,
        "There was a dial peer event before explicit_peer_ticks heartbeats"
    );

    gs.heartbeat();

    // check that there is a reconnect after second heartbeat
    assert!(
        gs.events
            .iter()
            .filter(|e| match e {
                ToSwarm::Dial { opts } => opts.get_peer_id() == Some(*peer),
                _ => false,
            })
            .count()
            >= 1,
        "There was no dial peer event for the explicit peer"
    );
}

#[test]
fn test_handle_graft_explicit_peer() {
    let (mut gs, peers, queues, topic_hashes) = inject_nodes1()
        .peer_no(1)
        .topics(vec![String::from("topic1"), String::from("topic2")])
        .to_subscribe(true)
        .gs_config(Config::default())
        .explicit(1)
        .create_network();

    let peer = peers.first().unwrap();

    gs.handle_graft(peer, topic_hashes.clone());

    // peer got not added to mesh
    assert!(gs.mesh[&topic_hashes[0]].is_empty());
    assert!(gs.mesh[&topic_hashes[1]].is_empty());

    // check prunes
    let (control_msgs, _) = count_control_msgs(queues, |peer_id, m| {
        peer_id == peer
            && match m {
                RpcOut::Prune(Prune { topic_hash, .. }) => {
                    topic_hash == &topic_hashes[0] || topic_hash == &topic_hashes[1]
                }
                _ => false,
            }
    });
    assert!(
        control_msgs >= 2,
        "Not enough prunes sent when grafting from explicit peer"
    );
}

#[test]
fn explicit_peers_not_added_to_mesh_on_receiving_subscription() {
    let (gs, peers, queues, topic_hashes) = inject_nodes1()
        .peer_no(2)
        .topics(vec![String::from("topic1")])
        .to_subscribe(true)
        .gs_config(Config::default())
        .explicit(1)
        .create_network();

    // only peer 1 is in the mesh not peer 0 (which is an explicit peer)
    assert_eq!(
        gs.mesh[&topic_hashes[0]],
        vec![peers[1]].into_iter().collect()
    );

    // assert that graft gets created to non-explicit peer
    let (control_msgs, queues) = count_control_msgs(queues, |peer_id, m| {
        peer_id == &peers[1] && matches!(m, RpcOut::Graft { .. })
    });
    assert!(
        control_msgs >= 1,
        "No graft message got created to non-explicit peer"
    );

    // assert that no graft gets created to explicit peer
    let (control_msgs, _) = count_control_msgs(queues, |peer_id, m| {
        peer_id == &peers[0] && matches!(m, RpcOut::Graft { .. })
    });
    assert_eq!(
        control_msgs, 0,
        "A graft message got created to an explicit peer"
    );
}

#[test]
fn do_not_graft_explicit_peer() {
    let (mut gs, others, queues, topic_hashes) = inject_nodes1()
        .peer_no(1)
        .topics(vec![String::from("topic")])
        .to_subscribe(true)
        .gs_config(Config::default())
        .explicit(1)
        .create_network();

    gs.heartbeat();

    // mesh stays empty
    assert_eq!(gs.mesh[&topic_hashes[0]], BTreeSet::new());

    // assert that no graft gets created to explicit peer
    let (control_msgs, _) = count_control_msgs(queues, |peer_id, m| {
        peer_id == &others[0] && matches!(m, RpcOut::Graft { .. })
    });
    assert_eq!(
        control_msgs, 0,
        "A graft message got created to an explicit peer"
    );
}

#[test]
fn do_forward_messages_to_explicit_peers() {
    let (mut gs, peers, queues, topic_hashes) = inject_nodes1()
        .peer_no(2)
        .topics(vec![String::from("topic1"), String::from("topic2")])
        .to_subscribe(true)
        .gs_config(Config::default())
        .explicit(1)
        .create_network();

    let local_id = PeerId::random();

    let message = RawMessage {
        source: Some(peers[1]),
        data: vec![12],
        sequence_number: Some(0),
        topic: topic_hashes[0].clone(),
        signature: None,
        key: None,
        validated: true,
    };
    gs.handle_received_message(message.clone(), &local_id);
    assert_eq!(
        queues.into_iter().fold(0, |mut fwds, (peer_id, mut queue)| {
            while !queue.is_empty() {
                if matches!(queue.try_pop(), Some(RpcOut::Forward{message: m, ..}) if peer_id == peers[0] && m.data == message.data) {
        fwds +=1;
        }
                }
            fwds
        }),
        1,
        "The message did not get forwarded to the explicit peer"
    );
}

#[test]
fn explicit_peers_not_added_to_mesh_on_subscribe() {
    let (mut gs, peers, queues, _) = inject_nodes1()
        .peer_no(2)
        .topics(Vec::new())
        .to_subscribe(true)
        .gs_config(Config::default())
        .explicit(1)
        .create_network();

    // create new topic, both peers subscribing to it but we do not subscribe to it
    let topic = Topic::new(String::from("t"));
    let topic_hash = topic.hash();
    for peer in peers.iter().take(2) {
        gs.handle_received_subscriptions(
            &[Subscription {
                action: SubscriptionAction::Subscribe,
                topic_hash: topic_hash.clone(),
                #[cfg(feature = "partial_messages")]
                partial: false,
            }],
            peer,
        );
    }

    // subscribe now to topic
    gs.subscribe(
        &topic,
        #[cfg(feature = "partial_messages")]
        false,
    )
    .unwrap();

    // only peer 1 is in the mesh not peer 0 (which is an explicit peer)
    assert_eq!(gs.mesh[&topic_hash], vec![peers[1]].into_iter().collect());

    // assert that graft gets created to non-explicit peer
    let (control_msgs, queues) = count_control_msgs(queues, |peer_id, m| {
        peer_id == &peers[1] && matches!(m, RpcOut::Graft { .. })
    });
    assert!(
        control_msgs > 0,
        "No graft message got created to non-explicit peer"
    );

    // assert that no graft gets created to explicit peer
    let (control_msgs, _) = count_control_msgs(queues, |peer_id, m| {
        peer_id == &peers[0] && matches!(m, RpcOut::Graft { .. })
    });
    assert_eq!(
        control_msgs, 0,
        "A graft message got created to an explicit peer"
    );
}

#[test]
fn explicit_peers_not_added_to_mesh_from_fanout_on_subscribe() {
    let (mut gs, peers, queues, _) = inject_nodes1()
        .peer_no(2)
        .topics(Vec::new())
        .to_subscribe(true)
        .gs_config(Config::default())
        .explicit(1)
        .create_network();

    // create new topic, both peers subscribing to it but we do not subscribe to it
    let topic = Topic::new(String::from("t"));
    let topic_hash = topic.hash();
    for peer in peers.iter().take(2) {
        gs.handle_received_subscriptions(
            &[Subscription {
                action: SubscriptionAction::Subscribe,
                topic_hash: topic_hash.clone(),
                #[cfg(feature = "partial_messages")]
                partial: false,
            }],
            peer,
        );
    }

    // we send a message for this topic => this will initialize the fanout
    gs.publish(topic.clone(), vec![1, 2, 3]).unwrap();

    // subscribe now to topic
    gs.subscribe(
        &topic,
        #[cfg(feature = "partial_messages")]
        false,
    )
    .unwrap();

    // only peer 1 is in the mesh not peer 0 (which is an explicit peer)
    assert_eq!(gs.mesh[&topic_hash], vec![peers[1]].into_iter().collect());

    // assert that graft gets created to non-explicit peer
    let (control_msgs, queues) = count_control_msgs(queues, |peer_id, m| {
        peer_id == &peers[1] && matches!(m, RpcOut::Graft { .. })
    });
    assert!(
        control_msgs >= 1,
        "No graft message got created to non-explicit peer"
    );

    // assert that no graft gets created to explicit peer
    let (control_msgs, _) = count_control_msgs(queues, |peer_id, m| {
        peer_id == &peers[0] && matches!(m, RpcOut::Graft { .. })
    });
    assert_eq!(
        control_msgs, 0,
        "A graft message got created to an explicit peer"
    );
}

#[test]
fn no_gossip_gets_sent_to_explicit_peers() {
    let (mut gs, peers, mut queues, topic_hashes) = inject_nodes1()
        .peer_no(2)
        .topics(vec![String::from("topic1"), String::from("topic2")])
        .to_subscribe(true)
        .gs_config(Config::default())
        .explicit(1)
        .create_network();

    let local_id = PeerId::random();

    let message = RawMessage {
        source: Some(peers[1]),
        data: vec![],
        sequence_number: Some(0),
        topic: topic_hashes[0].clone(),
        signature: None,
        key: None,
        validated: true,
    };

    // forward the message
    gs.handle_received_message(message, &local_id);

    // simulate multiple gossip calls (for randomness)
    for _ in 0..3 {
        gs.emit_gossip();
    }

    // assert that no gossip gets sent to explicit peer
    let mut receiver_queue = queues.remove(&peers[0]).unwrap();
    let mut gossips = 0;
    while !receiver_queue.is_empty() {
        if let Some(RpcOut::IHave(_)) = receiver_queue.try_pop() {
            gossips += 1;
        }
    }
    assert_eq!(gossips, 0, "Gossip got emitted to explicit peer");
}

/// Tests the mesh maintenance addition
#[test]
fn test_mesh_addition() {
    let config: Config = Config::default();

    // Adds mesh_low peers and PRUNE 2 giving us a deficit.
    let (mut gs, peers, _queues, topics) = inject_nodes1()
        .peer_no(config.mesh_n() + 1)
        .topics(vec!["test".into()])
        .to_subscribe(true)
        .create_network();

    let to_remove_peers = config.mesh_n() + 1 - config.mesh_n_low() - 1;

    for peer in peers.iter().take(to_remove_peers) {
        gs.handle_prune(
            peer,
            topics.iter().map(|h| (h.clone(), vec![], None)).collect(),
        );
    }

    // Verify the pruned peers are removed from the mesh.
    assert_eq!(
        gs.mesh.get(&topics[0]).unwrap().len(),
        config.mesh_n_low() - 1
    );

    // run a heartbeat
    gs.heartbeat();

    // Peers should be added to reach mesh_n
    assert_eq!(gs.mesh.get(&topics[0]).unwrap().len(), config.mesh_n());
}

/// Tests the mesh maintenance subtraction
#[test]
fn test_mesh_subtraction() {
    let config = Config::default();

    // Adds mesh_low peers and PRUNE 2 giving us a deficit.
    let n = config.mesh_n_high() + 10;
    // make all outbound connections so that we allow grafting to all
    let (mut gs, peers, _queues, topics) = inject_nodes1()
        .peer_no(n)
        .topics(vec!["test".into()])
        .to_subscribe(true)
        .gs_config(config.clone())
        .outbound(n)
        .create_network();

    // graft all the peers
    for peer in peers {
        gs.handle_graft(&peer, topics.clone());
    }

    // run a heartbeat
    gs.heartbeat();

    // Peers should be removed to reach mesh_n
    assert_eq!(gs.mesh.get(&topics[0]).unwrap().len(), config.mesh_n());
}

#[test]
fn test_connect_to_px_peers_on_handle_prune() {
    let config: Config = Config::default();

    let (mut gs, peers, _, topics) = inject_nodes1()
        .peer_no(1)
        .topics(vec!["test".into()])
        .to_subscribe(true)
        .create_network();

    // handle prune from single peer with px peers

    let mut px = Vec::new();
    // propose more px peers than config.prune_peers()
    for _ in 0..config.prune_peers() + 5 {
        px.push(PeerInfo {
            peer_id: Some(PeerId::random()),
        });
    }

    gs.handle_prune(
        &peers[0],
        vec![(
            topics[0].clone(),
            px.clone(),
            Some(config.prune_backoff().as_secs()),
        )],
    );

    // Check DialPeer events for px peers
    let dials: Vec<_> = gs
        .events
        .iter()
        .filter_map(|e| match e {
            ToSwarm::Dial { opts } => opts.get_peer_id(),
            _ => None,
        })
        .collect();

    // Exactly config.prune_peers() many random peers should be dialled
    assert_eq!(dials.len(), config.prune_peers());

    let dials_set: HashSet<_> = dials.into_iter().collect();

    // No duplicates
    assert_eq!(dials_set.len(), config.prune_peers());

    // all dial peers must be in px
    assert!(dials_set.is_subset(
        &px.iter()
            .map(|i| *i.peer_id.as_ref().unwrap())
            .collect::<HashSet<_>>()
    ));
}

#[test]
fn test_send_px_and_backoff_in_prune() {
    let config: Config = Config::default();

    // build mesh with enough peers for px
    let (mut gs, peers, queues, topics) = inject_nodes1()
        .peer_no(config.prune_peers() + 1)
        .topics(vec!["test".into()])
        .to_subscribe(true)
        .create_network();

    // send prune to peer
    gs.send_graft_prune(
        HashMap::new(),
        vec![(peers[0], vec![topics[0].clone()])]
            .into_iter()
            .collect(),
        HashSet::new(),
    );

    // check prune message
    let (control_msgs, _) = count_control_msgs(queues, |peer_id, m| {
        peer_id == &peers[0]
            && match m {
                RpcOut::Prune(Prune {
                    topic_hash,
                    peers,
                    backoff,
                }) => {
                    topic_hash == &topics[0] &&
                    peers.len() == config.prune_peers() &&
                    //all peers are different
                    peers.iter().collect::<HashSet<_>>().len() ==
                        config.prune_peers() &&
                    backoff.unwrap() == config.prune_backoff().as_secs()
                }
                _ => false,
            }
    });
    assert_eq!(control_msgs, 1);
}

#[test]
fn test_prune_backoffed_peer_on_graft() {
    let config: Config = Config::default();

    // build mesh with enough peers for px
    let (mut gs, peers, queues, topics) = inject_nodes1()
        .peer_no(config.prune_peers() + 1)
        .topics(vec!["test".into()])
        .to_subscribe(true)
        .create_network();

    // remove peer from mesh and send prune to peer => this adds a backoff for this peer
    gs.mesh.get_mut(&topics[0]).unwrap().remove(&peers[0]);
    gs.send_graft_prune(
        HashMap::new(),
        vec![(peers[0], vec![topics[0].clone()])]
            .into_iter()
            .collect(),
        HashSet::new(),
    );

    // ignore all messages until now
    let queues = flush_events(&mut gs, queues);

    // handle graft
    gs.handle_graft(&peers[0], vec![topics[0].clone()]);

    // check prune message
    let (control_msgs, _) = count_control_msgs(queues, |peer_id, m| {
        peer_id == &peers[0]
            && match m {
                RpcOut::Prune(Prune {
                    topic_hash,
                    peers,
                    backoff,
                }) => {
                    topic_hash == &topics[0] &&
                    //no px in this case
                    peers.is_empty() &&
                    backoff.unwrap() == config.prune_backoff().as_secs()
                }
                _ => false,
            }
    });
    assert_eq!(control_msgs, 1);
}

#[test]
fn test_do_not_graft_within_backoff_period() {
    let config = ConfigBuilder::default()
        .backoff_slack(1)
        .heartbeat_interval(Duration::from_millis(100))
        .build()
        .unwrap();
    // only one peer => mesh too small and will try to regraft as early as possible
    let (mut gs, peers, queues, topics) = inject_nodes1()
        .peer_no(1)
        .topics(vec!["test".into()])
        .to_subscribe(true)
        .gs_config(config)
        .create_network();

    // handle prune from peer with backoff of one second
    gs.handle_prune(&peers[0], vec![(topics[0].clone(), Vec::new(), Some(1))]);

    // forget all events until now
    let queues = flush_events(&mut gs, queues);

    // call heartbeat
    gs.heartbeat();

    // Sleep for one second and apply 10 regular heartbeats (interval = 100ms).
    for _ in 0..10 {
        sleep(Duration::from_millis(100));
        gs.heartbeat();
    }

    // Check that no graft got created (we have backoff_slack = 1 therefore one more heartbeat
    // is needed).
    let (control_msgs, queues) =
        count_control_msgs(queues, |_, m| matches!(m, RpcOut::Graft { .. }));
    assert_eq!(
        control_msgs, 0,
        "Graft message created too early within backoff period"
    );

    // Heartbeat one more time this should graft now
    sleep(Duration::from_millis(100));
    gs.heartbeat();

    // check that graft got created
    let (control_msgs, _) = count_control_msgs(queues, |_, m| matches!(m, RpcOut::Graft { .. }));
    assert!(
        control_msgs > 0,
        "No graft message was created after backoff period"
    );
}

#[test]
fn test_do_not_graft_within_default_backoff_period_after_receiving_prune_without_backoff() {
    // set default backoff period to 1 second
    let config = ConfigBuilder::default()
        .prune_backoff(Duration::from_millis(90))
        .backoff_slack(1)
        .heartbeat_interval(Duration::from_millis(100))
        .build()
        .unwrap();
    // only one peer => mesh too small and will try to regraft as early as possible
    let (mut gs, peers, queues, topics) = inject_nodes1()
        .peer_no(1)
        .topics(vec!["test".into()])
        .to_subscribe(true)
        .gs_config(config)
        .create_network();

    // handle prune from peer without a specified backoff
    gs.handle_prune(&peers[0], vec![(topics[0].clone(), Vec::new(), None)]);

    // forget all events until now
    let queues = flush_events(&mut gs, queues);

    // call heartbeat
    gs.heartbeat();

    // Apply one more heartbeat
    sleep(Duration::from_millis(100));
    gs.heartbeat();

    // Check that no graft got created (we have backoff_slack = 1 therefore one more heartbeat
    // is needed).
    let (control_msgs, queues) =
        count_control_msgs(queues, |_, m| matches!(m, RpcOut::Graft { .. }));
    assert_eq!(
        control_msgs, 0,
        "Graft message created too early within backoff period"
    );

    // Heartbeat one more time this should graft now
    sleep(Duration::from_millis(100));
    gs.heartbeat();

    // check that graft got created
    let (control_msgs, _) = count_control_msgs(queues, |_, m| matches!(m, RpcOut::Graft { .. }));
    assert!(
        control_msgs > 0,
        "No graft message was created after backoff period"
    );
}

#[test]
fn test_unsubscribe_backoff() {
    const HEARTBEAT_INTERVAL: Duration = Duration::from_millis(100);
    let config = ConfigBuilder::default()
        .backoff_slack(1)
        // ensure a prune_backoff > unsubscribe_backoff
        .prune_backoff(Duration::from_secs(5))
        .unsubscribe_backoff(Duration::from_secs(1))
        .heartbeat_interval(HEARTBEAT_INTERVAL)
        .build()
        .unwrap();

    let topic = String::from("test");
    // only one peer => mesh too small and will try to regraft as early as possible
    let (mut gs, _, queues, topics) = inject_nodes1()
        .peer_no(1)
        .topics(vec![topic.clone()])
        .to_subscribe(true)
        .gs_config(config)
        .create_network();

    let _ = gs.unsubscribe(&Topic::new(topic));

    let (control_msgs, queues) = count_control_msgs(queues, |_, m| match m {
        RpcOut::Prune(Prune { backoff, .. }) => backoff == &Some(1),
        _ => false,
    });
    assert_eq!(
        control_msgs, 1,
        "Peer should be pruned with `unsubscribe_backoff`."
    );

    let _ = gs.subscribe(
        &Topic::new(topics[0].to_string()),
        #[cfg(feature = "partial_messages")]
        false,
    );

    // forget all events until now
    let queues = flush_events(&mut gs, queues);

    // call heartbeat
    gs.heartbeat();

    // Sleep for one second and apply 10 regular heartbeats (interval = 100ms).
    for _ in 0..10 {
        sleep(HEARTBEAT_INTERVAL);
        gs.heartbeat();
    }

    // Check that no graft got created (we have backoff_slack = 1 therefore one more heartbeat
    // is needed).
    let (control_msgs, queues) =
        count_control_msgs(queues, |_, m| matches!(m, RpcOut::Graft { .. }));
    assert_eq!(
        control_msgs, 0,
        "Graft message created too early within backoff period"
    );

    // Heartbeat one more time this should graft now
    sleep(HEARTBEAT_INTERVAL);
    gs.heartbeat();

    // check that graft got created
    let (control_msgs, _) = count_control_msgs(queues, |_, m| matches!(m, RpcOut::Graft { .. }));
    assert!(
        control_msgs > 0,
        "No graft message was created after backoff period"
    );
}

#[test]
fn test_flood_publish() {
    let config: Config = Config::default();

    let topic = "test";
    // Adds more peers than mesh can hold to test flood publishing
    let (mut gs, _, queues, _) = inject_nodes1()
        .peer_no(config.mesh_n_high() + 10)
        .topics(vec![topic.into()])
        .to_subscribe(true)
        .create_network();

    // publish message
    let publish_data = vec![0; 42];
    gs.publish(Topic::new(topic), publish_data).unwrap();

    // Collect all publish messages
    let publishes = queues
        .into_values()
        .fold(vec![], |mut collected_publish, mut queue| {
            while !queue.is_empty() {
                if let Some(RpcOut::Publish { message, .. }) = queue.try_pop() {
                    collected_publish.push(message);
                }
            }
            collected_publish
        });

    // Transform the inbound message
    let message = &gs
        .data_transform
        .inbound_transform(
            publishes
                .first()
                .expect("Should contain > 0 entries")
                .clone(),
        )
        .unwrap();

    let msg_id = gs.config.message_id(message);

    let config: Config = Config::default();
    assert_eq!(
        publishes.len(),
        config.mesh_n_high() + 10,
        "Should send a publish message to all known peers"
    );

    assert!(
        gs.mcache.get(&msg_id).is_some(),
        "Message cache should contain published message"
    );
}

#[test]
fn test_gossip_to_at_least_gossip_lazy_peers() {
    let config: Config = Config::default();

    // add more peers than in mesh to test gossipping
    // by default only mesh_n_low peers will get added to mesh
    let (mut gs, _, queues, topic_hashes) = inject_nodes1()
        .peer_no(config.mesh_n_low() + config.gossip_lazy() + 1)
        .topics(vec!["topic".into()])
        .to_subscribe(true)
        .create_network();

    // receive message
    let raw_message = RawMessage {
        source: Some(PeerId::random()),
        data: vec![],
        sequence_number: Some(0),
        topic: topic_hashes[0].clone(),
        signature: None,
        key: None,
        validated: true,
    };
    gs.handle_received_message(raw_message.clone(), &PeerId::random());

    // emit gossip
    gs.emit_gossip();

    // Transform the inbound message
    let message = &gs.data_transform.inbound_transform(raw_message).unwrap();

    let msg_id = gs.config.message_id(message);

    // check that exactly config.gossip_lazy() many gossip messages were sent.
    let (control_msgs, _) = count_control_msgs(queues, |_, action| match action {
        RpcOut::IHave(IHave {
            topic_hash,
            message_ids,
        }) => topic_hash == &topic_hashes[0] && message_ids.iter().any(|id| id == &msg_id),
        _ => false,
    });
    assert_eq!(control_msgs, config.gossip_lazy());
}

#[test]
fn test_gossip_to_at_most_gossip_factor_peers() {
    let config: Config = Config::default();

    // add a lot of peers
    let m = config.mesh_n_low() + config.gossip_lazy() * (2.0 / config.gossip_factor()) as usize;
    let (mut gs, _, queues, topic_hashes) = inject_nodes1()
        .peer_no(m)
        .topics(vec!["topic".into()])
        .to_subscribe(true)
        .create_network();

    // receive message
    let raw_message = RawMessage {
        source: Some(PeerId::random()),
        data: vec![],
        sequence_number: Some(0),
        topic: topic_hashes[0].clone(),
        signature: None,
        key: None,
        validated: true,
    };
    gs.handle_received_message(raw_message.clone(), &PeerId::random());

    // emit gossip
    gs.emit_gossip();

    // Transform the inbound message
    let message = &gs.data_transform.inbound_transform(raw_message).unwrap();

    let msg_id = gs.config.message_id(message);
    // check that exactly config.gossip_lazy() many gossip messages were sent.
    let (control_msgs, _) = count_control_msgs(queues, |_, action| match action {
        RpcOut::IHave(IHave {
            topic_hash,
            message_ids,
        }) => topic_hash == &topic_hashes[0] && message_ids.iter().any(|id| id == &msg_id),
        _ => false,
    });
    assert_eq!(
        control_msgs,
        ((m - config.mesh_n_low()) as f64 * config.gossip_factor()) as usize
    );
}

#[test]
fn test_accept_only_outbound_peer_grafts_when_mesh_full() {
    let config: Config = Config::default();

    // enough peers to fill the mesh
    let (mut gs, peers, _, topics) = inject_nodes1()
        .peer_no(config.mesh_n_high())
        .topics(vec!["test".into()])
        .to_subscribe(true)
        .create_network();

    // graft all the peers => this will fill the mesh
    for peer in peers {
        gs.handle_graft(&peer, topics.clone());
    }

    // assert current mesh size
    assert_eq!(gs.mesh[&topics[0]].len(), config.mesh_n_high());

    // create an outbound and an inbound peer
    let (inbound, _in_queue) = add_peer(&mut gs, &topics, false, false);
    let (outbound, _out_queue) = add_peer(&mut gs, &topics, true, false);

    // send grafts
    gs.handle_graft(&inbound, vec![topics[0].clone()]);
    gs.handle_graft(&outbound, vec![topics[0].clone()]);

    // assert mesh size
    assert_eq!(gs.mesh[&topics[0]].len(), config.mesh_n_high() + 1);

    // inbound is not in mesh
    assert!(!gs.mesh[&topics[0]].contains(&inbound));

    // outbound is in mesh
    assert!(gs.mesh[&topics[0]].contains(&outbound));
}

#[test]
fn test_do_not_remove_too_many_outbound_peers() {
    // use an extreme case to catch errors with high probability
    let m = 50;
    let n = 2 * m;
    let config = ConfigBuilder::default()
        .mesh_n_high(n)
        .mesh_n(n)
        .mesh_n_low(n)
        .mesh_outbound_min(m)
        .build()
        .unwrap();

    // fill the mesh with inbound connections
    let (mut gs, peers, _queues, topics) = inject_nodes1()
        .peer_no(n)
        .topics(vec!["test".into()])
        .to_subscribe(true)
        .gs_config(config)
        .create_network();

    // graft all the peers
    for peer in peers {
        gs.handle_graft(&peer, topics.clone());
    }

    // create m outbound connections and graft (we will accept the graft)
    let mut outbound = HashSet::new();
    for _ in 0..m {
        let (peer, _) = add_peer(&mut gs, &topics, true, false);
        outbound.insert(peer);
        gs.handle_graft(&peer, topics.clone());
    }

    // mesh is overly full
    assert_eq!(gs.mesh.get(&topics[0]).unwrap().len(), n + m);

    // run a heartbeat
    gs.heartbeat();

    // Peers should be removed to reach n
    assert_eq!(gs.mesh.get(&topics[0]).unwrap().len(), n);

    // all outbound peers are still in the mesh
    assert!(outbound.iter().all(|p| gs.mesh[&topics[0]].contains(p)));
}

#[test]
fn test_add_outbound_peers_if_min_is_not_satisfied() {
    let config: Config = Config::default();

    // Fill full mesh with inbound peers
    let (mut gs, peers, _, topics) = inject_nodes1()
        .peer_no(config.mesh_n_high())
        .topics(vec!["test".into()])
        .to_subscribe(true)
        .create_network();

    // graft all the peers
    for peer in peers {
        gs.handle_graft(&peer, topics.clone());
    }

    // create config.mesh_outbound_min() many outbound connections without grafting
    let mut peers = vec![];
    for _ in 0..config.mesh_outbound_min() {
        peers.push(add_peer(&mut gs, &topics, true, false));
    }

    // Nothing changed in the mesh yet
    assert_eq!(gs.mesh[&topics[0]].len(), config.mesh_n_high());

    // run a heartbeat
    gs.heartbeat();

    // The outbound peers got additionally added
    assert_eq!(
        gs.mesh[&topics[0]].len(),
        config.mesh_n_high() + config.mesh_outbound_min()
    );
}

#[test]
fn test_prune_negative_scored_peers() {
    let config = Config::default();

    // build mesh with one peer
    let (mut gs, peers, queues, topics) = inject_nodes1()
        .peer_no(1)
        .topics(vec!["test".into()])
        .to_subscribe(true)
        .gs_config(config.clone())
        .explicit(0)
        .outbound(0)
        .scoring(Some((
            PeerScoreParams::default(),
            PeerScoreThresholds::default(),
        )))
        .create_network();

    // add penalty to peer
    gs.as_peer_score_mut().add_penalty(&peers[0], 1);

    // execute heartbeat
    gs.heartbeat();

    // peer should not be in mesh anymore
    assert!(gs.mesh[&topics[0]].is_empty());

    // check prune message
    let (control_msgs, _) = count_control_msgs(queues, |peer_id, m| {
        peer_id == &peers[0]
            && match m {
                RpcOut::Prune(Prune {
                    topic_hash,
                    peers,
                    backoff,
                }) => {
                    topic_hash == &topics[0] &&
                    //no px in this case
                    peers.is_empty() &&
                    backoff.unwrap() == config.prune_backoff().as_secs()
                }
                _ => false,
            }
    });
    assert_eq!(control_msgs, 1);
}

#[test]
fn test_dont_graft_to_negative_scored_peers() {
    let config = Config::default();
    // init full mesh
    let (mut gs, peers, _, topics) = inject_nodes1()
        .peer_no(config.mesh_n_high())
        .topics(vec!["test".into()])
        .to_subscribe(true)
        .gs_config(config)
        .scoring(Some((
            PeerScoreParams::default(),
            PeerScoreThresholds::default(),
        )))
        .create_network();

    // add two additional peers that will not be part of the mesh
    let (p1, _queue1) = add_peer(&mut gs, &topics, false, false);
    let (p2, _queue2) = add_peer(&mut gs, &topics, false, false);

    // reduce score of p1 to negative
    gs.as_peer_score_mut().add_penalty(&p1, 1);

    // handle prunes of all other peers
    for p in peers {
        gs.handle_prune(&p, vec![(topics[0].clone(), Vec::new(), None)]);
    }

    // heartbeat
    gs.heartbeat();

    // assert that mesh only contains p2
    assert_eq!(gs.mesh.get(&topics[0]).unwrap().len(), 1);
    assert!(gs.mesh.get(&topics[0]).unwrap().contains(&p2));
}

/// Note that in this test also without a penalty the px would be ignored because of the
/// acceptPXThreshold, but the spec still explicitly states the rule that px from negative
/// peers should get ignored, therefore we test it here.
#[test]
fn test_ignore_px_from_negative_scored_peer() {
    let config = Config::default();

    // build mesh with one peer
    let (mut gs, peers, _, topics) = inject_nodes1()
        .peer_no(1)
        .topics(vec!["test".into()])
        .to_subscribe(true)
        .gs_config(config.clone())
        .scoring(Some((
            PeerScoreParams::default(),
            PeerScoreThresholds::default(),
        )))
        .create_network();

    // penalize peer
    gs.as_peer_score_mut().add_penalty(&peers[0], 1);

    // handle prune from single peer with px peers
    let px = vec![PeerInfo {
        peer_id: Some(PeerId::random()),
    }];

    gs.handle_prune(
        &peers[0],
        vec![(
            topics[0].clone(),
            px,
            Some(config.prune_backoff().as_secs()),
        )],
    );

    // assert no dials
    assert_eq!(
        gs.events
            .iter()
            .filter(|e| matches!(e, ToSwarm::Dial { .. }))
            .count(),
        0
    );
}

#[test]
fn test_only_send_nonnegative_scoring_peers_in_px() {
    let config = ConfigBuilder::default()
        .prune_peers(16)
        .do_px()
        .build()
        .unwrap();

    // Build mesh with three peer
    let (mut gs, peers, queues, topics) = inject_nodes1()
        .peer_no(3)
        .topics(vec!["test".into()])
        .to_subscribe(true)
        .gs_config(config)
        .explicit(0)
        .outbound(0)
        .scoring(Some((
            PeerScoreParams::default(),
            PeerScoreThresholds::default(),
        )))
        .create_network();

    // Penalize first peer
    gs.as_peer_score_mut().add_penalty(&peers[0], 1);

    // Prune second peer
    gs.send_graft_prune(
        HashMap::new(),
        vec![(peers[1], vec![topics[0].clone()])]
            .into_iter()
            .collect(),
        HashSet::new(),
    );

    // Check that px in prune message only contains third peer
    let (control_msgs, _) = count_control_msgs(queues, |peer_id, m| {
        peer_id == &peers[1]
            && match m {
                RpcOut::Prune(Prune {
                    topic_hash,
                    peers: px,
                    ..
                }) => {
                    topic_hash == &topics[0]
                        && px.len() == 1
                        && px[0].peer_id.as_ref().unwrap() == &peers[2]
                }
                _ => false,
            }
    });
    assert_eq!(control_msgs, 1);
}

#[test]
fn test_do_not_gossip_to_peers_below_gossip_threshold() {
    let config = Config::default();
    let peer_score_params = PeerScoreParams::default();
    let peer_score_thresholds = PeerScoreThresholds {
        gossip_threshold: 3.0 * peer_score_params.behaviour_penalty_weight,
        ..PeerScoreThresholds::default()
    };

    // Build full mesh
    let (mut gs, peers, mut queues, topics) = inject_nodes1()
        .peer_no(config.mesh_n_high())
        .topics(vec!["test".into()])
        .to_subscribe(true)
        .gs_config(config)
        .scoring(Some((peer_score_params, peer_score_thresholds)))
        .create_network();

    // Graft all the peer
    for peer in peers {
        gs.handle_graft(&peer, topics.clone());
    }

    // Add two additional peers that will not be part of the mesh
    let (p1, queue1) = add_peer(&mut gs, &topics, false, false);
    queues.insert(p1, queue1);
    let (p2, queue2) = add_peer(&mut gs, &topics, false, false);
    queues.insert(p2, queue2);

    // Reduce score of p1 below peer_score_thresholds.gossip_threshold
    // note that penalties get squared so two penalties means a score of
    // 4 * peer_score_params.behaviour_penalty_weight.
    gs.as_peer_score_mut().add_penalty(&p1, 2);

    // Reduce score of p2 below 0 but not below peer_score_thresholds.gossip_threshold
    gs.as_peer_score_mut().add_penalty(&p2, 1);

    // Receive message
    let raw_message = RawMessage {
        source: Some(PeerId::random()),
        data: vec![],
        sequence_number: Some(0),
        topic: topics[0].clone(),
        signature: None,
        key: None,
        validated: true,
    };
    gs.handle_received_message(raw_message.clone(), &PeerId::random());

    // Transform the inbound message
    let message = &gs.data_transform.inbound_transform(raw_message).unwrap();

    let msg_id = gs.config.message_id(message);

    // Emit gossip
    gs.emit_gossip();

    // Check that exactly one gossip messages got sent and it got sent to p2
    let (control_msgs, _) = count_control_msgs(queues, |peer, action| match action {
        RpcOut::IHave(IHave {
            topic_hash,
            message_ids,
        }) => {
            if topic_hash == &topics[0] && message_ids.iter().any(|id| id == &msg_id) {
                assert_eq!(peer, &p2);
                true
            } else {
                false
            }
        }
        _ => false,
    });
    assert_eq!(control_msgs, 1);
}

#[test]
fn test_iwant_msg_from_peer_below_gossip_threshold_gets_ignored() {
    let config = Config::default();
    let peer_score_params = PeerScoreParams::default();
    let peer_score_thresholds = PeerScoreThresholds {
        gossip_threshold: 3.0 * peer_score_params.behaviour_penalty_weight,
        ..PeerScoreThresholds::default()
    };

    // Build full mesh
    let (mut gs, peers, mut queues, topics) = inject_nodes1()
        .peer_no(config.mesh_n_high())
        .topics(vec!["test".into()])
        .to_subscribe(true)
        .gs_config(config)
        .explicit(0)
        .outbound(0)
        .scoring(Some((peer_score_params, peer_score_thresholds)))
        .create_network();

    // Graft all the peer
    for peer in peers {
        gs.handle_graft(&peer, topics.clone());
    }

    // Add two additional peers that will not be part of the mesh
    let (p1, queue1) = add_peer(&mut gs, &topics, false, false);
    queues.insert(p1, queue1);
    let (p2, queue2) = add_peer(&mut gs, &topics, false, false);
    queues.insert(p2, queue2);

    // Reduce score of p1 below peer_score_thresholds.gossip_threshold
    // note that penalties get squared so two penalties means a score of
    // 4 * peer_score_params.behaviour_penalty_weight.
    gs.as_peer_score_mut().add_penalty(&p1, 2);

    // Reduce score of p2 below 0 but not below peer_score_thresholds.gossip_threshold
    gs.as_peer_score_mut().add_penalty(&p2, 1);

    // Receive message
    let raw_message = RawMessage {
        source: Some(PeerId::random()),
        data: vec![],
        sequence_number: Some(0),
        topic: topics[0].clone(),
        signature: None,
        key: None,
        validated: true,
    };
    gs.handle_received_message(raw_message.clone(), &PeerId::random());

    // Transform the inbound message
    let message = &gs.data_transform.inbound_transform(raw_message).unwrap();

    let msg_id = gs.config.message_id(message);

    gs.handle_iwant(&p1, vec![msg_id.clone()]);
    gs.handle_iwant(&p2, vec![msg_id.clone()]);

    // the messages we are sending
    let sent_messages =
        queues
            .into_iter()
            .fold(vec![], |mut collected_messages, (peer_id, mut queue)| {
                while !queue.is_empty() {
                    if let Some(RpcOut::Forward { message, .. }) = queue.try_pop() {
                        collected_messages.push((peer_id, message));
                    }
                }
                collected_messages
            });

    // the message got sent to p2
    assert!(sent_messages
        .iter()
        .map(|(peer_id, msg)| (
            peer_id,
            gs.data_transform.inbound_transform(msg.clone()).unwrap()
        ))
        .any(|(peer_id, msg)| peer_id == &p2 && gs.config.message_id(&msg) == msg_id));
    // the message got not sent to p1
    assert!(sent_messages
        .iter()
        .map(|(peer_id, msg)| (
            peer_id,
            gs.data_transform.inbound_transform(msg.clone()).unwrap()
        ))
        .all(|(peer_id, msg)| !(peer_id == &p1 && gs.config.message_id(&msg) == msg_id)));
}

#[test]
fn test_ihave_msg_from_peer_below_gossip_threshold_gets_ignored() {
    let config = Config::default();
    let peer_score_params = PeerScoreParams::default();
    let peer_score_thresholds = PeerScoreThresholds {
        gossip_threshold: 3.0 * peer_score_params.behaviour_penalty_weight,
        ..PeerScoreThresholds::default()
    };
    // build full mesh
    let (mut gs, peers, mut queues, topics) = inject_nodes1()
        .peer_no(config.mesh_n_high())
        .topics(vec!["test".into()])
        .to_subscribe(true)
        .gs_config(config)
        .explicit(0)
        .outbound(0)
        .scoring(Some((peer_score_params, peer_score_thresholds)))
        .create_network();

    // graft all the peer
    for peer in peers {
        gs.handle_graft(&peer, topics.clone());
    }

    // add two additional peers that will not be part of the mesh
    let (p1, queue1) = add_peer(&mut gs, &topics, false, false);
    queues.insert(p1, queue1);
    let (p2, queue2) = add_peer(&mut gs, &topics, false, false);
    queues.insert(p2, queue2);

    // reduce score of p1 below peer_score_thresholds.gossip_threshold
    // note that penalties get squared so two penalties means a score of
    // 4 * peer_score_params.behaviour_penalty_weight.
    gs.as_peer_score_mut().add_penalty(&p1, 2);

    // reduce score of p2 below 0 but not below peer_score_thresholds.gossip_threshold
    gs.as_peer_score_mut().add_penalty(&p2, 1);

    // message that other peers have
    let raw_message = RawMessage {
        source: Some(PeerId::random()),
        data: vec![],
        sequence_number: Some(0),
        topic: topics[0].clone(),
        signature: None,
        key: None,
        validated: true,
    };

    // Transform the inbound message
    let message = &gs.data_transform.inbound_transform(raw_message).unwrap();

    let msg_id = gs.config.message_id(message);

    gs.handle_ihave(&p1, vec![(topics[0].clone(), vec![msg_id.clone()])]);
    gs.handle_ihave(&p2, vec![(topics[0].clone(), vec![msg_id.clone()])]);

    // check that we sent exactly one IWANT request to p2
    let (control_msgs, _) = count_control_msgs(queues, |peer, c| match c {
        RpcOut::IWant(IWant { message_ids }) => {
            if message_ids.iter().any(|m| m == &msg_id) {
                assert_eq!(peer, &p2);
                true
            } else {
                false
            }
        }
        _ => false,
    });
    assert_eq!(control_msgs, 1);
}

#[test]
fn test_do_not_publish_to_peer_below_publish_threshold() {
    let config = ConfigBuilder::default()
        .flood_publish(false)
        .build()
        .unwrap();
    let peer_score_params = PeerScoreParams::default();
    let peer_score_thresholds = PeerScoreThresholds {
        gossip_threshold: 0.5 * peer_score_params.behaviour_penalty_weight,
        publish_threshold: 3.0 * peer_score_params.behaviour_penalty_weight,
        ..PeerScoreThresholds::default()
    };

    // build mesh with no peers and no subscribed topics
    let (mut gs, _, mut queues, _) = inject_nodes1()
        .gs_config(config)
        .scoring(Some((peer_score_params, peer_score_thresholds)))
        .create_network();

    // create a new topic for which we are not subscribed
    let topic = Topic::new("test");
    let topics = vec![topic.hash()];

    // add two additional peers that will be added to the mesh
    let (p1, queue1) = add_peer(&mut gs, &topics, false, false);
    queues.insert(p1, queue1);
    let (p2, queue2) = add_peer(&mut gs, &topics, false, false);
    queues.insert(p2, queue2);

    // reduce score of p1 below peer_score_thresholds.publish_threshold
    // note that penalties get squared so two penalties means a score of
    // 4 * peer_score_params.behaviour_penalty_weight.
    gs.as_peer_score_mut().add_penalty(&p1, 2);

    // reduce score of p2 below 0 but not below peer_score_thresholds.publish_threshold
    gs.as_peer_score_mut().add_penalty(&p2, 1);

    // a heartbeat will remove the peers from the mesh
    gs.heartbeat();

    // publish on topic
    let publish_data = vec![0; 42];
    gs.publish(topic, publish_data).unwrap();

    // Collect all publish messages
    let publishes =
        queues
            .into_iter()
            .fold(vec![], |mut collected_publish, (peer_id, mut queue)| {
                while !queue.is_empty() {
                    if let Some(RpcOut::Publish { message, .. }) = queue.try_pop() {
                        collected_publish.push((peer_id, message));
                    }
                }
                collected_publish
            });

    // assert only published to p2
    assert_eq!(publishes.len(), 1);
    assert_eq!(publishes[0].0, p2);
}

#[test]
fn test_do_not_flood_publish_to_peer_below_publish_threshold() {
    let config = Config::default();
    let peer_score_params = PeerScoreParams::default();
    let peer_score_thresholds = PeerScoreThresholds {
        gossip_threshold: 0.5 * peer_score_params.behaviour_penalty_weight,
        publish_threshold: 3.0 * peer_score_params.behaviour_penalty_weight,
        ..PeerScoreThresholds::default()
    };
    // build mesh with no peers
    let (mut gs, _, mut queues, topics) = inject_nodes1()
        .topics(vec!["test".into()])
        .gs_config(config)
        .scoring(Some((peer_score_params, peer_score_thresholds)))
        .create_network();

    // add two additional peers that will be added to the mesh
    let (p1, queue1) = add_peer(&mut gs, &topics, false, false);
    queues.insert(p1, queue1);
    let (p2, queue2) = add_peer(&mut gs, &topics, false, false);
    queues.insert(p2, queue2);

    // reduce score of p1 below peer_score_thresholds.publish_threshold
    // note that penalties get squared so two penalties means a score of
    // 4 * peer_score_params.behaviour_penalty_weight.
    gs.as_peer_score_mut().add_penalty(&p1, 2);

    // reduce score of p2 below 0 but not below peer_score_thresholds.publish_threshold
    gs.as_peer_score_mut().add_penalty(&p2, 1);

    // a heartbeat will remove the peers from the mesh
    gs.heartbeat();

    // publish on topic
    let publish_data = vec![0; 42];
    gs.publish(Topic::new("test"), publish_data).unwrap();

    // Collect all publish messages
    let publishes =
        queues
            .into_iter()
            .fold(vec![], |mut collected_publish, (peer_id, mut queue)| {
                while !queue.is_empty() {
                    if let Some(RpcOut::Publish { message, .. }) = queue.try_pop() {
                        collected_publish.push((peer_id, message))
                    }
                }
                collected_publish
            });

    // assert only published to p2
    assert_eq!(publishes.len(), 1);
    assert!(publishes[0].0 == p2);
}

#[test]
fn test_ignore_rpc_from_peers_below_graylist_threshold() {
    let config = Config::default();
    let peer_score_params = PeerScoreParams::default();
    let peer_score_thresholds = PeerScoreThresholds {
        gossip_threshold: 0.5 * peer_score_params.behaviour_penalty_weight,
        publish_threshold: 0.5 * peer_score_params.behaviour_penalty_weight,
        graylist_threshold: 3.0 * peer_score_params.behaviour_penalty_weight,
        ..PeerScoreThresholds::default()
    };

    // build mesh with no peers
    let (mut gs, _, _, topics) = inject_nodes1()
        .topics(vec!["test".into()])
        .gs_config(config.clone())
        .scoring(Some((peer_score_params, peer_score_thresholds)))
        .create_network();

    // add two additional peers that will be added to the mesh
    let (p1, _queue1) = add_peer(&mut gs, &topics, false, false);
    let (p2, _queue2) = add_peer(&mut gs, &topics, false, false);

    // reduce score of p1 below peer_score_thresholds.graylist_threshold
    // note that penalties get squared so two penalties means a score of
    // 4 * peer_score_params.behaviour_penalty_weight.
    gs.as_peer_score_mut().add_penalty(&p1, 2);

    // reduce score of p2 below publish_threshold but not below graylist_threshold
    gs.as_peer_score_mut().add_penalty(&p2, 1);

    let raw_message1 = RawMessage {
        source: Some(PeerId::random()),
        data: vec![1, 2, 3, 4],
        sequence_number: Some(1u64),
        topic: topics[0].clone(),
        signature: None,
        key: None,
        validated: true,
    };

    let raw_message2 = RawMessage {
        source: Some(PeerId::random()),
        data: vec![1, 2, 3, 4, 5],
        sequence_number: Some(2u64),
        topic: topics[0].clone(),
        signature: None,
        key: None,
        validated: true,
    };

    let raw_message3 = RawMessage {
        source: Some(PeerId::random()),
        data: vec![1, 2, 3, 4, 5, 6],
        sequence_number: Some(3u64),
        topic: topics[0].clone(),
        signature: None,
        key: None,
        validated: true,
    };

    let raw_message4 = RawMessage {
        source: Some(PeerId::random()),
        data: vec![1, 2, 3, 4, 5, 6, 7],
        sequence_number: Some(4u64),
        topic: topics[0].clone(),
        signature: None,
        key: None,
        validated: true,
    };

    // Transform the inbound message
    let message2 = &gs.data_transform.inbound_transform(raw_message2).unwrap();

    // Transform the inbound message
    let message4 = &gs.data_transform.inbound_transform(raw_message4).unwrap();

    let subscription = Subscription {
        action: SubscriptionAction::Subscribe,
        topic_hash: topics[0].clone(),
        #[cfg(feature = "partial_messages")]
        partial: false,
    };

    let control_action = ControlAction::IHave(IHave {
        topic_hash: topics[0].clone(),
        message_ids: vec![config.message_id(message2)],
    });

    // clear events
    gs.events.clear();

    // receive from p1
    gs.on_connection_handler_event(
        p1,
        ConnectionId::new_unchecked(0),
        HandlerEvent::Message {
            rpc: RpcIn {
                messages: vec![raw_message1],
                subscriptions: vec![subscription.clone()],
                control_msgs: vec![control_action],
                test_extension: None,
                #[cfg(feature = "partial_messages")]
                partial_message: None,
            },
            invalid_messages: Vec::new(),
        },
    );

    // only the subscription event gets processed, the rest is dropped
    assert_eq!(gs.events.len(), 1);
    assert!(matches!(
        gs.events[0],
        ToSwarm::GenerateEvent(Event::Subscribed { .. })
    ));

    let control_action = ControlAction::IHave(IHave {
        topic_hash: topics[0].clone(),
        message_ids: vec![config.message_id(message4)],
    });

    // receive from p2
    gs.on_connection_handler_event(
        p2,
        ConnectionId::new_unchecked(0),
        HandlerEvent::Message {
            rpc: RpcIn {
                messages: vec![raw_message3],
                subscriptions: vec![subscription],
                control_msgs: vec![control_action],
                test_extension: None,
                #[cfg(feature = "partial_messages")]
                partial_message: None,
            },
            invalid_messages: Vec::new(),
        },
    );

    // events got processed
    assert!(gs.events.len() > 1);
}

#[test]
fn test_ignore_px_from_peers_below_accept_px_threshold() {
    let config = ConfigBuilder::default().prune_peers(16).build().unwrap();
    let peer_score_params = PeerScoreParams::default();
    let peer_score_thresholds = PeerScoreThresholds {
        accept_px_threshold: peer_score_params.app_specific_weight,
        ..PeerScoreThresholds::default()
    };
    // Build mesh with two peers
    let (mut gs, peers, _, topics) = inject_nodes1()
        .peer_no(2)
        .topics(vec!["test".into()])
        .to_subscribe(true)
        .gs_config(config.clone())
        .scoring(Some((peer_score_params, peer_score_thresholds)))
        .create_network();

    // Decrease score of first peer to less than accept_px_threshold
    gs.set_application_score(&peers[0], 0.99);

    // Increase score of second peer to accept_px_threshold
    gs.set_application_score(&peers[1], 1.0);

    // Handle prune from peer peers[0] with px peers
    let px = vec![PeerInfo {
        peer_id: Some(PeerId::random()),
    }];
    gs.handle_prune(
        &peers[0],
        vec![(
            topics[0].clone(),
            px,
            Some(config.prune_backoff().as_secs()),
        )],
    );

    // Assert no dials
    assert_eq!(
        gs.events
            .iter()
            .filter(|e| matches!(e, ToSwarm::Dial { .. }))
            .count(),
        0
    );

    // handle prune from peer peers[1] with px peers
    let px = vec![PeerInfo {
        peer_id: Some(PeerId::random()),
    }];
    gs.handle_prune(
        &peers[1],
        vec![(
            topics[0].clone(),
            px,
            Some(config.prune_backoff().as_secs()),
        )],
    );

    // assert there are dials now
    assert!(
        gs.events
            .iter()
            .filter(|e| matches!(e, ToSwarm::Dial { .. }))
            .count()
            > 0
    );
}

#[test]
fn test_keep_best_scoring_peers_on_oversubscription() {
    let config = ConfigBuilder::default()
        .mesh_n_low(15)
        .mesh_n(30)
        .mesh_n_high(60)
        .retain_scores(29)
        .build()
        .unwrap();

    // build mesh with more peers than mesh can hold
    let n = config.mesh_n_high() + 1;
    let (mut gs, peers, _queues, topics) = inject_nodes1()
        .peer_no(n)
        .topics(vec!["test".into()])
        .to_subscribe(true)
        .gs_config(config.clone())
        .explicit(0)
        .outbound(n)
        .scoring(Some((
            PeerScoreParams::default(),
            PeerScoreThresholds::default(),
        )))
        .create_network();

    // graft all, will be accepted since the are outbound
    for peer in &peers {
        gs.handle_graft(peer, topics.clone());
    }

    // assign scores to peers equalling their index

    // set random positive scores
    for (index, peer) in peers.iter().enumerate() {
        gs.set_application_score(peer, index as f64);
    }

    assert_eq!(gs.mesh[&topics[0]].len(), n);

    // heartbeat to prune some peers
    gs.heartbeat();

    assert_eq!(gs.mesh[&topics[0]].len(), config.mesh_n());

    // mesh contains retain_scores best peers
    assert!(gs.mesh[&topics[0]].is_superset(
        &peers[(n - config.retain_scores())..]
            .iter()
            .cloned()
            .collect()
    ));
}

#[test]
fn test_scoring_p1() {
    let config = Config::default();
    let mut peer_score_params = PeerScoreParams::default();
    let topic = Topic::new("test");
    let topic_hash = topic.hash();
    let topic_params = TopicScoreParams {
        time_in_mesh_weight: 2.0,
        time_in_mesh_quantum: Duration::from_millis(50),
        time_in_mesh_cap: 10.0,
        topic_weight: 0.7,
        ..TopicScoreParams::default()
    };
    peer_score_params
        .topics
        .insert(topic_hash, topic_params.clone());
    let peer_score_thresholds = PeerScoreThresholds::default();

    // build mesh with one peer
    let (mut gs, peers, _, _) = inject_nodes1()
        .peer_no(1)
        .topics(vec!["test".into()])
        .to_subscribe(true)
        .gs_config(config)
        .explicit(0)
        .outbound(0)
        .scoring(Some((peer_score_params, peer_score_thresholds)))
        .create_network();

    // sleep for 2 times the mesh_quantum
    sleep(topic_params.time_in_mesh_quantum * 2);
    // refresh scores
    gs.as_peer_score_mut().refresh_scores();
    assert!(
        gs.as_peer_score_mut().score_report(&peers[0]).score
            >= 2.0 * topic_params.time_in_mesh_weight * topic_params.topic_weight,
        "score should be at least 2 * time_in_mesh_weight * topic_weight"
    );
    assert!(
        gs.as_peer_score_mut().score_report(&peers[0]).score
            < 3.0 * topic_params.time_in_mesh_weight * topic_params.topic_weight,
        "score should be less than 3 * time_in_mesh_weight * topic_weight"
    );

    // sleep again for 2 times the mesh_quantum
    sleep(topic_params.time_in_mesh_quantum * 2);
    // refresh scores
    gs.as_peer_score_mut().refresh_scores();
    assert!(
        gs.as_peer_score_mut().score_report(&peers[0]).score
            >= 2.0 * topic_params.time_in_mesh_weight * topic_params.topic_weight,
        "score should be at least 4 * time_in_mesh_weight * topic_weight"
    );

    // sleep for enough periods to reach maximum
    sleep(topic_params.time_in_mesh_quantum * (topic_params.time_in_mesh_cap - 3.0) as u32);
    // refresh scores
    gs.as_peer_score_mut().refresh_scores();
    assert_eq!(
        gs.as_peer_score_mut().score_report(&peers[0]).score,
        topic_params.time_in_mesh_cap
            * topic_params.time_in_mesh_weight
            * topic_params.topic_weight,
        "score should be exactly time_in_mesh_cap * time_in_mesh_weight * topic_weight"
    );
}

fn random_message(seq: &mut u64, topics: &[TopicHash]) -> RawMessage {
    let mut rng = rand::thread_rng();
    *seq += 1;
    RawMessage {
        source: Some(PeerId::random()),
        data: (0..rng.gen_range(10..30)).map(|_| rng.gen()).collect(),
        sequence_number: Some(*seq),
        topic: topics[rng.gen_range(0..topics.len())].clone(),
        signature: None,
        key: None,
        validated: true,
    }
}

#[test]
fn test_scoring_p2() {
    let config = Config::default();
    let mut peer_score_params = PeerScoreParams::default();
    let topic = Topic::new("test");
    let topic_hash = topic.hash();
    let topic_params = TopicScoreParams {
        time_in_mesh_weight: 0.0, // deactivate time in mesh
        first_message_deliveries_weight: 2.0,
        first_message_deliveries_cap: 10.0,
        first_message_deliveries_decay: 0.9,
        topic_weight: 0.7,
        ..TopicScoreParams::default()
    };
    peer_score_params
        .topics
        .insert(topic_hash, topic_params.clone());
    let peer_score_thresholds = PeerScoreThresholds::default();

    // build mesh with one peer
    let (mut gs, peers, _, topics) = inject_nodes1()
        .peer_no(2)
        .topics(vec!["test".into()])
        .to_subscribe(true)
        .gs_config(config)
        .explicit(0)
        .outbound(0)
        .scoring(Some((peer_score_params, peer_score_thresholds)))
        .create_network();

    let mut seq = 0;
    let deliver_message = |gs: &mut Behaviour, index: usize, msg: RawMessage| {
        gs.handle_received_message(msg, &peers[index]);
    };

    let m1 = random_message(&mut seq, &topics);
    // peer 0 delivers message first
    deliver_message(&mut gs, 0, m1.clone());
    // peer 1 delivers message second
    deliver_message(&mut gs, 1, m1);

    assert_eq!(
        gs.as_peer_score_mut().score_report(&peers[0]).score,
        1.0 * topic_params.first_message_deliveries_weight * topic_params.topic_weight,
        "score should be exactly first_message_deliveries_weight * topic_weight"
    );

    assert_eq!(
        gs.as_peer_score_mut().score_report(&peers[1]).score,
        0.0,
        "there should be no score for second message deliveries * topic_weight"
    );

    // peer 2 delivers two new messages
    deliver_message(&mut gs, 1, random_message(&mut seq, &topics));
    deliver_message(&mut gs, 1, random_message(&mut seq, &topics));
    assert_eq!(
        gs.as_peer_score_mut().score_report(&peers[1]).score,
        2.0 * topic_params.first_message_deliveries_weight * topic_params.topic_weight,
        "score should be exactly 2 * first_message_deliveries_weight * topic_weight"
    );

    // test decaying
    gs.as_peer_score_mut().refresh_scores();

    assert_eq!(
        gs.as_peer_score_mut().score_report(&peers[0]).score,
        1.0 * topic_params.first_message_deliveries_decay
            * topic_params.first_message_deliveries_weight
            * topic_params.topic_weight,
        "score should be exactly first_message_deliveries_decay * \
               first_message_deliveries_weight * topic_weight"
    );

    assert_eq!(
        gs.as_peer_score_mut().score_report(&peers[1]).score,
        2.0 * topic_params.first_message_deliveries_decay
            * topic_params.first_message_deliveries_weight
            * topic_params.topic_weight,
        "score should be exactly 2 * first_message_deliveries_decay * \
               first_message_deliveries_weight * topic_weight"
    );

    // test cap
    for _ in 0..topic_params.first_message_deliveries_cap as u64 {
        deliver_message(&mut gs, 1, random_message(&mut seq, &topics));
    }

    assert_eq!(
        gs.as_peer_score_mut().score_report(&peers[1]).score,
        topic_params.first_message_deliveries_cap
            * topic_params.first_message_deliveries_weight
            * topic_params.topic_weight,
        "score should be exactly first_message_deliveries_cap * \
               first_message_deliveries_weight * topic_weight"
    );
}

#[test]
fn test_scoring_p3() {
    let config = Config::default();
    let mut peer_score_params = PeerScoreParams::default();
    let topic = Topic::new("test");
    let topic_hash = topic.hash();
    let topic_params = TopicScoreParams {
        time_in_mesh_weight: 0.0,             // deactivate time in mesh
        first_message_deliveries_weight: 0.0, // deactivate first time deliveries
        mesh_message_deliveries_weight: -2.0,
        mesh_message_deliveries_decay: 0.9,
        mesh_message_deliveries_cap: 10.0,
        mesh_message_deliveries_threshold: 5.0,
        mesh_message_deliveries_activation: Duration::from_secs(1),
        mesh_message_deliveries_window: Duration::from_millis(100),
        topic_weight: 0.7,
        ..TopicScoreParams::default()
    };
    peer_score_params.topics.insert(topic_hash, topic_params);
    let peer_score_thresholds = PeerScoreThresholds::default();

    // build mesh with two peers
    let (mut gs, peers, _, topics) = inject_nodes1()
        .peer_no(2)
        .topics(vec!["test".into()])
        .to_subscribe(true)
        .gs_config(config)
        .explicit(0)
        .outbound(0)
        .scoring(Some((peer_score_params, peer_score_thresholds)))
        .create_network();

    let mut seq = 0;
    let deliver_message = |gs: &mut Behaviour, index: usize, msg: RawMessage| {
        gs.handle_received_message(msg, &peers[index]);
    };

    let mut expected_message_deliveries = 0.0;

    // messages used to test window
    let m1 = random_message(&mut seq, &topics);
    let m2 = random_message(&mut seq, &topics);

    // peer 1 delivers m1
    deliver_message(&mut gs, 1, m1.clone());

    // peer 0 delivers two message
    deliver_message(&mut gs, 0, random_message(&mut seq, &topics));
    deliver_message(&mut gs, 0, random_message(&mut seq, &topics));
    expected_message_deliveries += 2.0;

    sleep(Duration::from_millis(60));

    // peer 1 delivers m2
    deliver_message(&mut gs, 1, m2.clone());

    sleep(Duration::from_millis(70));
    // peer 0 delivers m1 and m2 only m2 gets counted
    deliver_message(&mut gs, 0, m1);
    deliver_message(&mut gs, 0, m2);
    expected_message_deliveries += 1.0;

    sleep(Duration::from_millis(900));

    // message deliveries penalties get activated, peer 0 has only delivered 3 messages and
    // therefore gets a penalty
    gs.as_peer_score_mut().refresh_scores();
    expected_message_deliveries *= 0.9; // decay

    assert_eq!(
        gs.as_peer_score_mut().score_report(&peers[0]).score,
        (5f64 - expected_message_deliveries).powi(2) * -2.0 * 0.7
    );

    // peer 0 delivers a lot of messages => message_deliveries should be capped at 10
    for _ in 0..20 {
        deliver_message(&mut gs, 0, random_message(&mut seq, &topics));
    }

    expected_message_deliveries = 10.0;

    assert_eq!(gs.as_peer_score_mut().score_report(&peers[0]).score, 0.0);

    // apply 10 decays
    for _ in 0..10 {
        gs.as_peer_score_mut().refresh_scores();
        expected_message_deliveries *= 0.9; // decay
    }

    assert_eq!(
        gs.as_peer_score_mut().score_report(&peers[0]).score,
        (5f64 - expected_message_deliveries).powi(2) * -2.0 * 0.7
    );
}

#[test]
fn test_scoring_p3b() {
    let config = ConfigBuilder::default()
        .prune_backoff(Duration::from_millis(100))
        .build()
        .unwrap();
    let mut peer_score_params = PeerScoreParams::default();
    let topic = Topic::new("test");
    let topic_hash = topic.hash();
    let topic_params = TopicScoreParams {
        time_in_mesh_weight: 0.0,             // deactivate time in mesh
        first_message_deliveries_weight: 0.0, // deactivate first time deliveries
        mesh_message_deliveries_weight: -2.0,
        mesh_message_deliveries_decay: 0.9,
        mesh_message_deliveries_cap: 10.0,
        mesh_message_deliveries_threshold: 5.0,
        mesh_message_deliveries_activation: Duration::from_secs(1),
        mesh_message_deliveries_window: Duration::from_millis(100),
        mesh_failure_penalty_weight: -3.0,
        mesh_failure_penalty_decay: 0.95,
        topic_weight: 0.7,
        ..Default::default()
    };
    peer_score_params.topics.insert(topic_hash, topic_params);
    peer_score_params.app_specific_weight = 1.0;
    let peer_score_thresholds = PeerScoreThresholds::default();

    // build mesh with one peer
    let (mut gs, peers, _, topics) = inject_nodes1()
        .peer_no(1)
        .topics(vec!["test".into()])
        .to_subscribe(true)
        .gs_config(config)
        .explicit(0)
        .outbound(0)
        .scoring(Some((peer_score_params, peer_score_thresholds)))
        .create_network();

    let mut seq = 0;
    let deliver_message = |gs: &mut Behaviour, index: usize, msg: RawMessage| {
        gs.handle_received_message(msg, &peers[index]);
    };

    let mut expected_message_deliveries = 0.0;

    // add some positive score
    gs.as_peer_score_mut()
        .set_application_score(&peers[0], 100.0);

    // peer 0 delivers two message
    deliver_message(&mut gs, 0, random_message(&mut seq, &topics));
    deliver_message(&mut gs, 0, random_message(&mut seq, &topics));
    expected_message_deliveries += 2.0;

    sleep(Duration::from_millis(1050));

    // activation kicks in
    gs.as_peer_score_mut().refresh_scores();
    expected_message_deliveries *= 0.9; // decay

    // prune peer
    gs.handle_prune(&peers[0], vec![(topics[0].clone(), vec![], None)]);

    // wait backoff
    sleep(Duration::from_millis(130));

    // regraft peer
    gs.handle_graft(&peers[0], topics.clone());

    // the score should now consider p3b
    let mut expected_b3 = (5f64 - expected_message_deliveries).powi(2);
    assert_eq!(
        gs.as_peer_score_mut().score_report(&peers[0]).score,
        100.0 + expected_b3 * -3.0 * 0.7
    );

    // we can also add a new p3 to the score

    // peer 0 delivers one message
    deliver_message(&mut gs, 0, random_message(&mut seq, &topics));
    expected_message_deliveries += 1.0;

    sleep(Duration::from_millis(1050));
    gs.as_peer_score_mut().refresh_scores();
    expected_message_deliveries *= 0.9; // decay
    expected_b3 *= 0.95;

    assert_eq!(
        gs.as_peer_score_mut().score_report(&peers[0]).score,
        100.0 + (expected_b3 * -3.0 + (5f64 - expected_message_deliveries).powi(2) * -2.0) * 0.7
    );
}

#[test]
fn test_scoring_p4_valid_message() {
    let config = ConfigBuilder::default()
        .validate_messages()
        .build()
        .unwrap();
    let mut peer_score_params = PeerScoreParams::default();
    let topic = Topic::new("test");
    let topic_hash = topic.hash();
    let topic_params = TopicScoreParams {
        // deactivate time in mesh
        time_in_mesh_weight: 0.0,
        // deactivate first time deliveries
        first_message_deliveries_weight: 0.0,
        // deactivate message deliveries
        mesh_message_deliveries_weight: 0.0,
        // deactivate mesh failure penalties
        mesh_failure_penalty_weight: 0.0,
        invalid_message_deliveries_weight: -2.0,
        invalid_message_deliveries_decay: 0.9,
        topic_weight: 0.7,
        ..Default::default()
    };
    peer_score_params.topics.insert(topic_hash, topic_params);
    peer_score_params.app_specific_weight = 1.0;
    let peer_score_thresholds = PeerScoreThresholds::default();

    // build mesh with two peers
    let (mut gs, peers, _, topics) = inject_nodes1()
        .peer_no(1)
        .topics(vec!["test".into()])
        .to_subscribe(true)
        .gs_config(config.clone())
        .explicit(0)
        .outbound(0)
        .scoring(Some((peer_score_params, peer_score_thresholds)))
        .create_network();

    let mut seq = 0;
    let deliver_message = |gs: &mut Behaviour, index: usize, msg: RawMessage| {
        gs.handle_received_message(msg, &peers[index]);
    };

    // peer 0 delivers valid message
    let m1 = random_message(&mut seq, &topics);
    deliver_message(&mut gs, 0, m1.clone());

    // Transform the inbound message
    let message1 = &gs.data_transform.inbound_transform(m1).unwrap();

    assert_eq!(gs.as_peer_score_mut().score_report(&peers[0]).score, 0.0);

    // message m1 gets validated
    gs.report_message_validation_result(
        &config.message_id(message1),
        &peers[0],
        MessageAcceptance::Accept,
    );

    assert_eq!(gs.as_peer_score_mut().score_report(&peers[0]).score, 0.0);
}

#[test]
fn test_scoring_p4_invalid_signature() {
    let config = ConfigBuilder::default()
        .validate_messages()
        .build()
        .unwrap();
    let mut peer_score_params = PeerScoreParams::default();
    let topic = Topic::new("test");
    let topic_hash = topic.hash();
    let topic_params = TopicScoreParams {
        // deactivate time in mesh
        time_in_mesh_weight: 0.0,
        // deactivate first time deliveries
        first_message_deliveries_weight: 0.0,
        // deactivate message deliveries
        mesh_message_deliveries_weight: 0.0,
        // deactivate mesh failure penalties
        mesh_failure_penalty_weight: 0.0,
        invalid_message_deliveries_weight: -2.0,
        invalid_message_deliveries_decay: 0.9,
        topic_weight: 0.7,
        ..Default::default()
    };
    peer_score_params.topics.insert(topic_hash, topic_params);
    peer_score_params.app_specific_weight = 1.0;
    let peer_score_thresholds = PeerScoreThresholds::default();

    // build mesh with one peer
    let (mut gs, peers, _, topics) = inject_nodes1()
        .peer_no(1)
        .topics(vec!["test".into()])
        .to_subscribe(true)
        .gs_config(config)
        .explicit(0)
        .outbound(0)
        .scoring(Some((peer_score_params, peer_score_thresholds)))
        .create_network();

    let mut seq = 0;

    // peer 0 delivers message with invalid signature
    let m = random_message(&mut seq, &topics);

    gs.on_connection_handler_event(
        peers[0],
        ConnectionId::new_unchecked(0),
        HandlerEvent::Message {
            rpc: RpcIn {
                messages: vec![],
                subscriptions: vec![],
                control_msgs: vec![],
                test_extension: None,
                #[cfg(feature = "partial_messages")]
                partial_message: None,
            },
            invalid_messages: vec![(m, ValidationError::InvalidSignature)],
        },
    );

    assert_eq!(
        gs.as_peer_score_mut().score_report(&peers[0]).score,
        -2.0 * 0.7
    );
}

#[test]
fn test_scoring_p4_message_from_self() {
    let config = ConfigBuilder::default()
        .validate_messages()
        .build()
        .unwrap();
    let mut peer_score_params = PeerScoreParams::default();
    let topic = Topic::new("test");
    let topic_hash = topic.hash();
    let topic_params = TopicScoreParams {
        // deactivate time in mesh
        time_in_mesh_weight: 0.0,
        // deactivate first time deliveries
        first_message_deliveries_weight: 0.0,
        // deactivate message deliveries
        mesh_message_deliveries_weight: 0.0,
        // deactivate mesh failure penalties
        mesh_failure_penalty_weight: 0.0,
        invalid_message_deliveries_weight: -2.0,
        invalid_message_deliveries_decay: 0.9,
        topic_weight: 0.7,
        ..Default::default()
    };
    peer_score_params.topics.insert(topic_hash, topic_params);
    peer_score_params.app_specific_weight = 1.0;
    let peer_score_thresholds = PeerScoreThresholds::default();

    // build mesh with two peers
    let (mut gs, peers, _, topics) = inject_nodes1()
        .peer_no(1)
        .topics(vec!["test".into()])
        .to_subscribe(true)
        .gs_config(config)
        .explicit(0)
        .outbound(0)
        .scoring(Some((peer_score_params, peer_score_thresholds)))
        .create_network();

    let mut seq = 0;
    let deliver_message = |gs: &mut Behaviour, index: usize, msg: RawMessage| {
        gs.handle_received_message(msg, &peers[index]);
    };

    // peer 0 delivers invalid message from self
    let mut m = random_message(&mut seq, &topics);
    m.source = Some(*gs.publish_config.get_own_id().unwrap());

    deliver_message(&mut gs, 0, m);
    assert_eq!(
        gs.as_peer_score_mut().score_report(&peers[0]).score,
        -2.0 * 0.7
    );
}

#[test]
fn test_scoring_p4_ignored_message() {
    let config = ConfigBuilder::default()
        .validate_messages()
        .build()
        .unwrap();
    let mut peer_score_params = PeerScoreParams::default();
    let topic = Topic::new("test");
    let topic_hash = topic.hash();
    let topic_params = TopicScoreParams {
        // deactivate time in mesh
        time_in_mesh_weight: 0.0,
        // deactivate first time deliveries
        first_message_deliveries_weight: 0.0,
        // deactivate message deliveries
        mesh_message_deliveries_weight: 0.0,
        // deactivate mesh failure penalties
        mesh_failure_penalty_weight: 0.0,
        invalid_message_deliveries_weight: -2.0,
        invalid_message_deliveries_decay: 0.9,
        topic_weight: 0.7,
        ..Default::default()
    };
    peer_score_params.topics.insert(topic_hash, topic_params);
    peer_score_params.app_specific_weight = 1.0;
    let peer_score_thresholds = PeerScoreThresholds::default();

    // build mesh with two peers
    let (mut gs, peers, _, topics) = inject_nodes1()
        .peer_no(1)
        .topics(vec!["test".into()])
        .to_subscribe(true)
        .gs_config(config.clone())
        .explicit(0)
        .outbound(0)
        .scoring(Some((peer_score_params, peer_score_thresholds)))
        .create_network();

    let mut seq = 0;
    let deliver_message = |gs: &mut Behaviour, index: usize, msg: RawMessage| {
        gs.handle_received_message(msg, &peers[index]);
    };

    // peer 0 delivers ignored message
    let m1 = random_message(&mut seq, &topics);
    deliver_message(&mut gs, 0, m1.clone());

    assert_eq!(gs.as_peer_score_mut().score_report(&peers[0]).score, 0.0);

    // Transform the inbound message
    let message1 = &gs.data_transform.inbound_transform(m1).unwrap();

    // message m1 gets ignored
    gs.report_message_validation_result(
        &config.message_id(message1),
        &peers[0],
        MessageAcceptance::Ignore,
    );

    assert_eq!(gs.as_peer_score_mut().score_report(&peers[0]).score, 0.0);
}

#[test]
fn test_scoring_p4_application_invalidated_message() {
    let config = ConfigBuilder::default()
        .validate_messages()
        .build()
        .unwrap();
    let mut peer_score_params = PeerScoreParams::default();
    let topic = Topic::new("test");
    let topic_hash = topic.hash();
    let topic_params = TopicScoreParams {
        // deactivate time in mesh
        time_in_mesh_weight: 0.0,
        // deactivate first time deliveries
        first_message_deliveries_weight: 0.0,
        // deactivate message deliveries
        mesh_message_deliveries_weight: 0.0,
        // deactivate mesh failure penalties
        mesh_failure_penalty_weight: 0.0,
        invalid_message_deliveries_weight: -2.0,
        invalid_message_deliveries_decay: 0.9,
        topic_weight: 0.7,
        ..Default::default()
    };
    peer_score_params.topics.insert(topic_hash, topic_params);
    peer_score_params.app_specific_weight = 1.0;
    let peer_score_thresholds = PeerScoreThresholds::default();

    // build mesh with two peers
    let (mut gs, peers, _, topics) = inject_nodes1()
        .peer_no(1)
        .topics(vec!["test".into()])
        .to_subscribe(true)
        .gs_config(config.clone())
        .explicit(0)
        .outbound(0)
        .scoring(Some((peer_score_params, peer_score_thresholds)))
        .create_network();

    let mut seq = 0;
    let deliver_message = |gs: &mut Behaviour, index: usize, msg: RawMessage| {
        gs.handle_received_message(msg, &peers[index]);
    };

    // peer 0 delivers invalid message
    let m1 = random_message(&mut seq, &topics);
    deliver_message(&mut gs, 0, m1.clone());

    assert_eq!(gs.as_peer_score_mut().score_report(&peers[0]).score, 0.0);

    // Transform the inbound message
    let message1 = &gs.data_transform.inbound_transform(m1).unwrap();

    // message m1 gets rejected
    gs.report_message_validation_result(
        &config.message_id(message1),
        &peers[0],
        MessageAcceptance::Reject,
    );

    assert_eq!(
        gs.as_peer_score_mut().score_report(&peers[0]).score,
        -2.0 * 0.7
    );
}

#[test]
fn test_scoring_p4_application_invalid_message_from_two_peers() {
    let config = ConfigBuilder::default()
        .validate_messages()
        .build()
        .unwrap();
    let mut peer_score_params = PeerScoreParams::default();
    let topic = Topic::new("test");
    let topic_hash = topic.hash();
    let topic_params = TopicScoreParams {
        // deactivate time in mesh
        time_in_mesh_weight: 0.0,
        // deactivate first time deliveries
        first_message_deliveries_weight: 0.0,
        // deactivate message deliveries
        mesh_message_deliveries_weight: 0.0,
        // deactivate mesh failure penalties
        mesh_failure_penalty_weight: 0.0,
        invalid_message_deliveries_weight: -2.0,
        invalid_message_deliveries_decay: 0.9,
        topic_weight: 0.7,
        ..Default::default()
    };
    peer_score_params.topics.insert(topic_hash, topic_params);
    peer_score_params.app_specific_weight = 1.0;
    let peer_score_thresholds = PeerScoreThresholds::default();

    // build mesh with two peers
    let (mut gs, peers, _, topics) = inject_nodes1()
        .peer_no(2)
        .topics(vec!["test".into()])
        .to_subscribe(true)
        .gs_config(config.clone())
        .explicit(0)
        .outbound(0)
        .scoring(Some((peer_score_params, peer_score_thresholds)))
        .create_network();

    let mut seq = 0;
    let deliver_message = |gs: &mut Behaviour, index: usize, msg: RawMessage| {
        gs.handle_received_message(msg, &peers[index]);
    };

    // peer 0 delivers invalid message
    let m1 = random_message(&mut seq, &topics);
    deliver_message(&mut gs, 0, m1.clone());

    // Transform the inbound message
    let message1 = &gs.data_transform.inbound_transform(m1.clone()).unwrap();

    // peer 1 delivers same message
    deliver_message(&mut gs, 1, m1);

    assert_eq!(gs.as_peer_score_mut().score_report(&peers[0]).score, 0.0);
    assert_eq!(gs.as_peer_score_mut().score_report(&peers[1]).score, 0.0);

    // message m1 gets rejected
    gs.report_message_validation_result(
        &config.message_id(message1),
        &peers[0],
        MessageAcceptance::Reject,
    );

    assert_eq!(
        gs.as_peer_score_mut().score_report(&peers[0]).score,
        -2.0 * 0.7
    );
    assert_eq!(
        gs.as_peer_score_mut().score_report(&peers[1]).score,
        -2.0 * 0.7
    );
}

#[test]
fn test_scoring_p4_three_application_invalid_messages() {
    let config = ConfigBuilder::default()
        .validate_messages()
        .build()
        .unwrap();
    let mut peer_score_params = PeerScoreParams::default();
    let topic = Topic::new("test");
    let topic_hash = topic.hash();
    let topic_params = TopicScoreParams {
        // deactivate time in mesh
        time_in_mesh_weight: 0.0,
        // deactivate first time deliveries
        first_message_deliveries_weight: 0.0,
        // deactivate message deliveries
        mesh_message_deliveries_weight: 0.0,
        // deactivate mesh failure penalties
        mesh_failure_penalty_weight: 0.0,
        invalid_message_deliveries_weight: -2.0,
        invalid_message_deliveries_decay: 0.9,
        topic_weight: 0.7,
        ..Default::default()
    };
    peer_score_params.topics.insert(topic_hash, topic_params);
    peer_score_params.app_specific_weight = 1.0;
    let peer_score_thresholds = PeerScoreThresholds::default();

    // build mesh with one peer
    let (mut gs, peers, _, topics) = inject_nodes1()
        .peer_no(1)
        .topics(vec!["test".into()])
        .to_subscribe(true)
        .gs_config(config.clone())
        .explicit(0)
        .outbound(0)
        .scoring(Some((peer_score_params, peer_score_thresholds)))
        .create_network();

    let mut seq = 0;
    let deliver_message = |gs: &mut Behaviour, index: usize, msg: RawMessage| {
        gs.handle_received_message(msg, &peers[index]);
    };

    // peer 0 delivers two invalid message
    let m1 = random_message(&mut seq, &topics);
    let m2 = random_message(&mut seq, &topics);
    let m3 = random_message(&mut seq, &topics);
    deliver_message(&mut gs, 0, m1.clone());
    deliver_message(&mut gs, 0, m2.clone());
    deliver_message(&mut gs, 0, m3.clone());

    // Transform the inbound message
    let message1 = &gs.data_transform.inbound_transform(m1).unwrap();

    // Transform the inbound message
    let message2 = &gs.data_transform.inbound_transform(m2).unwrap();
    // Transform the inbound message
    let message3 = &gs.data_transform.inbound_transform(m3).unwrap();

    assert_eq!(gs.as_peer_score_mut().score_report(&peers[0]).score, 0.0);

    // messages gets rejected
    gs.report_message_validation_result(
        &config.message_id(message1),
        &peers[0],
        MessageAcceptance::Reject,
    );

    gs.report_message_validation_result(
        &config.message_id(message2),
        &peers[0],
        MessageAcceptance::Reject,
    );

    gs.report_message_validation_result(
        &config.message_id(message3),
        &peers[0],
        MessageAcceptance::Reject,
    );

    // number of invalid messages gets squared
    assert_eq!(
        gs.as_peer_score_mut().score_report(&peers[0]).score,
        9.0 * -2.0 * 0.7
    );
}

#[test]
fn test_scoring_p4_decay() {
    let config = ConfigBuilder::default()
        .validate_messages()
        .build()
        .unwrap();
    let mut peer_score_params = PeerScoreParams::default();
    let topic = Topic::new("test");
    let topic_hash = topic.hash();
    let topic_params = TopicScoreParams {
        // deactivate time in mesh
        time_in_mesh_weight: 0.0,
        // deactivate first time deliveries
        first_message_deliveries_weight: 0.0,
        // deactivate message deliveries
        mesh_message_deliveries_weight: 0.0,
        // deactivate mesh failure penalties
        mesh_failure_penalty_weight: 0.0,
        invalid_message_deliveries_weight: -2.0,
        invalid_message_deliveries_decay: 0.9,
        topic_weight: 0.7,
        ..Default::default()
    };
    peer_score_params.topics.insert(topic_hash, topic_params);
    peer_score_params.app_specific_weight = 1.0;
    let peer_score_thresholds = PeerScoreThresholds::default();

    // build mesh with one peer
    let (mut gs, peers, _, topics) = inject_nodes1()
        .peer_no(1)
        .topics(vec!["test".into()])
        .to_subscribe(true)
        .gs_config(config.clone())
        .explicit(0)
        .outbound(0)
        .scoring(Some((peer_score_params, peer_score_thresholds)))
        .create_network();

    let mut seq = 0;
    let deliver_message = |gs: &mut Behaviour, index: usize, msg: RawMessage| {
        gs.handle_received_message(msg, &peers[index]);
    };

    // peer 0 delivers invalid message
    let m1 = random_message(&mut seq, &topics);
    deliver_message(&mut gs, 0, m1.clone());

    // Transform the inbound message
    let message1 = &gs.data_transform.inbound_transform(m1).unwrap();
    assert_eq!(gs.as_peer_score_mut().score_report(&peers[0]).score, 0.0);

    // message m1 gets rejected
    gs.report_message_validation_result(
        &config.message_id(message1),
        &peers[0],
        MessageAcceptance::Reject,
    );

    assert_eq!(
        gs.as_peer_score_mut().score_report(&peers[0]).score,
        -2.0 * 0.7
    );

    // we decay
    gs.as_peer_score_mut().refresh_scores();

    // the number of invalids gets decayed to 0.9 and then squared in the score
    assert_eq!(
        gs.as_peer_score_mut().score_report(&peers[0]).score,
        0.9 * 0.9 * -2.0 * 0.7
    );
}

#[test]
fn test_scoring_p5() {
    let peer_score_params = PeerScoreParams {
        app_specific_weight: 2.0,
        ..PeerScoreParams::default()
    };

    // build mesh with one peer
    let (mut gs, peers, _, _) = inject_nodes1()
        .peer_no(1)
        .topics(vec!["test".into()])
        .to_subscribe(true)
        .gs_config(Config::default())
        .explicit(0)
        .outbound(0)
        .scoring(Some((peer_score_params, PeerScoreThresholds::default())))
        .create_network();

    gs.set_application_score(&peers[0], 1.1);

    assert_eq!(
        gs.as_peer_score_mut().score_report(&peers[0]).score,
        1.1 * 2.0
    );
}

#[test]
fn test_scoring_p6() {
    let peer_score_params = PeerScoreParams {
        ip_colocation_factor_threshold: 5.0,
        ip_colocation_factor_weight: -2.0,
        ..Default::default()
    };

    let (mut gs, _, _, _) = inject_nodes1()
        .peer_no(0)
        .topics(vec![])
        .to_subscribe(false)
        .gs_config(Config::default())
        .explicit(0)
        .outbound(0)
        .scoring(Some((peer_score_params, PeerScoreThresholds::default())))
        .create_network();

    // create 5 peers with the same ip
    let addr = Multiaddr::from(Ipv4Addr::new(10, 1, 2, 3));
    let peers = [
        add_peer_with_addr(&mut gs, &[], false, false, addr.clone()).0,
        add_peer_with_addr(&mut gs, &[], false, false, addr.clone()).0,
        add_peer_with_addr(&mut gs, &[], true, false, addr.clone()).0,
        add_peer_with_addr(&mut gs, &[], true, false, addr.clone()).0,
        add_peer_with_addr(&mut gs, &[], true, true, addr.clone()).0,
    ];

    // create 4 other peers with other ip
    let addr2 = Multiaddr::from(Ipv4Addr::new(10, 1, 2, 4));
    let others = [
        add_peer_with_addr(&mut gs, &[], false, false, addr2.clone()).0,
        add_peer_with_addr(&mut gs, &[], false, false, addr2.clone()).0,
        add_peer_with_addr(&mut gs, &[], true, false, addr2.clone()).0,
        add_peer_with_addr(&mut gs, &[], true, false, addr2.clone()).0,
    ];

    // no penalties yet
    for peer in peers.iter().chain(others.iter()) {
        assert_eq!(gs.as_peer_score_mut().score_report(peer).score, 0.0);
    }

    // add additional connection for 3 others with addr
    for id in others.iter().take(3) {
        gs.on_swarm_event(FromSwarm::ConnectionEstablished(ConnectionEstablished {
            peer_id: *id,
            connection_id: ConnectionId::new_unchecked(0),
            endpoint: &ConnectedPoint::Dialer {
                address: addr.clone(),
                role_override: Endpoint::Dialer,
                port_use: PortUse::Reuse,
            },
            failed_addresses: &[],
            other_established: 0,
        }));
    }

    // penalties apply squared
    for peer in peers.iter().chain(others.iter().take(3)) {
        assert_eq!(gs.as_peer_score_mut().score_report(peer).score, 9.0 * -2.0);
    }
    // fourth other peer still no penalty
    assert_eq!(gs.as_peer_score_mut().score_report(&others[3]).score, 0.0);

    // add additional connection for 3 of the peers to addr2
    for peer in peers.iter().take(3) {
        gs.on_swarm_event(FromSwarm::ConnectionEstablished(ConnectionEstablished {
            peer_id: *peer,
            connection_id: ConnectionId::new_unchecked(0),
            endpoint: &ConnectedPoint::Dialer {
                address: addr2.clone(),
                role_override: Endpoint::Dialer,
                port_use: PortUse::Reuse,
            },
            failed_addresses: &[],
            other_established: 1,
        }));
    }

    // double penalties for the first three of each
    for peer in peers.iter().take(3).chain(others.iter().take(3)) {
        assert_eq!(
            gs.as_peer_score_mut().score_report(peer).score,
            (9.0 + 4.0) * -2.0
        );
    }

    // single penalties for the rest
    for peer in peers.iter().skip(3) {
        assert_eq!(gs.as_peer_score_mut().score_report(peer).score, 9.0 * -2.0);
    }
    assert_eq!(
        gs.as_peer_score_mut().score_report(&others[3]).score,
        4.0 * -2.0
    );

    // two times same ip doesn't count twice
    gs.on_swarm_event(FromSwarm::ConnectionEstablished(ConnectionEstablished {
        peer_id: peers[0],
        connection_id: ConnectionId::new_unchecked(0),
        endpoint: &ConnectedPoint::Dialer {
            address: addr,
            role_override: Endpoint::Dialer,
            port_use: PortUse::Reuse,
        },
        failed_addresses: &[],
        other_established: 2,
    }));

    // nothing changed
    // double penalties for the first three of each
    for peer in peers.iter().take(3).chain(others.iter().take(3)) {
        assert_eq!(
            gs.as_peer_score_mut().score_report(peer).score,
            (9.0 + 4.0) * -2.0
        );
    }

    // single penalties for the rest
    for peer in peers.iter().skip(3) {
        assert_eq!(gs.as_peer_score_mut().score_report(peer).score, 9.0 * -2.0);
    }
    assert_eq!(
        gs.as_peer_score_mut().score_report(&others[3]).score,
        4.0 * -2.0
    );
}

#[test]
fn test_scoring_p7_grafts_before_backoff() {
    let config = ConfigBuilder::default()
        .prune_backoff(Duration::from_millis(200))
        .graft_flood_threshold(Duration::from_millis(100))
        .build()
        .unwrap();
    let peer_score_params = PeerScoreParams {
        behaviour_penalty_weight: -2.0,
        behaviour_penalty_decay: 0.9,
        ..Default::default()
    };

    let (mut gs, peers, _queues, topics) = inject_nodes1()
        .peer_no(2)
        .topics(vec!["test".into()])
        .to_subscribe(false)
        .gs_config(config)
        .explicit(0)
        .outbound(0)
        .scoring(Some((peer_score_params, PeerScoreThresholds::default())))
        .create_network();

    // remove peers from mesh and send prune to them => this adds a backoff for the peers
    for peer in peers.iter().take(2) {
        gs.mesh.get_mut(&topics[0]).unwrap().remove(peer);
        gs.send_graft_prune(
            HashMap::new(),
            HashMap::from([(*peer, vec![topics[0].clone()])]),
            HashSet::new(),
        );
    }

    // wait 50 millisecs
    sleep(Duration::from_millis(50));

    // first peer tries to graft
    gs.handle_graft(&peers[0], vec![topics[0].clone()]);

    // double behaviour penalty for first peer (squared)
    assert_eq!(
        gs.as_peer_score_mut().score_report(&peers[0]).score,
        4.0 * -2.0
    );

    // wait 100 millisecs
    sleep(Duration::from_millis(100));

    // second peer tries to graft
    gs.handle_graft(&peers[1], vec![topics[0].clone()]);

    // single behaviour penalty for second peer
    assert_eq!(
        gs.as_peer_score_mut().score_report(&peers[1]).score,
        1.0 * -2.0
    );

    // test decay
    gs.as_peer_score_mut().refresh_scores();

    assert_eq!(
        gs.as_peer_score_mut().score_report(&peers[0]).score,
        4.0 * 0.9 * 0.9 * -2.0
    );
    assert_eq!(
        gs.as_peer_score_mut().score_report(&peers[1]).score,
        1.0 * 0.9 * 0.9 * -2.0
    );
}

#[test]
fn test_opportunistic_grafting() {
    let config = ConfigBuilder::default()
        .mesh_n_low(3)
        .mesh_n(5)
        .mesh_n_high(7)
        .mesh_outbound_min(0) // deactivate outbound handling
        .opportunistic_graft_ticks(2)
        .opportunistic_graft_peers(2)
        .build()
        .unwrap();
    let peer_score_params = PeerScoreParams {
        app_specific_weight: 1.0,
        ..Default::default()
    };
    let thresholds = PeerScoreThresholds {
        opportunistic_graft_threshold: 2.0,
        ..Default::default()
    };

    let (mut gs, peers, _queues, topics) = inject_nodes1()
        .peer_no(5)
        .topics(vec!["test".into()])
        .to_subscribe(false)
        .gs_config(config)
        .explicit(0)
        .outbound(0)
        .scoring(Some((peer_score_params, thresholds)))
        .create_network();

    // fill mesh with 5 peers
    for peer in &peers {
        gs.handle_graft(peer, topics.clone());
    }

    // add additional 5 peers
    let others: Vec<_> = (0..5)
        .map(|_| add_peer(&mut gs, &topics, false, false))
        .collect();

    // currently mesh equals peers
    assert_eq!(gs.mesh[&topics[0]], peers.iter().cloned().collect());

    // give others high scores (but the first two have not high enough scores)
    for (i, peer) in peers.iter().enumerate().take(5) {
        gs.set_application_score(peer, 0.0 + i as f64);
    }

    // set scores for peers in the mesh
    for (i, (peer, _queue)) in others.iter().enumerate().take(5) {
        gs.set_application_score(peer, 0.0 + i as f64);
    }

    // this gives a median of exactly 2.0 => should not apply opportunistic grafting
    gs.heartbeat();
    gs.heartbeat();

    assert_eq!(
        gs.mesh[&topics[0]].len(),
        5,
        "should not apply opportunistic grafting"
    );

    // reduce middle score to 1.0 giving a median of 1.0
    gs.set_application_score(&peers[2], 1.0);

    // opportunistic grafting after two heartbeats

    gs.heartbeat();
    assert_eq!(
        gs.mesh[&topics[0]].len(),
        5,
        "should not apply opportunistic grafting after first tick"
    );

    gs.heartbeat();

    assert_eq!(
        gs.mesh[&topics[0]].len(),
        7,
        "opportunistic grafting should have added 2 peers"
    );

    assert!(
        gs.mesh[&topics[0]].is_superset(&peers.iter().cloned().collect()),
        "old peers are still part of the mesh"
    );

    assert!(
        gs.mesh[&topics[0]].is_disjoint(&others.iter().map(|(p, _)| p).cloned().take(2).collect()),
        "peers below or equal to median should not be added in opportunistic grafting"
    );
}

#[test]
fn test_ignore_graft_from_unknown_topic() {
    // build gossipsub without subscribing to any topics
    let (mut gs, peers, queues, _) = inject_nodes1()
        .peer_no(1)
        .topics(vec![])
        .to_subscribe(false)
        .create_network();

    // handle an incoming graft for some topic
    gs.handle_graft(&peers[0], vec![Topic::new("test").hash()]);

    // assert that no prune got created
    let (control_msgs, _) = count_control_msgs(queues, |_, a| matches!(a, RpcOut::Prune { .. }));
    assert_eq!(
        control_msgs, 0,
        "we should not prune after graft in unknown topic"
    );
}

#[test]
fn test_ignore_too_many_iwants_from_same_peer_for_same_message() {
    let config = Config::default();
    // build gossipsub with full mesh
    let (mut gs, _, mut queues, topics) = inject_nodes1()
        .peer_no(config.mesh_n_high())
        .topics(vec!["test".into()])
        .to_subscribe(false)
        .create_network();

    // add another peer not in the mesh
    let (peer, queue) = add_peer(&mut gs, &topics, false, false);
    queues.insert(peer, queue);

    // receive a message
    let mut seq = 0;
    let m1 = random_message(&mut seq, &topics);

    // Transform the inbound message
    let message1 = &gs.data_transform.inbound_transform(m1.clone()).unwrap();

    let id = config.message_id(message1);

    gs.handle_received_message(m1, &PeerId::random());

    // clear events
    let queues = flush_events(&mut gs, queues);

    // the first gossip_retransimission many iwants return the valid message, all others are
    // ignored.
    for _ in 0..(2 * config.gossip_retransimission() + 10) {
        gs.handle_iwant(&peer, vec![id.clone()]);
    }

    assert_eq!(
        queues.into_values().fold(0, |mut fwds, mut queue| {
            while !queue.is_empty() {
                if let Some(RpcOut::Forward { .. }) = queue.try_pop() {
                    fwds += 1;
                }
            }
            fwds
        }),
        config.gossip_retransimission() as usize,
        "not more then gossip_retransmission many messages get sent back"
    );
}

#[test]
fn test_ignore_too_many_ihaves() {
    let config = ConfigBuilder::default()
        .max_ihave_messages(10)
        .build()
        .unwrap();
    // build gossipsub with full mesh
    let (mut gs, _, mut queues, topics) = inject_nodes1()
        .peer_no(config.mesh_n_high())
        .topics(vec!["test".into()])
        .to_subscribe(false)
        .gs_config(config.clone())
        .create_network();

    // add another peer not in the mesh
    let (peer, queue) = add_peer(&mut gs, &topics, false, false);
    queues.insert(peer, queue);

    // peer has 20 messages
    let mut seq = 0;
    let messages: Vec<_> = (0..20).map(|_| random_message(&mut seq, &topics)).collect();

    // peer sends us one ihave for each message in order
    for raw_message in &messages {
        // Transform the inbound message
        let message = &gs
            .data_transform
            .inbound_transform(raw_message.clone())
            .unwrap();

        gs.handle_ihave(
            &peer,
            vec![(topics[0].clone(), vec![config.message_id(message)])],
        );
    }

    let first_ten: HashSet<_> = messages
        .iter()
        .take(10)
        .map(|msg| gs.data_transform.inbound_transform(msg.clone()).unwrap())
        .map(|m| config.message_id(&m))
        .collect();

    // we send iwant only for the first 10 messages
    let (control_msgs, queues) = count_control_msgs(queues, |p, action| {
        p == &peer
            && matches!(action, RpcOut::IWant(IWant { message_ids }) if message_ids.len() == 1 && first_ten.contains(&message_ids[0]))
    });
    assert_eq!(
        control_msgs, 10,
        "exactly the first ten ihaves should be processed and one iwant for each created"
    );

    // after a heartbeat everything is forgotten
    gs.heartbeat();

    for raw_message in messages[10..].iter() {
        // Transform the inbound message
        let message = &gs
            .data_transform
            .inbound_transform(raw_message.clone())
            .unwrap();

        gs.handle_ihave(
            &peer,
            vec![(topics[0].clone(), vec![config.message_id(message)])],
        );
    }

    // we sent iwant for all 10 messages
    let (control_msgs, _) = count_control_msgs(queues, |p, action| {
        p == &peer
            && matches!(action, RpcOut::IWant(IWant { message_ids }) if message_ids.len() == 1)
    });
    assert_eq!(control_msgs, 10, "all 20 should get sent");
}

#[test]
fn test_ignore_too_many_messages_in_ihave() {
    let config = ConfigBuilder::default()
        .max_ihave_messages(10)
        .max_ihave_length(10)
        .build()
        .unwrap();
    // build gossipsub with full mesh
    let (mut gs, _, mut queues, topics) = inject_nodes1()
        .peer_no(config.mesh_n_high())
        .topics(vec!["test".into()])
        .to_subscribe(false)
        .gs_config(config.clone())
        .create_network();

    // add another peer not in the mesh
    let (peer, queue) = add_peer(&mut gs, &topics, false, false);
    queues.insert(peer, queue);

    // peer has 30 messages
    let mut seq = 0;
    let message_ids: Vec<_> = (0..30)
        .map(|_| random_message(&mut seq, &topics))
        .map(|msg| gs.data_transform.inbound_transform(msg).unwrap())
        .map(|msg| config.message_id(&msg))
        .collect();

    // peer sends us three ihaves
    gs.handle_ihave(&peer, vec![(topics[0].clone(), message_ids[0..8].to_vec())]);
    gs.handle_ihave(
        &peer,
        vec![(topics[0].clone(), message_ids[0..12].to_vec())],
    );
    gs.handle_ihave(
        &peer,
        vec![(topics[0].clone(), message_ids[0..20].to_vec())],
    );

    let first_twelve: HashSet<_> = message_ids.iter().take(12).collect();

    // we send iwant only for the first 10 messages
    let mut sum = 0;
    let (control_msgs, queues) = count_control_msgs(queues, |p, rpc| match rpc {
        RpcOut::IWant(IWant { message_ids }) => {
            p == &peer && {
                assert!(first_twelve.is_superset(&message_ids.iter().collect()));
                sum += message_ids.len();
                true
            }
        }
        _ => false,
    });
    assert_eq!(
        control_msgs, 2,
        "the third ihave should get ignored and no iwant sent"
    );

    assert_eq!(sum, 10, "exactly the first ten ihaves should be processed");

    // after a heartbeat everything is forgotten
    gs.heartbeat();
    gs.handle_ihave(
        &peer,
        vec![(topics[0].clone(), message_ids[20..30].to_vec())],
    );

    // we sent 10 iwant messages ids via a IWANT rpc.
    let mut sum = 0;
    let (control_msgs, _) = count_control_msgs(queues, |p, rpc| match rpc {
        RpcOut::IWant(IWant { message_ids }) => {
            p == &peer && {
                sum += message_ids.len();
                true
            }
        }
        _ => false,
    });
    assert_eq!(control_msgs, 1);
    assert_eq!(sum, 10, "exactly 20 iwants should get sent");
}

#[test]
fn test_limit_number_of_message_ids_inside_ihave() {
    let config = ConfigBuilder::default()
        .max_ihave_messages(10)
        .max_ihave_length(100)
        .build()
        .unwrap();
    // build gossipsub with full mesh
    let (mut gs, peers, mut queues, topics) = inject_nodes1()
        .peer_no(config.mesh_n_high())
        .topics(vec!["test".into()])
        .to_subscribe(false)
        .gs_config(config)
        .create_network();

    // graft to all peers to really fill the mesh with all the peers
    for peer in peers {
        gs.handle_graft(&peer, topics.clone());
    }

    // add two other peers not in the mesh
    let (p1, queue1) = add_peer(&mut gs, &topics, false, false);
    queues.insert(p1, queue1);
    let (p2, queue2) = add_peer(&mut gs, &topics, false, false);
    queues.insert(p2, queue2);

    // receive 200 messages from another peer
    let mut seq = 0;
    for _ in 0..200 {
        gs.handle_received_message(random_message(&mut seq, &topics), &PeerId::random());
    }

    // emit gossip
    gs.emit_gossip();

    // both peers should have gotten 100 random ihave messages, to assert the randomness, we
    // assert that both have not gotten the same set of messages, but have an intersection
    // (which is the case with very high probability, the probabiltity of failure is < 10^-58).

    let mut ihaves1 = HashSet::new();
    let mut ihaves2 = HashSet::new();

    let (control_msgs, _) = count_control_msgs(queues, |p, action| match action {
        RpcOut::IHave(IHave { message_ids, .. }) => {
            if p == &p1 {
                ihaves1 = message_ids.iter().cloned().collect();
                true
            } else if p == &p2 {
                ihaves2 = message_ids.iter().cloned().collect();
                true
            } else {
                false
            }
        }
        _ => false,
    });
    assert_eq!(
        control_msgs, 2,
        "should have emitted one ihave to p1 and one to p2"
    );

    assert_eq!(
        ihaves1.len(),
        100,
        "should have sent 100 message ids in ihave to p1"
    );
    assert_eq!(
        ihaves2.len(),
        100,
        "should have sent 100 message ids in ihave to p2"
    );
    assert!(
        ihaves1 != ihaves2,
        "should have sent different random messages to p1 and p2 \
        (this may fail with a probability < 10^-58"
    );
    assert!(
        ihaves1.intersection(&ihaves2).count() > 0,
        "should have sent random messages with some common messages to p1 and p2 \
            (this may fail with a probability < 10^-58"
    );
}

#[test]
fn test_iwant_penalties() {
    // use tracing_subscriber::EnvFilter;
    // let _ = tracing_subscriber::fmt()
    // .with_env_filter(EnvFilter::from_default_env())
    // .try_init();
    let config = ConfigBuilder::default()
        .iwant_followup_time(Duration::from_secs(4))
        .build()
        .unwrap();
    let peer_score_params = PeerScoreParams {
        behaviour_penalty_weight: -1.0,
        ..Default::default()
    };

    // fill the mesh
    let (mut gs, peers, _, topics) = inject_nodes1()
        .peer_no(2)
        .topics(vec!["test".into()])
        .to_subscribe(false)
        .gs_config(config.clone())
        .explicit(0)
        .outbound(0)
        .scoring(Some((peer_score_params, PeerScoreThresholds::default())))
        .create_network();

    // graft to all peers to really fill the mesh with all the peers
    for peer in peers {
        gs.handle_graft(&peer, topics.clone());
    }

    // add 100 more peers
    let other_peers: Vec<_> = (0..100)
        .map(|_| add_peer(&mut gs, &topics, false, false))
        .collect();

    // each peer sends us an ihave containing each two message ids
    let mut first_messages = Vec::new();
    let mut second_messages = Vec::new();
    let mut seq = 0;
    for (peer, _queue) in &other_peers {
        let msg1 = random_message(&mut seq, &topics);
        let msg2 = random_message(&mut seq, &topics);

        // Decompress the raw message and calculate the message id.
        // Transform the inbound message
        let message1 = &gs.data_transform.inbound_transform(msg1.clone()).unwrap();

        // Transform the inbound message
        let message2 = &gs.data_transform.inbound_transform(msg2.clone()).unwrap();

        first_messages.push(msg1.clone());
        second_messages.push(msg2.clone());
        gs.handle_ihave(
            peer,
            vec![(
                topics[0].clone(),
                vec![config.message_id(message1), config.message_id(message2)],
            )],
        );
    }

    // the peers send us all the first message ids in time
    for (index, (peer, _queue)) in other_peers.iter().enumerate() {
        gs.handle_received_message(first_messages[index].clone(), peer);
    }

    // now we do a heartbeat no penalization should have been applied yet
    gs.heartbeat();

    for (peer, _queue) in &other_peers {
        assert_eq!(gs.as_peer_score_mut().score_report(peer).score, 0.0);
    }

    // receive the first twenty of the other peers then send their response
    for (index, (peer, _queue)) in other_peers.iter().enumerate().take(20) {
        gs.handle_received_message(second_messages[index].clone(), peer);
    }

    // sleep for the promise duration
    sleep(Duration::from_secs(4));

    // now we do a heartbeat to apply penalization
    gs.heartbeat();

    // now we get the second messages from the last 80 peers.
    for (index, (peer, _queue)) in other_peers.iter().enumerate() {
        if index > 19 {
            gs.handle_received_message(second_messages[index].clone(), peer);
        }
    }

    // no further penalizations should get applied
    gs.heartbeat();

    // Only the last 80 peers should be penalized for not responding in time
    let mut not_penalized = 0;
    let mut single_penalized = 0;
    let mut double_penalized = 0;

    for (i, (peer, _queue)) in other_peers.iter().enumerate() {
        let score = gs.as_peer_score_mut().score_report(peer).score;
        if score == 0.0 {
            not_penalized += 1;
        } else if score == -1.0 {
            assert!(i > 9);
            single_penalized += 1;
        } else if score == -4.0 {
            assert!(i > 9);
            double_penalized += 1
        } else {
            println!("{peer}");
            println!("{score}");
            panic!("Invalid score of peer");
        }
    }

    assert_eq!(not_penalized, 20);
    assert_eq!(single_penalized, 80);
    assert_eq!(double_penalized, 0);
}

#[test]
fn test_publish_to_floodsub_peers_without_flood_publish() {
    let config = ConfigBuilder::default()
        .flood_publish(false)
        .build()
        .unwrap();
    let (mut gs, _, mut queues, topics) = inject_nodes1()
        .peer_no(config.mesh_n_low() - 1)
        .topics(vec!["test".into()])
        .to_subscribe(false)
        .gs_config(config)
        .create_network();

    // add two floodsub peer, one explicit, one implicit
    let (p1, queue1) = add_peer_with_addr_and_kind(
        &mut gs,
        &topics,
        false,
        false,
        Multiaddr::empty(),
        Some(PeerKind::Floodsub),
    );
    queues.insert(p1, queue1);

    let (p2, queue2) =
        add_peer_with_addr_and_kind(&mut gs, &topics, false, false, Multiaddr::empty(), None);
    queues.insert(p2, queue2);

    // p1 and p2 are not in the mesh
    assert!(!gs.mesh[&topics[0]].contains(&p1) && !gs.mesh[&topics[0]].contains(&p2));

    // publish a message
    let publish_data = vec![0; 42];
    gs.publish(Topic::new("test"), publish_data).unwrap();

    // Collect publish messages to floodsub peers
    let publishes = queues
        .into_iter()
        .fold(0, |mut collected_publish, (peer_id, mut queue)| {
            while !queue.is_empty() {
                if matches!(queue.try_pop(),
            Some(RpcOut::Publish{..}) if peer_id == p1 || peer_id == p2)
                {
                    collected_publish += 1;
                }
            }
            collected_publish
        });

    assert_eq!(
        publishes, 2,
        "Should send a publish message to all floodsub peers"
    );
}

#[test]
fn test_do_not_use_floodsub_in_fanout() {
    let config = ConfigBuilder::default()
        .flood_publish(false)
        .build()
        .unwrap();
    let (mut gs, _, mut queues, _) = inject_nodes1()
        .peer_no(config.mesh_n_low() - 1)
        .topics(Vec::new())
        .to_subscribe(false)
        .gs_config(config)
        .create_network();

    let topic = Topic::new("test");
    let topics = vec![topic.hash()];

    // add two floodsub peer, one explicit, one implicit
    let (p1, queue1) = add_peer_with_addr_and_kind(
        &mut gs,
        &topics,
        false,
        false,
        Multiaddr::empty(),
        Some(PeerKind::Floodsub),
    );

    queues.insert(p1, queue1);
    let (p2, queue2) =
        add_peer_with_addr_and_kind(&mut gs, &topics, false, false, Multiaddr::empty(), None);

    queues.insert(p2, queue2);
    // publish a message
    let publish_data = vec![0; 42];
    gs.publish(Topic::new("test"), publish_data).unwrap();

    // Collect publish messages to floodsub peers
    let publishes = queues
        .into_iter()
        .fold(0, |mut collected_publish, (peer_id, mut queue)| {
            while !queue.is_empty() {
                if matches!(queue.try_pop(),
            Some(RpcOut::Publish{..}) if peer_id == p1 || peer_id == p2)
                {
                    collected_publish += 1;
                }
            }
            collected_publish
        });

    assert_eq!(
        publishes, 2,
        "Should send a publish message to all floodsub peers"
    );

    assert!(
        !gs.fanout[&topics[0]].contains(&p1) && !gs.fanout[&topics[0]].contains(&p2),
        "Floodsub peers are not allowed in fanout"
    );
}

#[test]
fn test_dont_add_floodsub_peers_to_mesh_on_join() {
    let (mut gs, _, _, _) = inject_nodes1()
        .peer_no(0)
        .topics(Vec::new())
        .to_subscribe(false)
        .create_network();

    let topic = Topic::new("test");
    let topics = vec![topic.hash()];

    // add two floodsub peer, one explicit, one implicit
    let _p1 = add_peer_with_addr_and_kind(
        &mut gs,
        &topics,
        false,
        false,
        Multiaddr::empty(),
        Some(PeerKind::Floodsub),
    );
    let _p2 = add_peer_with_addr_and_kind(&mut gs, &topics, false, false, Multiaddr::empty(), None);

    gs.join(&topics[0]);

    assert!(
        gs.mesh[&topics[0]].is_empty(),
        "Floodsub peers should not get added to mesh"
    );
}

#[test]
fn test_dont_send_px_to_old_gossipsub_peers() {
    let (mut gs, _, queues, topics) = inject_nodes1()
        .peer_no(0)
        .topics(vec!["test".into()])
        .to_subscribe(false)
        .create_network();

    // add an old gossipsub peer
    let (p1, _queue1) = add_peer_with_addr_and_kind(
        &mut gs,
        &topics,
        false,
        false,
        Multiaddr::empty(),
        Some(PeerKind::Gossipsub),
    );

    // prune the peer
    gs.send_graft_prune(
        HashMap::new(),
        vec![(p1, topics.clone())].into_iter().collect(),
        HashSet::new(),
    );

    // check that prune does not contain px
    let (control_msgs, _) = count_control_msgs(queues, |_, m| match m {
        RpcOut::Prune(Prune { peers: px, .. }) => !px.is_empty(),
        _ => false,
    });
    assert_eq!(control_msgs, 0, "Should not send px to floodsub peers");
}

#[test]
fn test_dont_send_floodsub_peers_in_px() {
    // build mesh with one peer
    let (mut gs, peers, queues, topics) = inject_nodes1()
        .peer_no(1)
        .topics(vec!["test".into()])
        .to_subscribe(true)
        .create_network();

    // add two floodsub peers
    let _p1 = add_peer_with_addr_and_kind(
        &mut gs,
        &topics,
        false,
        false,
        Multiaddr::empty(),
        Some(PeerKind::Floodsub),
    );
    let _p2 = add_peer_with_addr_and_kind(&mut gs, &topics, false, false, Multiaddr::empty(), None);

    // prune only mesh node
    gs.send_graft_prune(
        HashMap::new(),
        vec![(peers[0], topics.clone())].into_iter().collect(),
        HashSet::new(),
    );

    // check that px in prune message is empty
    let (control_msgs, _) = count_control_msgs(queues, |_, m| match m {
        RpcOut::Prune(Prune { peers: px, .. }) => !px.is_empty(),
        _ => false,
    });
    assert_eq!(control_msgs, 0, "Should not include floodsub peers in px");
}

#[test]
fn test_dont_add_floodsub_peers_to_mesh_in_heartbeat() {
    let (mut gs, _, _, topics) = inject_nodes1()
        .peer_no(0)
        .topics(vec!["test".into()])
        .to_subscribe(false)
        .create_network();

    // add two floodsub peer, one explicit, one implicit
    let _p1 = add_peer_with_addr_and_kind(
        &mut gs,
        &topics,
        true,
        false,
        Multiaddr::empty(),
        Some(PeerKind::Floodsub),
    );
    let _p2 = add_peer_with_addr_and_kind(&mut gs, &topics, true, false, Multiaddr::empty(), None);

    gs.heartbeat();

    assert!(
        gs.mesh[&topics[0]].is_empty(),
        "Floodsub peers should not get added to mesh"
    );
}

// Some very basic test of public api methods.
#[test]
fn test_public_api() {
    let (gs, peers, _, topic_hashes) = inject_nodes1()
        .peer_no(4)
        .topics(vec![String::from("topic1")])
        .to_subscribe(true)
        .create_network();
    let peers = peers.into_iter().collect::<BTreeSet<_>>();

    assert_eq!(
        gs.topics().cloned().collect::<Vec<_>>(),
        topic_hashes,
        "Expected topics to match registered topic."
    );

    assert_eq!(
        gs.mesh_peers(&TopicHash::from_raw("topic1"))
            .cloned()
            .collect::<BTreeSet<_>>(),
        peers,
        "Expected peers for a registered topic to contain all peers."
    );

    assert_eq!(
        gs.all_mesh_peers().cloned().collect::<BTreeSet<_>>(),
        peers,
        "Expected all_peers to contain all peers."
    );
}

#[test]
fn test_subscribe_to_invalid_topic() {
    let t1 = Topic::new("t1");
    let t2 = Topic::new("t2");
    let (mut gs, _, _, _) = inject_nodes::<IdentityTransform, _>()
        .subscription_filter(WhitelistSubscriptionFilter(
            vec![t1.hash()].into_iter().collect(),
        ))
        .to_subscribe(false)
        .create_network();

    assert!(gs
        .subscribe(
            &t1,
            #[cfg(feature = "partial_messages")]
            false
        )
        .is_ok());
    assert!(gs
        .subscribe(
            &t2,
            #[cfg(feature = "partial_messages")]
            false
        )
        .is_err());
}

#[test]
fn test_subscribe_and_graft_with_negative_score() {
    // simulate a communication between two gossipsub instances
    let (mut gs1, _, _, topic_hashes) = inject_nodes1()
        .topics(vec!["test".into()])
        .scoring(Some((
            PeerScoreParams::default(),
            PeerScoreThresholds::default(),
        )))
        .create_network();

    let (mut gs2, _, queues, _) = inject_nodes1().create_network();

    let connection_id = ConnectionId::new_unchecked(0);

    let topic = Topic::new("test");

    let (p2, _queue1) = add_peer(&mut gs1, &Vec::new(), true, false);
    let (p1, _queue2) = add_peer(&mut gs2, &topic_hashes, false, false);

    // add penalty to peer p2
    gs1.as_peer_score_mut().add_penalty(&p2, 1);

    let original_score = gs1.as_peer_score_mut().score_report(&p2).score;

    // subscribe to topic in gs2
    gs2.subscribe(
        &topic,
        #[cfg(feature = "partial_messages")]
        false,
    )
    .unwrap();

    let forward_messages_to_p1 = |gs1: &mut Behaviour<_, _>,
                                  p1: PeerId,
                                  p2: PeerId,
                                  connection_id: ConnectionId,
                                  queues: HashMap<PeerId, Queue>|
     -> HashMap<PeerId, Queue> {
        let new_queues = HashMap::new();
        for (peer_id, mut receiver_queue) in queues.into_iter() {
            match receiver_queue.try_pop() {
                Some(rpc) if peer_id == p1 => {
                    gs1.on_connection_handler_event(
                        p2,
                        connection_id,
                        HandlerEvent::Message {
                            rpc: proto_to_message(&rpc.into_protobuf()),
                            invalid_messages: vec![],
                        },
                    );
                }
                _ => {}
            }
        }
        new_queues
    };

    // forward the subscribe message
    let queues = forward_messages_to_p1(&mut gs1, p1, p2, connection_id, queues);

    // heartbeats on both
    gs1.heartbeat();
    gs2.heartbeat();

    // forward messages again
    forward_messages_to_p1(&mut gs1, p1, p2, connection_id, queues);

    // nobody got penalized
    assert!(gs1.as_peer_score_mut().score_report(&p2).score >= original_score);
}

#[test]
/// Test nodes that send grafts without subscriptions.
fn test_graft_without_subscribe() {
    // The node should:
    // - Create an empty vector in mesh[topic]
    // - Send subscription request to all peers
    // - run JOIN(topic)

    let topic = String::from("test_subscribe");
    let subscribe_topic = vec![topic.clone()];
    let subscribe_topic_hash = vec![Topic::new(topic.clone()).hash()];
    let (mut gs, peers, _, topic_hashes) = inject_nodes1()
        .peer_no(1)
        .topics(subscribe_topic)
        .to_subscribe(false)
        .create_network();

    assert!(
        gs.mesh.contains_key(&topic_hashes[0]),
        "Subscribe should add a new entry to the mesh[topic] hashmap"
    );

    // The node sends a graft for the subscribe topic.
    gs.handle_graft(&peers[0], subscribe_topic_hash);

    // The node disconnects
    disconnect_peer(&mut gs, &peers[0]);

    // We unsubscribe from the topic.
    let _ = gs.unsubscribe(&Topic::new(topic));
}

/// Test that a node sends IDONTWANT messages to the mesh peers
/// that run Gossipsub v1.2.
#[test]
fn sends_idontwant() {
    let (mut gs, peers, queues, topic_hashes) = inject_nodes1()
        .peer_no(5)
        .topics(vec![String::from("topic1")])
        .to_subscribe(true)
        .gs_config(Config::default())
        .explicit(1)
        .peer_kind(PeerKind::Gossipsubv1_2)
        .create_network();

    let local_id = PeerId::random();

    let message = RawMessage {
        source: Some(peers[1]),
        data: vec![12u8; 1024],
        sequence_number: Some(0),
        topic: topic_hashes[0].clone(),
        signature: None,
        key: None,
        validated: true,
    };
    gs.handle_received_message(message.clone(), &local_id);
    assert_eq!(
        queues
            .into_iter()
            .fold(0, |mut idontwants, (peer_id, mut queue)| {
                while !queue.is_empty() {
                    if let Some(RpcOut::IDontWant(_)) = queue.try_pop() {
                        assert_ne!(peer_id, peers[1]);
                        idontwants += 1;
                    }
                }
                idontwants
            }),
        3,
        "IDONTWANT was not sent"
    );
}

#[test]
fn doesnt_sends_idontwant_for_lower_message_size() {
    let (mut gs, peers, queues, topic_hashes) = inject_nodes1()
        .peer_no(5)
        .topics(vec![String::from("topic1")])
        .to_subscribe(true)
        .gs_config(Config::default())
        .explicit(1)
        .peer_kind(PeerKind::Gossipsubv1_2)
        .create_network();

    let local_id = PeerId::random();

    let message = RawMessage {
        source: Some(peers[1]),
        data: vec![12],
        sequence_number: Some(0),
        topic: topic_hashes[0].clone(),
        signature: None,
        key: None,
        validated: true,
    };

    gs.handle_received_message(message.clone(), &local_id);
    assert_eq!(
        queues
            .into_iter()
            .fold(0, |mut idontwants, (peer_id, mut queue)| {
                while !queue.is_empty() {
                    if let Some(RpcOut::IDontWant(_)) = queue.try_pop() {
                        assert_ne!(peer_id, peers[1]);
                        idontwants += 1;
                    }
                }
                idontwants
            }),
        0,
        "IDONTWANT was sent"
    );
}

/// Test that a node doesn't send IDONTWANT messages to the mesh peers
/// that don't run Gossipsub v1.2.
#[test]
fn doesnt_send_idontwant() {
    let (mut gs, peers, queues, topic_hashes) = inject_nodes1()
        .peer_no(5)
        .topics(vec![String::from("topic1")])
        .to_subscribe(true)
        .gs_config(Config::default())
        .explicit(1)
        .peer_kind(PeerKind::Gossipsubv1_1)
        .create_network();

    let local_id = PeerId::random();

    let message = RawMessage {
        source: Some(peers[1]),
        data: vec![12],
        sequence_number: Some(0),
        topic: topic_hashes[0].clone(),
        signature: None,
        key: None,
        validated: true,
    };
    gs.handle_received_message(message.clone(), &local_id);
    assert_eq!(
        queues
            .into_iter()
            .fold(0, |mut idontwants, (peer_id, mut queue)| {
                while !queue.is_empty() {
                    if matches!(queue.try_pop(), Some(RpcOut::IDontWant(_)) if peer_id != peers[1])
                    {
                        idontwants += 1;
                    }
                }
                idontwants
            }),
        0,
        "IDONTWANT were sent"
    );
}

/// Test that a node doesn't forward a messages to the mesh peers
/// that sent IDONTWANT.
#[test]
fn doesnt_forward_idontwant() {
    let (mut gs, peers, queues, topic_hashes) = inject_nodes1()
        .peer_no(4)
        .topics(vec![String::from("topic1")])
        .to_subscribe(true)
        .gs_config(Config::default())
        .explicit(1)
        .peer_kind(PeerKind::Gossipsubv1_2)
        .create_network();

    let local_id = PeerId::random();

    let raw_message = RawMessage {
        source: Some(peers[1]),
        data: vec![12],
        sequence_number: Some(0),
        topic: topic_hashes[0].clone(),
        signature: None,
        key: None,
        validated: true,
    };
    let message = gs
        .data_transform
        .inbound_transform(raw_message.clone())
        .unwrap();
    let message_id = gs.config.message_id(&message);
    let peer = gs.connected_peers.get_mut(&peers[2]).unwrap();
    peer.dont_send.insert(message_id, Instant::now());

    gs.handle_received_message(raw_message.clone(), &local_id);
    assert_eq!(
        queues
            .into_iter()
            .fold(0, |mut fwds, (peer_id, mut queue)| {
                while !queue.is_empty() {
                    if let Some(RpcOut::Forward { .. }) = queue.try_pop() {
                        assert_ne!(peer_id, peers[2]);
                        fwds += 1;
                    }
                }
                fwds
            }),
        2,
        "IDONTWANT was not sent"
    );
}

/// Test that a node parses an
/// IDONTWANT message to the respective peer.
#[test]
fn parses_idontwant() {
    let (mut gs, peers, _queues, _topic_hashes) = inject_nodes1()
        .peer_no(2)
        .topics(vec![String::from("topic1")])
        .to_subscribe(true)
        .gs_config(Config::default())
        .explicit(1)
        .peer_kind(PeerKind::Gossipsubv1_2)
        .create_network();

    let message_id = MessageId::new(&[0, 1, 2, 3]);
    let rpc = RpcIn {
        messages: vec![],
        subscriptions: vec![],
        control_msgs: vec![ControlAction::IDontWant(IDontWant {
            message_ids: vec![message_id.clone()],
        })],
        test_extension: None,
        #[cfg(feature = "partial_messages")]
        partial_message: None,
    };
    gs.on_connection_handler_event(
        peers[1],
        ConnectionId::new_unchecked(0),
        HandlerEvent::Message {
            rpc,
            invalid_messages: vec![],
        },
    );
    let peer = gs.connected_peers.get_mut(&peers[1]).unwrap();
    assert!(peer.dont_send.get(&message_id).is_some());
}

/// Test that a node clears stale IDONTWANT messages.
#[test]
fn clear_stale_idontwant() {
    let (mut gs, peers, _queues, _topic_hashes) = inject_nodes1()
        .peer_no(4)
        .topics(vec![String::from("topic1")])
        .to_subscribe(true)
        .gs_config(Config::default())
        .explicit(1)
        .peer_kind(PeerKind::Gossipsubv1_2)
        .create_network();

    let peer = gs.connected_peers.get_mut(&peers[2]).unwrap();
    peer.dont_send
        .insert(MessageId::new(&[1, 2, 3, 4]), Instant::now());
    std::thread::sleep(Duration::from_secs(3));
    gs.heartbeat();
    let peer = gs.connected_peers.get_mut(&peers[2]).unwrap();
    assert!(peer.dont_send.is_empty());
}

#[test]
fn test_all_queues_full() {
    let gs_config = ConfigBuilder::default()
        .validation_mode(ValidationMode::Permissive)
        .build()
        .unwrap();

    let mut gs: Behaviour = Behaviour::new(MessageAuthenticity::RandomAuthor, gs_config).unwrap();

    let topic_hash = Topic::new("Test").hash();
    let mut peers = vec![];
    let mut topics = BTreeSet::new();
    topics.insert(topic_hash.clone());

    let peer_id = PeerId::random();
    peers.push(peer_id);
    gs.connected_peers.insert(
        peer_id,
        PeerDetails {
            kind: PeerKind::Gossipsubv1_1,
            connections: vec![ConnectionId::new_unchecked(0)],
            outbound: false,
            topics: topics.clone(),
            messages: Queue::new(1),
            dont_send: LinkedHashMap::new(),
            extensions: None,
            #[cfg(feature = "partial_messages")]
            partial_messages: Default::default(),
            #[cfg(feature = "partial_messages")]
            partial_only_topics: Default::default(),
        },
    );

    let publish_data = vec![2; 59];
    let result = gs.publish(topic_hash.clone(), publish_data.clone());
    assert!(result.is_ok());
    let err = gs.publish(topic_hash, publish_data).unwrap_err();
    assert!(matches!(err, PublishError::AllQueuesFull(f) if f == 1));
}

#[test]
fn test_slow_peer_returns_failed_publish() {
    let gs_config = ConfigBuilder::default()
        .validation_mode(ValidationMode::Permissive)
        .build()
        .unwrap();

    let mut gs: Behaviour = Behaviour::new(MessageAuthenticity::RandomAuthor, gs_config).unwrap();

    let topic_hash = Topic::new("Test").hash();
    let mut peers = vec![];
    let mut topics = BTreeSet::new();
    topics.insert(topic_hash.clone());

    let slow_peer_id = PeerId::random();
    peers.push(slow_peer_id);
    let mesh = gs.mesh.entry(topic_hash.clone()).or_default();
    mesh.insert(slow_peer_id);
    gs.connected_peers.insert(
        slow_peer_id,
        PeerDetails {
            kind: PeerKind::Gossipsubv1_1,
            connections: vec![ConnectionId::new_unchecked(0)],
            outbound: false,
            topics: topics.clone(),
            messages: Queue::new(1),
            dont_send: LinkedHashMap::new(),
            extensions: None,
            #[cfg(feature = "partial_messages")]
            partial_messages: Default::default(),
            #[cfg(feature = "partial_messages")]
            partial_only_topics: Default::default(),
        },
    );
    let peer_id = PeerId::random();
    peers.push(peer_id);
    gs.connected_peers.insert(
        peer_id,
        PeerDetails {
            kind: PeerKind::Gossipsubv1_1,
            connections: vec![ConnectionId::new_unchecked(0)],
            outbound: false,
            topics: topics.clone(),
            messages: Queue::new(gs.config.connection_handler_queue_len()),
            dont_send: LinkedHashMap::new(),
            extensions: None,
            #[cfg(feature = "partial_messages")]
            partial_messages: Default::default(),
            #[cfg(feature = "partial_messages")]
            partial_only_topics: Default::default(),
        },
    );

    let publish_data = vec![0; 42];
    let _failed_publish = gs.publish(topic_hash.clone(), publish_data.clone());
    let _failed_publish = gs.publish(topic_hash.clone(), publish_data.clone());
    gs.heartbeat();

    let slow_peer_failed_messages = gs
        .events
        .into_iter()
        .find_map(|e| match e {
            ToSwarm::GenerateEvent(Event::SlowPeer {
                peer_id,
                failed_messages,
            }) if peer_id == slow_peer_id => Some(failed_messages),
            _ => None,
        })
        .expect("No SlowPeer event found");

    let failed_messages = FailedMessages {
        priority: 0,
        non_priority: 1,
    };

    assert_eq!(slow_peer_failed_messages, failed_messages);
}

#[test]
fn test_slow_peer_returns_failed_ihave_handling() {
    let gs_config = ConfigBuilder::default()
        .validation_mode(ValidationMode::Permissive)
        .build()
        .unwrap();

    let mut gs: Behaviour = Behaviour::new(MessageAuthenticity::RandomAuthor, gs_config).unwrap();

    let topic_hash = Topic::new("Test").hash();
    let mut peers = vec![];
    let mut topics = BTreeSet::new();
    topics.insert(topic_hash.clone());

    let slow_peer_id = PeerId::random();
    gs.connected_peers.insert(
        slow_peer_id,
        PeerDetails {
            kind: PeerKind::Gossipsubv1_1,
            connections: vec![ConnectionId::new_unchecked(0)],
            outbound: false,
            topics: topics.clone(),
            messages: Queue::new(1),
            dont_send: LinkedHashMap::new(),
            extensions: None,
            #[cfg(feature = "partial_messages")]
            partial_messages: Default::default(),
            #[cfg(feature = "partial_messages")]
            partial_only_topics: Default::default(),
        },
    );
    peers.push(slow_peer_id);
    let mesh = gs.mesh.entry(topic_hash.clone()).or_default();
    mesh.insert(slow_peer_id);

    let peer_id = PeerId::random();
    peers.push(peer_id);
    gs.connected_peers.insert(
        peer_id,
        PeerDetails {
            kind: PeerKind::Gossipsubv1_1,
            connections: vec![ConnectionId::new_unchecked(0)],
            outbound: false,
            topics: topics.clone(),
            messages: Queue::new(gs.config.connection_handler_queue_len()),
            dont_send: LinkedHashMap::new(),
            extensions: None,
            #[cfg(feature = "partial_messages")]
            partial_messages: Default::default(),
            #[cfg(feature = "partial_messages")]
            partial_only_topics: Default::default(),
        },
    );

    // First message.
    let publish_data = vec![1; 59];
    let transformed = gs
        .data_transform
        .outbound_transform(&topic_hash, publish_data.clone())
        .unwrap();
    let raw_message = gs
        .build_raw_message(topic_hash.clone(), transformed)
        .unwrap();
    let msg_id = gs.config.message_id(&Message {
        source: raw_message.source,
        data: publish_data,
        sequence_number: raw_message.sequence_number,
        topic: raw_message.topic.clone(),
    });

    gs.handle_ihave(
        &slow_peer_id,
        vec![(topic_hash.clone(), vec![msg_id.clone()])],
    );

    // Second message.
    let publish_data = vec![2; 59];
    let transformed = gs
        .data_transform
        .outbound_transform(&topic_hash, publish_data.clone())
        .unwrap();
    let raw_message = gs
        .build_raw_message(topic_hash.clone(), transformed)
        .unwrap();
    let msg_id = gs.config.message_id(&Message {
        source: raw_message.source,
        data: publish_data,
        sequence_number: raw_message.sequence_number,
        topic: raw_message.topic.clone(),
    });
    gs.handle_ihave(&slow_peer_id, vec![(topic_hash, vec![msg_id.clone()])]);

    gs.heartbeat();

    let slow_peer_failed_messages = gs
        .events
        .into_iter()
        .find_map(|e| match e {
            ToSwarm::GenerateEvent(Event::SlowPeer {
                peer_id,
                failed_messages,
            }) if peer_id == slow_peer_id => Some(failed_messages),
            _ => None,
        })
        .unwrap();

    let failed_messages = FailedMessages {
        priority: 0,
        non_priority: 1,
    };

    assert_eq!(slow_peer_failed_messages, failed_messages);
}

#[test]
fn test_slow_peer_returns_failed_iwant_handling() {
    let gs_config = ConfigBuilder::default()
        .validation_mode(ValidationMode::Permissive)
        .build()
        .unwrap();

    let mut gs: Behaviour = Behaviour::new(MessageAuthenticity::RandomAuthor, gs_config).unwrap();

    let topic_hash = Topic::new("Test").hash();
    let mut peers = vec![];
    let mut topics = BTreeSet::new();
    topics.insert(topic_hash.clone());

    let slow_peer_id = PeerId::random();
    peers.push(slow_peer_id);
    gs.connected_peers.insert(
        slow_peer_id,
        PeerDetails {
            kind: PeerKind::Gossipsubv1_1,
            connections: vec![ConnectionId::new_unchecked(0)],
            outbound: false,
            topics: topics.clone(),
            messages: Queue::new(1),
            dont_send: LinkedHashMap::new(),
            extensions: None,
            #[cfg(feature = "partial_messages")]
            partial_messages: Default::default(),
            #[cfg(feature = "partial_messages")]
            partial_only_topics: Default::default(),
        },
    );
    peers.push(slow_peer_id);
    let mesh = gs.mesh.entry(topic_hash.clone()).or_default();
    mesh.insert(slow_peer_id);

    let peer_id = PeerId::random();
    peers.push(peer_id);
    gs.connected_peers.insert(
        peer_id,
        PeerDetails {
            kind: PeerKind::Gossipsubv1_1,
            connections: vec![ConnectionId::new_unchecked(0)],
            outbound: false,
            topics: topics.clone(),
            messages: Queue::new(gs.config.connection_handler_queue_len()),
            dont_send: LinkedHashMap::new(),
            extensions: None,
            #[cfg(feature = "partial_messages")]
            partial_messages: Default::default(),
            #[cfg(feature = "partial_messages")]
            partial_only_topics: Default::default(),
        },
    );

    let publish_data = vec![1; 59];
    let transformed = gs
        .data_transform
        .outbound_transform(&topic_hash, publish_data.clone())
        .unwrap();
    let raw_message = gs
        .build_raw_message(topic_hash.clone(), transformed)
        .unwrap();
    let msg_id = gs.config.message_id(&Message {
        source: raw_message.source,
        data: publish_data,
        sequence_number: raw_message.sequence_number,
        topic: raw_message.topic.clone(),
    });

    gs.mcache.put(&msg_id, raw_message);
    gs.handle_iwant(&slow_peer_id, vec![msg_id.clone(), msg_id]);

    gs.heartbeat();

    let slow_peer_failed_messages = gs
        .events
        .into_iter()
        .find_map(|e| match e {
            ToSwarm::GenerateEvent(Event::SlowPeer {
                peer_id,
                failed_messages,
            }) if peer_id == slow_peer_id => Some(failed_messages),
            _ => None,
        })
        .unwrap();

    let failed_messages = FailedMessages {
        priority: 0,
        non_priority: 1,
    };

    assert_eq!(slow_peer_failed_messages, failed_messages);
}

#[test]
fn test_slow_peer_returns_failed_forward() {
    let gs_config = ConfigBuilder::default()
        .validation_mode(ValidationMode::Permissive)
        .build()
        .unwrap();

    let mut gs: Behaviour = Behaviour::new(MessageAuthenticity::RandomAuthor, gs_config).unwrap();

    let topic_hash = Topic::new("Test").hash();
    let mut peers = vec![];
    let mut topics = BTreeSet::new();
    topics.insert(topic_hash.clone());

    let slow_peer_id = PeerId::random();
    peers.push(slow_peer_id);
    gs.connected_peers.insert(
        slow_peer_id,
        PeerDetails {
            kind: PeerKind::Gossipsubv1_1,
            connections: vec![ConnectionId::new_unchecked(0)],
            outbound: false,
            topics: topics.clone(),
            messages: Queue::new(1),
            dont_send: LinkedHashMap::new(),
            extensions: None,
            #[cfg(feature = "partial_messages")]
            partial_messages: Default::default(),
            #[cfg(feature = "partial_messages")]
            partial_only_topics: Default::default(),
        },
    );
    peers.push(slow_peer_id);
    let mesh = gs.mesh.entry(topic_hash.clone()).or_default();
    mesh.insert(slow_peer_id);

    let peer_id = PeerId::random();
    peers.push(peer_id);
    gs.connected_peers.insert(
        peer_id,
        PeerDetails {
            kind: PeerKind::Gossipsubv1_1,
            connections: vec![ConnectionId::new_unchecked(0)],
            outbound: false,
            topics: topics.clone(),
            messages: Queue::new(gs.config.connection_handler_queue_len()),
            dont_send: LinkedHashMap::new(),
            extensions: None,
            #[cfg(feature = "partial_messages")]
            partial_messages: Default::default(),
            #[cfg(feature = "partial_messages")]
            partial_only_topics: Default::default(),
        },
    );

    let publish_data = vec![1; 59];
    let transformed = gs
        .data_transform
        .outbound_transform(&topic_hash, publish_data.clone())
        .unwrap();
    let raw_message = gs
        .build_raw_message(topic_hash.clone(), transformed)
        .unwrap();
    let msg_id = gs.config.message_id(&Message {
        source: raw_message.source,
        data: publish_data,
        sequence_number: raw_message.sequence_number,
        topic: raw_message.topic.clone(),
    });

    gs.forward_msg(&msg_id, raw_message.clone(), None, HashSet::new());
    gs.forward_msg(&msg_id, raw_message, None, HashSet::new());

    gs.heartbeat();

    let slow_peer_failed_messages = gs
        .events
        .into_iter()
        .find_map(|e| match e {
            ToSwarm::GenerateEvent(Event::SlowPeer {
                peer_id,
                failed_messages,
            }) if peer_id == slow_peer_id => Some(failed_messages),
            _ => None,
        })
        .unwrap();

    let failed_messages = FailedMessages {
        non_priority: 1,
        priority: 0,
    };

    assert_eq!(slow_peer_failed_messages, failed_messages);
}

#[test]
fn test_slow_peer_is_downscored_on_publish() {
    let gs_config = ConfigBuilder::default()
        .validation_mode(ValidationMode::Permissive)
        .build()
        .unwrap();

    let mut gs: Behaviour = Behaviour::new(MessageAuthenticity::RandomAuthor, gs_config).unwrap();
    let slow_peer_params = PeerScoreParams::default();
    gs.with_peer_score(slow_peer_params.clone(), PeerScoreThresholds::default())
        .unwrap();

    let topic_hash = Topic::new("Test").hash();
    let mut peers = vec![];
    let mut topics = BTreeSet::new();
    topics.insert(topic_hash.clone());

    let slow_peer_id = PeerId::random();
    peers.push(slow_peer_id);
    let mesh = gs.mesh.entry(topic_hash.clone()).or_default();
    mesh.insert(slow_peer_id);
    gs.connected_peers.insert(
        slow_peer_id,
        PeerDetails {
            kind: PeerKind::Gossipsubv1_1,
            connections: vec![ConnectionId::new_unchecked(0)],
            outbound: false,
            topics: topics.clone(),
            messages: Queue::new(1),
            dont_send: LinkedHashMap::new(),
            extensions: None,
            #[cfg(feature = "partial_messages")]
            partial_messages: Default::default(),
            #[cfg(feature = "partial_messages")]
            partial_only_topics: Default::default(),
        },
    );
    gs.as_peer_score_mut().add_peer(slow_peer_id);
    let peer_id = PeerId::random();
    peers.push(peer_id);
    gs.connected_peers.insert(
        peer_id,
        PeerDetails {
            kind: PeerKind::Gossipsubv1_1,
            connections: vec![ConnectionId::new_unchecked(0)],
            outbound: false,
            topics: topics.clone(),
            messages: Queue::new(gs.config.connection_handler_queue_len()),
            dont_send: LinkedHashMap::new(),
            extensions: None,
            #[cfg(feature = "partial_messages")]
            partial_messages: Default::default(),
            #[cfg(feature = "partial_messages")]
            partial_only_topics: Default::default(),
        },
    );

    let publish_data = vec![0; 42];
    gs.publish(topic_hash.clone(), publish_data.clone())
        .unwrap();
    let publish_data = vec![2; 59];
    gs.publish(topic_hash.clone(), publish_data).unwrap();
    gs.heartbeat();
    let slow_peer_score = gs.peer_score(&slow_peer_id).unwrap();
    // There should be two penalties for the two failed messages.
    assert_eq!(slow_peer_score, slow_peer_params.slow_peer_weight * 2.0);
}

/// Test that specific topic configurations are correctly applied
#[test]
fn test_topic_specific_config() {
    let topic_hash1 = Topic::new("topic1").hash();
    let topic_hash2 = Topic::new("topic2").hash();

    let topic_config1 = TopicMeshConfig {
        mesh_n: 5,
        mesh_n_low: 3,
        mesh_n_high: 10,
        mesh_outbound_min: 2,
    };

    let topic_config2 = TopicMeshConfig {
        mesh_n: 8,
        mesh_n_low: 4,
        mesh_n_high: 12,
        mesh_outbound_min: 3,
    };

    let config = ConfigBuilder::default()
        .set_topic_config(topic_hash1.clone(), topic_config1)
        .set_topic_config(topic_hash2.clone(), topic_config2)
        .build()
        .unwrap();

    assert_eq!(config.mesh_n_for_topic(&topic_hash1), 5);
    assert_eq!(config.mesh_n_low_for_topic(&topic_hash1), 3);
    assert_eq!(config.mesh_n_high_for_topic(&topic_hash1), 10);
    assert_eq!(config.mesh_outbound_min_for_topic(&topic_hash1), 2);

    assert_eq!(config.mesh_n_for_topic(&topic_hash2), 8);
    assert_eq!(config.mesh_n_low_for_topic(&topic_hash2), 4);
    assert_eq!(config.mesh_n_high_for_topic(&topic_hash2), 12);
    assert_eq!(config.mesh_outbound_min_for_topic(&topic_hash2), 3);

    let topic_hash3 = TopicHash::from_raw("topic3");

    assert_eq!(config.mesh_n_for_topic(&topic_hash3), config.mesh_n());
    assert_eq!(
        config.mesh_n_low_for_topic(&topic_hash3),
        config.mesh_n_low()
    );
    assert_eq!(
        config.mesh_n_high_for_topic(&topic_hash3),
        config.mesh_n_high()
    );
    assert_eq!(
        config.mesh_outbound_min_for_topic(&topic_hash3),
        config.mesh_outbound_min()
    );
}

/// Test mesh maintenance with topic-specific configurations
#[test]
fn test_topic_mesh_maintenance_with_specific_config() {
    let topic1_hash = TopicHash::from_raw("topic1");
    let topic2_hash = TopicHash::from_raw("topic2");

    let topic_config1 = TopicMeshConfig {
        mesh_n: 4,
        mesh_n_low: 2,
        mesh_n_high: 6,
        mesh_outbound_min: 1,
    };

    let topic_config2 = TopicMeshConfig {
        mesh_n: 8,
        mesh_n_low: 4,
        mesh_n_high: 12,
        mesh_outbound_min: 3,
    };

    let config = ConfigBuilder::default()
        .set_topic_config(topic1_hash, topic_config1)
        .set_topic_config(topic2_hash, topic_config2)
        .build()
        .unwrap();

    let (mut gs, _, _, topic_hashes) = inject_nodes1()
        .peer_no(15)
        .topics(vec!["topic1".into(), "topic2".into()])
        .to_subscribe(true)
        .gs_config(config)
        .create_network();

    assert_eq!(
        gs.mesh.get(&topic_hashes[0]).unwrap().len(),
        2,
        "topic1 should have mesh_n 2 peers"
    );
    assert_eq!(
        gs.mesh.get(&topic_hashes[1]).unwrap().len(),
        4,
        "topic2 should have mesh_n 4 peers"
    );

    // run a heartbeat
    gs.heartbeat();

    assert_eq!(
        gs.mesh.get(&topic_hashes[0]).unwrap().len(),
        2,
        "topic1 should maintain mesh_n 2 peers after heartbeat"
    );
    assert_eq!(
        gs.mesh.get(&topic_hashes[1]).unwrap().len(),
        4,
        "topic2 should maintain mesh_n 4 peers after heartbeat"
    );
}

/// Test mesh addition with topic-specific configuration
#[test]
fn test_mesh_addition_with_topic_config() {
    let topic = String::from("topic1");
    let topic_hash = TopicHash::from_raw(topic.clone());

    let topic_config = TopicMeshConfig {
        mesh_n: 6,
        mesh_n_low: 3,
        mesh_n_high: 9,
        mesh_outbound_min: 2,
    };

    let config = ConfigBuilder::default()
        .set_topic_config(topic_hash.clone(), topic_config.clone())
        .build()
        .unwrap();

    let (mut gs, peers, _, topics) = inject_nodes1()
        .peer_no(config.mesh_n_for_topic(&topic_hash) + 1)
        .topics(vec![topic])
        .to_subscribe(true)
        .gs_config(config.clone())
        .create_network();

    let to_remove_peers = 1;

    for peer in peers.iter().take(to_remove_peers) {
        gs.handle_prune(
            peer,
            topics.iter().map(|h| (h.clone(), vec![], None)).collect(),
        );
    }

    assert_eq!(
        gs.mesh.get(&topics[0]).unwrap().len(),
        config.mesh_n_low_for_topic(&topic_hash) - 1
    );

    // run a heartbeat
    gs.heartbeat();

    // Peers should be added to reach mesh_n
    assert_eq!(
        gs.mesh.get(&topics[0]).unwrap().len(),
        config.mesh_n_for_topic(&topic_hash)
    );
}

/// Test mesh subtraction with topic-specific configuration
#[test]
fn test_mesh_subtraction_with_topic_config() {
    let topic = String::from("topic1");
    let topic_hash = TopicHash::from_raw(topic.clone());

    let topic_config = TopicMeshConfig {
        mesh_n: 5,
        mesh_n_low: 3,
        mesh_n_high: 7,
        mesh_outbound_min: 2,
    };

    let config = ConfigBuilder::default()
        .set_topic_config(topic_hash.clone(), topic_config)
        .build()
        .unwrap();

    let peer_no = 12;

    // make all outbound connections so grafting to all will be allowed
    let (mut gs, peers, _, topics) = inject_nodes1()
        .peer_no(peer_no)
        .topics(vec![topic])
        .to_subscribe(true)
        .gs_config(config.clone())
        .outbound(peer_no)
        .create_network();

    // graft all peers
    for peer in peers {
        gs.handle_graft(&peer, topics.clone());
    }

    assert_eq!(
        gs.mesh.get(&topics[0]).unwrap().len(),
        peer_no,
        "Initially all peers should be in the mesh"
    );

    // run a heartbeat
    gs.heartbeat();

    // Peers should be removed to reach mesh_n
    assert_eq!(
        gs.mesh.get(&topics[0]).unwrap().len(),
        5,
        "After heartbeat, mesh should be reduced to mesh_n 5 peers"
    );
}

/// Test behavior with multiple topics having different configs
#[test]
fn test_multiple_topics_with_different_configs() {
    let topic1 = String::from("topic1");
    let topic2 = String::from("topic2");
    let topic3 = String::from("topic3");

    let topic_hash1 = TopicHash::from_raw(topic1.clone());
    let topic_hash2 = TopicHash::from_raw(topic2.clone());
    let topic_hash3 = TopicHash::from_raw(topic3.clone());

    let config1 = TopicMeshConfig {
        mesh_n: 4,
        mesh_n_low: 3,
        mesh_n_high: 6,
        mesh_outbound_min: 1,
    };

    let config2 = TopicMeshConfig {
        mesh_n: 6,
        mesh_n_low: 4,
        mesh_n_high: 9,
        mesh_outbound_min: 2,
    };

    let config3 = TopicMeshConfig {
        mesh_n: 9,
        mesh_n_low: 6,
        mesh_n_high: 13,
        mesh_outbound_min: 3,
    };

    let config = ConfigBuilder::default()
        .set_topic_config(topic_hash1.clone(), config1)
        .set_topic_config(topic_hash2.clone(), config2)
        .set_topic_config(topic_hash3.clone(), config3)
        .build()
        .unwrap();

    // Create network with many peers and three topics
    let (mut gs, _, _, topic_hashes) = inject_nodes1()
        .peer_no(35)
        .topics(vec![topic1, topic2, topic3])
        .to_subscribe(true)
        .gs_config(config)
        .create_network();

    // Check that mesh sizes match each topic's config
    assert_eq!(
        gs.mesh.get(&topic_hashes[0]).unwrap().len(),
        3,
        "topic1 should have 3 peers"
    );
    assert_eq!(
        gs.mesh.get(&topic_hashes[1]).unwrap().len(),
        4,
        "topic2 should have 4 peers"
    );
    assert_eq!(
        gs.mesh.get(&topic_hashes[2]).unwrap().len(),
        6,
        "topic3 should have 6 peers"
    );

    // run a heartbeat
    gs.heartbeat();

    // Verify mesh sizes remain correct after maintenance. The mesh parameters are > mesh_n_low and
    // < mesh_n_high so the implementation will maintain the mesh at mesh_n_low.
    assert_eq!(
        gs.mesh.get(&topic_hashes[0]).unwrap().len(),
        3,
        "topic1 should maintain 3 peers after heartbeat"
    );
    assert_eq!(
        gs.mesh.get(&topic_hashes[1]).unwrap().len(),
        4,
        "topic2 should maintain 4 peers after heartbeat"
    );
    assert_eq!(
        gs.mesh.get(&topic_hashes[2]).unwrap().len(),
        6,
        "topic3 should maintain 6 peers after heartbeat"
    );

    // Unsubscribe from topic1
    assert!(
        gs.unsubscribe(&Topic::new(topic_hashes[0].to_string())),
        "Should unsubscribe successfully"
    );

    // verify it's removed from mesh
    assert!(
        !gs.mesh.contains_key(&topic_hashes[0]),
        "topic1 should be removed from mesh after unsubscribe"
    );

    // re-subscribe to topic1
    assert!(
        gs.subscribe(
            &Topic::new(topic_hashes[0].to_string()),
            #[cfg(feature = "partial_messages")]
            false
        )
        .unwrap(),
        "Should subscribe successfully"
    );

    // Verify mesh is recreated with correct size
    assert_eq!(
        gs.mesh.get(&topic_hashes[0]).unwrap().len(),
        4,
        "topic1 should have mesh_n 4 peers after re-subscribe"
    );
}

/// Test fanout behavior with topic-specific configuration
#[test]
fn test_fanout_with_topic_config() {
    let topic = String::from("topic1");
    let topic_hash = TopicHash::from_raw(topic.clone());

    let topic_config = TopicMeshConfig {
        mesh_n: 4,
        mesh_n_low: 2,
        mesh_n_high: 7,
        mesh_outbound_min: 1,
    };

    // turn off flood publish to test fanout behaviour
    let config = ConfigBuilder::default()
        .flood_publish(false)
        .set_topic_config(topic_hash.clone(), topic_config)
        .build()
        .unwrap();

    let (mut gs, _, queues, topic_hashes) = inject_nodes1()
        .peer_no(10) // More than mesh_n
        .topics(vec![topic.clone()])
        .to_subscribe(true)
        .gs_config(config)
        .create_network();

    assert!(
        gs.unsubscribe(&Topic::new(topic.clone())),
        "Should unsubscribe successfully"
    );

    let publish_data = vec![0; 42];
    gs.publish(Topic::new(topic), publish_data).unwrap();

    // Check that fanout size matches the topic-specific mesh_n
    assert_eq!(
        gs.fanout.get(&topic_hashes[0]).unwrap().len(),
        4,
        "Fanout should contain topic-specific mesh_n 4 peers for this topic"
    );

    // Collect publish messages
    let publishes = queues
        .into_values()
        .fold(vec![], |mut collected_publish, mut queue| {
            while !queue.is_empty() {
                if let Some(RpcOut::Publish { message, .. }) = queue.try_pop() {
                    collected_publish.push(message);
                }
            }
            collected_publish
        });

    // Verify sent to topic-specific mesh_n number of peers
    assert_eq!(
        publishes.len(),
        4,
        "Should send a publish message to topic-specific mesh_n 4 fanout peers"
    );
}

#[test]
fn test_publish_message_with_default_transmit_size_config() {
    let topic = Topic::new("test");
    let topic_hash = topic.hash();

    let config = ConfigBuilder::default()
        .max_transmit_size_for_topic(Config::default_max_transmit_size(), topic_hash.clone())
        .validation_mode(ValidationMode::Strict)
        .build()
        .unwrap();

    let (mut gs, _, _, _) = inject_nodes1()
        .peer_no(10)
        .topics(vec!["test".to_string()])
        .to_subscribe(true)
        .gs_config(config)
        .create_network();

    let data = vec![0; 1024];

    let result = gs.publish(topic.clone(), data);
    assert!(
        result.is_ok(),
        "Expected successful publish within size limit"
    );
    let msg_id = result.unwrap();
    assert!(
        gs.mcache.get(&msg_id).is_some(),
        "Message should be in cache"
    );
}

#[test]
fn test_publish_large_message_with_default_transmit_size_config() {
    let topic = Topic::new("test");
    let topic_hash = topic.hash();

    let config = ConfigBuilder::default()
        .max_transmit_size_for_topic(Config::default_max_transmit_size(), topic_hash.clone())
        .validation_mode(ValidationMode::Strict)
        .build()
        .unwrap();

    let (mut gs, _, _, _) = inject_nodes1()
        .peer_no(10)
        .topics(vec!["test".to_string()])
        .to_subscribe(true)
        .gs_config(config)
        .create_network();

    let data = vec![0; Config::default_max_transmit_size() + 1];

    let result = gs.publish(topic.clone(), data);
    assert!(
        matches!(result, Err(PublishError::MessageTooLarge)),
        "Expected MessageTooLarge error for oversized message"
    );
}

#[test]
fn test_publish_message_with_specific_transmit_size_config() {
    let topic = Topic::new("test");
    let topic_hash = topic.hash();

    let max_topic_transmit_size = 2000;
    let config = ConfigBuilder::default()
        .max_transmit_size_for_topic(max_topic_transmit_size, topic_hash.clone())
        .validation_mode(ValidationMode::Strict)
        .build()
        .unwrap();

    let (mut gs, _, _, _) = inject_nodes1()
        .peer_no(10)
        .topics(vec!["test".to_string()])
        .to_subscribe(true)
        .gs_config(config)
        .create_network();

    let data = vec![0; 1024];

    let result = gs.publish(topic.clone(), data);
    assert!(
        result.is_ok(),
        "Expected successful publish within topic-specific size limit"
    );
    let msg_id = result.unwrap();
    assert!(
        gs.mcache.get(&msg_id).is_some(),
        "Message should be in cache"
    );
}

#[test]
fn test_publish_large_message_with_specific_transmit_size_config() {
    let topic = Topic::new("test");
    let topic_hash = topic.hash();

    let max_topic_transmit_size = 2048;
    let config = ConfigBuilder::default()
        .max_transmit_size_for_topic(max_topic_transmit_size, topic_hash.clone())
        .validation_mode(ValidationMode::Strict)
        .build()
        .unwrap();

    let (mut gs, _, _, _) = inject_nodes1()
        .peer_no(10)
        .topics(vec!["test".to_string()])
        .to_subscribe(true)
        .gs_config(config)
        .create_network();

    let data = vec![0; 2049];

    let result = gs.publish(topic.clone(), data);
    assert!(
        matches!(result, Err(PublishError::MessageTooLarge)),
        "Expected MessageTooLarge error for oversized message with topic-specific config"
    );
}

#[test]
fn test_validation_error_message_size_too_large_topic_specific() {
    let topic = Topic::new("test");
    let topic_hash = topic.hash();
    let max_size = 2048;

    let config = ConfigBuilder::default()
        .max_transmit_size_for_topic(max_size, topic_hash.clone())
        .validation_mode(ValidationMode::None)
        .build()
        .unwrap();

    let (mut gs, peers, _, topic_hashes) = inject_nodes1()
        .peer_no(1)
        .topics(vec![String::from("test")])
        .to_subscribe(true)
        .gs_config(config)
        .create_network();

    let data = vec![0u8; max_size + 1];
    let raw_message = RawMessage {
        source: Some(peers[0]),
        data,
        sequence_number: Some(1u64),
        topic: topic_hashes[0].clone(),
        signature: None,
        key: None,
        validated: false,
    };

    gs.on_connection_handler_event(
        peers[0],
        ConnectionId::new_unchecked(0),
        HandlerEvent::Message {
            rpc: RpcIn {
                messages: vec![raw_message],
                subscriptions: vec![],
                control_msgs: vec![],
                test_extension: None,
                #[cfg(feature = "partial_messages")]
                partial_message: None,
            },
            invalid_messages: vec![],
        },
    );

    let event = gs.events.pop_front().expect("Event should be generated");
    match event {
        ToSwarm::GenerateEvent(Event::Message {
            propagation_source,
            message_id: _,
            message,
        }) => {
            assert_eq!(propagation_source, peers[0]);
            assert_eq!(message.data.len(), max_size + 1);
        }
        ToSwarm::NotifyHandler { peer_id, .. } => {
            assert_eq!(peer_id, peers[0]);
        }
        _ => panic!("Unexpected event"),
    }

    // Simulate a peer sending a message exceeding the topic-specific max_transmit_size (2048
    // bytes). The codec's max_length is set high to allow encoding/decoding the RPC, while
    // max_transmit_sizes enforces the custom topic limit.
    let mut max_transmit_size_map = HashMap::new();
    max_transmit_size_map.insert(topic_hash, max_size);

    let mut codec = GossipsubCodec::new(
        Config::default_max_transmit_size() * 2,
        ValidationMode::None,
        max_transmit_size_map,
    );
    let mut buf = BytesMut::new();
    let rpc = proto::RPC {
        publish: vec![proto::Message {
            from: Some(peers[0].to_bytes()),
            data: Some(vec![0u8; max_size + 1]),
            seqno: Some(1u64.to_be_bytes().to_vec()),
            topic: topic_hashes[0].to_string(),
            signature: None,
            key: None,
        }],
        subscriptions: vec![],
        control: None,
        testExtension: None,
        partial: None,
    };
    codec.encode(rpc, &mut buf).unwrap();

    let decoded = codec.decode(&mut buf).unwrap().unwrap();
    match decoded {
        HandlerEvent::Message {
            rpc,
            invalid_messages,
        } => {
            assert!(
                rpc.messages.is_empty(),
                "No valid messages should be present"
            );
            assert_eq!(invalid_messages.len(), 1, "One message should be invalid");
            let (invalid_msg, error) = &invalid_messages[0];
            assert_eq!(invalid_msg.data.len(), max_size + 1);
            assert_eq!(error, &ValidationError::MessageSizeTooLargeForTopic);
        }
        _ => panic!("Unexpected event"),
    }
}

#[test]
fn test_validation_message_size_within_topic_specific() {
    let topic = Topic::new("test");
    let topic_hash = topic.hash();
    let max_size = 2048;

    let config = ConfigBuilder::default()
        .max_transmit_size_for_topic(max_size, topic_hash.clone())
        .validation_mode(ValidationMode::None)
        .build()
        .unwrap();

    let (mut gs, peers, _, topic_hashes) = inject_nodes1()
        .peer_no(1)
        .topics(vec![String::from("test")])
        .to_subscribe(true)
        .gs_config(config)
        .create_network();

    let data = vec![0u8; max_size - 100];
    let raw_message = RawMessage {
        source: Some(peers[0]),
        data,
        sequence_number: Some(1u64),
        topic: topic_hashes[0].clone(),
        signature: None,
        key: None,
        validated: false,
    };

    gs.on_connection_handler_event(
        peers[0],
        ConnectionId::new_unchecked(0),
        HandlerEvent::Message {
            rpc: RpcIn {
                messages: vec![raw_message],
                subscriptions: vec![],
                control_msgs: vec![],
                test_extension: None,
                #[cfg(feature = "partial_messages")]
                partial_message: None,
            },
            invalid_messages: vec![],
        },
    );

    let event = gs.events.pop_front().expect("Event should be generated");
    match event {
        ToSwarm::GenerateEvent(Event::Message {
            propagation_source,
            message_id: _,
            message,
        }) => {
            assert_eq!(propagation_source, peers[0]);
            assert_eq!(message.data.len(), max_size - 100);
        }
        ToSwarm::NotifyHandler { peer_id, .. } => {
            assert_eq!(peer_id, peers[0]);
        }
        _ => panic!("Unexpected event"),
    }

    // Simulate a peer sending a message within the topic-specific max_transmit_size (2048 bytes).
    // The codec's max_length allows encoding/decoding the RPC, and max_transmit_sizes confirms
    // the message size is acceptable for the topic.
    let mut max_transmit_size_map = HashMap::new();
    max_transmit_size_map.insert(topic_hash, max_size);

    let mut codec = GossipsubCodec::new(
        Config::default_max_transmit_size() * 2,
        ValidationMode::None,
        max_transmit_size_map,
    );
    let mut buf = BytesMut::new();
    let rpc = proto::RPC {
        publish: vec![proto::Message {
            from: Some(peers[0].to_bytes()),
            data: Some(vec![0u8; max_size - 100]),
            seqno: Some(1u64.to_be_bytes().to_vec()),
            topic: topic_hashes[0].to_string(),
            signature: None,
            key: None,
        }],
        subscriptions: vec![],
        control: None,
        testExtension: None,
        partial: None,
    };
    codec.encode(rpc, &mut buf).unwrap();

    let decoded = codec.decode(&mut buf).unwrap().unwrap();
    match decoded {
        HandlerEvent::Message {
            rpc,
            invalid_messages,
        } => {
            assert_eq!(rpc.messages.len(), 1, "One valid message should be present");
            assert!(invalid_messages.is_empty(), "No messages should be invalid");
            assert_eq!(rpc.messages[0].data.len(), max_size - 100);
        }
        _ => panic!("Unexpected event"),
    }
}

#[test]
fn test_extensions_message_creation() {
    let extensions_rpc = RpcOut::Extensions(Extensions {
        test_extension: Some(true),
        partial_messages: None,
    });
    let proto_rpc: proto::RPC = extensions_rpc.into();

    assert!(proto_rpc.control.is_some());
    let control = proto_rpc.control.unwrap();
    assert!(control.extensions.is_some());
    let test_extension = control.extensions.unwrap().testExtension.unwrap();
    assert!(test_extension);
    assert!(control.ihave.is_empty());
    assert!(control.iwant.is_empty());
    assert!(control.graft.is_empty());
    assert!(control.prune.is_empty());
    assert!(control.idontwant.is_empty());
}

#[test]
fn test_handle_extensions_message() {
    let mut gs: Behaviour = Behaviour::new(
        MessageAuthenticity::Anonymous,
        ConfigBuilder::default()
            .validation_mode(ValidationMode::None)
            .build()
            .unwrap(),
    )
    .unwrap();

    let peer_id = PeerId::random();
    let messages = Queue::new(gs.config.connection_handler_queue_len());

    // Add peer without extensions
    gs.connected_peers.insert(
        peer_id,
        PeerDetails {
            kind: PeerKind::Gossipsubv1_3,
            connections: vec![ConnectionId::new_unchecked(0)],
            outbound: false,
            topics: BTreeSet::new(),
            messages,
            dont_send: LinkedHashMap::new(),
            extensions: None,
            #[cfg(feature = "partial_messages")]
            partial_messages: Default::default(),
            #[cfg(feature = "partial_messages")]
            partial_only_topics: Default::default(),
        },
    );

    // Simulate receiving extensions message
    let extensions = Extensions {
        test_extension: Some(false),
        partial_messages: None,
    };
    gs.handle_extensions(&peer_id, extensions);

    // Verify extensions were stored
    let peer_details = gs.connected_peers.get(&peer_id).unwrap();
    assert!(peer_details.extensions.is_some());

    // Simulate receiving duplicate extensions message from another peer
    let duplicate_rpc = RpcIn {
        messages: vec![],
        subscriptions: vec![],
        control_msgs: vec![ControlAction::Extensions(Some(Extensions {
            test_extension: Some(true),
            partial_messages: None,
        }))],
        test_extension: None,
        #[cfg(feature = "partial_messages")]
        partial_message: None,
    };

    gs.on_connection_handler_event(
        peer_id,
        ConnectionId::new_unchecked(0),
        HandlerEvent::Message {
            rpc: duplicate_rpc,
            invalid_messages: vec![],
        },
    );

    // Extensions should still be present (not cleared or changed)
    let peer_details = gs.connected_peers.get(&peer_id).unwrap();
    let test_extension = peer_details.extensions.unwrap().test_extension.unwrap();
    assert!(!test_extension);
}<|MERGE_RESOLUTION|>--- conflicted
+++ resolved
@@ -468,11 +468,7 @@
         .into_values()
         .fold(0, |mut collected_subscriptions, mut queue| {
             while !queue.is_empty() {
-<<<<<<< HEAD
                 if let Some(RpcOut::Subscribe { .. }) = queue.try_pop() {
-=======
-                if let Some(RpcOut::Subscribe(_)) = queue.try_pop() {
->>>>>>> 0e524513
                     collected_subscriptions += 1
                 }
             }
@@ -532,11 +528,7 @@
         .into_values()
         .fold(0, |mut collected_subscriptions, mut queue| {
             while !queue.is_empty() {
-<<<<<<< HEAD
                 if let Some(RpcOut::Subscribe { .. }) = queue.try_pop() {
-=======
-                if let Some(RpcOut::Subscribe(_)) = queue.try_pop() {
->>>>>>> 0e524513
                     collected_subscriptions += 1
                 }
             }
@@ -894,11 +886,7 @@
         HashMap::<PeerId, Vec<String>>::new(),
         |mut collected_subscriptions, (peer, mut queue)| {
             while !queue.is_empty() {
-<<<<<<< HEAD
                 if let Some(RpcOut::Subscribe { topic, .. }) = queue.try_pop() {
-=======
-                if let Some(RpcOut::Subscribe(topic)) = queue.try_pop() {
->>>>>>> 0e524513
                     let mut peer_subs = collected_subscriptions.remove(&peer).unwrap_or_default();
                     peer_subs.push(topic.into_string());
                     collected_subscriptions.insert(peer, peer_subs);

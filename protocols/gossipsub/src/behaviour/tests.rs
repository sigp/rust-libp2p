// Copyright 2020 Sigma Prime Pty Ltd.
//
// Permission is hereby granted, free of charge, to any person obtaining a
// copy of this software and associated documentation files (the "Software"),
// to deal in the Software without restriction, including without limitation
// the rights to use, copy, modify, merge, publish, distribute, sublicense,
// and/or sell copies of the Software, and to permit persons to whom the
// Software is furnished to do so, subject to the following conditions:
//
// The above copyright notice and this permission notice shall be included in
// all copies or substantial portions of the Software.
//
// THE SOFTWARE IS PROVIDED "AS IS", WITHOUT WARRANTY OF ANY KIND, EXPRESS
// OR IMPLIED, INCLUDING BUT NOT LIMITED TO THE WARRANTIES OF MERCHANTABILITY,
// FITNESS FOR A PARTICULAR PURPOSE AND NONINFRINGEMENT. IN NO EVENT SHALL THE
// AUTHORS OR COPYRIGHT HOLDERS BE LIABLE FOR ANY CLAIM, DAMAGES OR OTHER
// LIABILITY, WHETHER IN AN ACTION OF CONTRACT, TORT OR OTHERWISE, ARISING
// FROM, OUT OF OR IN CONNECTION WITH THE SOFTWARE OR THE USE OR OTHER
// DEALINGS IN THE SOFTWARE.

// collection of tests for the gossipsub network behaviour

#[cfg(test)]
mod tests {
    use std::thread::sleep;
    use std::time::Duration;

    use futures_test::task::noop_context;

    use crate::{GossipsubConfigBuilder, IdentTopic as Topic};

    use super::super::*;

    // helper functions for testing

    fn build_and_inject_nodes(
        peer_no: usize,
        topics: Vec<String>,
        to_subscribe: bool,
    ) -> (Gossipsub, Vec<PeerId>, Vec<TopicHash>) {
        // use a default GossipsubConfig
        build_and_inject_nodes_with_config(
            peer_no,
            topics,
            to_subscribe,
            GossipsubConfig::default(),
        )
    }

    fn build_and_inject_nodes_with_config(
        peer_no: usize,
        topics: Vec<String>,
        to_subscribe: bool,
        gs_config: GossipsubConfig,
    ) -> (Gossipsub, Vec<PeerId>, Vec<TopicHash>) {
        // create a gossipsub struct
        build_and_inject_nodes_with_config_and_explicit(peer_no, topics, to_subscribe, gs_config, 0)
    }

    // This function generates `peer_no` random PeerId's, subscribes to `topics` and subscribes the
    // injected nodes to all topics if `to_subscribe` is set. All nodes are considered gossipsub nodes.
    fn build_and_inject_nodes_with_config_and_explicit(
        peer_no: usize,
        topics: Vec<String>,
        to_subscribe: bool,
        gs_config: GossipsubConfig,
        explicit: usize,
    ) -> (Gossipsub, Vec<PeerId>, Vec<TopicHash>) {
        let keypair = libp2p_core::identity::Keypair::generate_secp256k1();
        // create a gossipsub struct
        let mut gs: Gossipsub = Gossipsub::new(MessageAuthenticity::Signed(keypair), gs_config);

        let mut topic_hashes = vec![];

        // subscribe to the topics
        for t in topics {
            let topic = Topic::new(t);
            gs.subscribe(topic.clone());
            topic_hashes.push(topic.hash().clone());
        }

        // build and connect peer_no random peers
        let mut peers = vec![];

        for i in 0..peer_no {
            let peer = PeerId::random();
            peers.push(peer.clone());
            <Gossipsub as NetworkBehaviour>::inject_connected(&mut gs, &peer);
            if i < explicit {
                gs.add_explicit_peer(&peer);
            }
            if to_subscribe {
                gs.handle_received_subscriptions(
                    &topic_hashes
                        .iter()
                        .cloned()
                        .map(|t| GossipsubSubscription {
                            action: GossipsubSubscriptionAction::Subscribe,
                            topic_hash: t,
                        })
                        .collect::<Vec<_>>(),
                    &peer,
                );
            };
        }

        return (gs, peers, topic_hashes);
    }

    #[test]
    /// Test local node subscribing to a topic
    fn test_subscribe() {
        // The node should:
        // - Create an empty vector in mesh[topic]
        // - Send subscription request to all peers
        // - run JOIN(topic)

        let subscribe_topic = vec![String::from("test_subscribe")];
        let (gs, _, topic_hashes) = build_and_inject_nodes(20, subscribe_topic, true);

        assert!(
            gs.mesh.get(&topic_hashes[0]).is_some(),
            "Subscribe should add a new entry to the mesh[topic] hashmap"
        );

        // collect all the subscriptions
        let subscriptions =
            gs.events
                .iter()
                .fold(vec![], |mut collected_subscriptions, e| match e {
                    NetworkBehaviourAction::NotifyHandler { event, .. } => {
                        for s in &event.subscriptions {
                            match s.action {
                                GossipsubSubscriptionAction::Subscribe => {
                                    collected_subscriptions.push(s.clone())
                                }
                                _ => {}
                            };
                        }
                        collected_subscriptions
                    }
                    _ => collected_subscriptions,
                });

        // we sent a subscribe to all known peers
        assert!(
            subscriptions.len() == 20,
            "Should send a subscription to all known peers"
        );
    }

    #[test]
    /// Test unsubscribe.
    fn test_unsubscribe() {
        // Unsubscribe should:
        // - Remove the mesh entry for topic
        // - Send UNSUBSCRIBE to all known peers
        // - Call Leave

        let topic_strings = vec![String::from("topic1"), String::from("topic2")];
        let topics = topic_strings
            .iter()
            .map(|t| Topic::new(t.clone()))
            .collect::<Vec<Topic>>();

        // subscribe to topic_strings
        let (mut gs, _, topic_hashes) = build_and_inject_nodes(20, topic_strings, true);

        for topic_hash in &topic_hashes {
            assert!(
                gs.topic_peers.get(&topic_hash).is_some(),
                "Topic_peers contain a topic entry"
            );
            assert!(
                gs.mesh.get(&topic_hash).is_some(),
                "mesh should contain a topic entry"
            );
        }

        // unsubscribe from both topics
        assert!(
            gs.unsubscribe(topics[0].clone()),
            "should be able to unsubscribe successfully from each topic",
        );
        assert!(
            gs.unsubscribe(topics[1].clone()),
            "should be able to unsubscribe successfully from each topic",
        );

        let subscriptions =
            gs.events
                .iter()
                .fold(vec![], |mut collected_subscriptions, e| match e {
                    NetworkBehaviourAction::NotifyHandler { event, .. } => {
                        for s in &event.subscriptions {
                            match s.action {
                                GossipsubSubscriptionAction::Unsubscribe => {
                                    collected_subscriptions.push(s.clone())
                                }
                                _ => {}
                            };
                        }
                        collected_subscriptions
                    }
                    _ => collected_subscriptions,
                });

        // we sent a unsubscribe to all known peers, for two topics
        assert!(
            subscriptions.len() == 40,
            "Should send an unsubscribe event to all known peers"
        );

        // check we clean up internal structures
        for topic_hash in &topic_hashes {
            assert!(
                gs.mesh.get(&topic_hash).is_none(),
                "All topics should have been removed from the mesh"
            );
        }
    }

    #[test]
    /// Test JOIN(topic) functionality.
    fn test_join() {
        // The Join function should:
        // - Remove peers from fanout[topic]
        // - Add any fanout[topic] peers to the mesh (up to mesh_n)
        // - Fill up to mesh_n peers from known gossipsub peers in the topic
        // - Send GRAFT messages to all nodes added to the mesh

        // This test is not an isolated unit test, rather it uses higher level,
        // subscribe/unsubscribe to perform the test.

        let topic_strings = vec![String::from("topic1"), String::from("topic2")];
        let topics = topic_strings
            .iter()
            .map(|t| Topic::new(t.clone()))
            .collect::<Vec<Topic>>();

        let (mut gs, _, topic_hashes) = build_and_inject_nodes(20, topic_strings, true);

        // unsubscribe, then call join to invoke functionality
        assert!(
            gs.unsubscribe(topics[0].clone()),
            "should be able to unsubscribe successfully"
        );
        assert!(
            gs.unsubscribe(topics[1].clone()),
            "should be able to unsubscribe successfully"
        );

        // re-subscribe - there should be peers associated with the topic
        assert!(
            gs.subscribe(topics[0].clone()),
            "should be able to subscribe successfully"
        );

        // should have added mesh_n nodes to the mesh
        assert!(
            gs.mesh.get(&topic_hashes[0]).unwrap().len() == 6,
            "Should have added 6 nodes to the mesh"
        );

        fn collect_grafts(
            mut collected_grafts: Vec<GossipsubControlAction>,
            (_, controls): (&PeerId, &Vec<GossipsubControlAction>),
        ) -> Vec<GossipsubControlAction> {
            for c in controls.iter() {
                match c {
                    GossipsubControlAction::Graft { topic_hash: _ } => {
                        collected_grafts.push(c.clone())
                    }
                    _ => {}
                }
            }
            collected_grafts
        }

        // there should be mesh_n GRAFT messages.
        let graft_messages = gs.control_pool.iter().fold(vec![], collect_grafts);

        assert_eq!(
            graft_messages.len(),
            6,
            "There should be 6 grafts messages sent to peers"
        );

        // verify fanout nodes
        // add 3 random peers to the fanout[topic1]
        gs.fanout
            .insert(topic_hashes[1].clone(), Default::default());
        let new_peers: Vec<PeerId> = vec![];
        for _ in 0..3 {
            let fanout_peers = gs.fanout.get_mut(&topic_hashes[1]).unwrap();
            fanout_peers.insert(PeerId::random());
        }

        // subscribe to topic1
        gs.subscribe(topics[1].clone());

        // the three new peers should have been added, along with 3 more from the pool.
        assert!(
            gs.mesh.get(&topic_hashes[1]).unwrap().len() == 6,
            "Should have added 6 nodes to the mesh"
        );
        let mesh_peers = gs.mesh.get(&topic_hashes[1]).unwrap();
        for new_peer in new_peers {
            assert!(
                mesh_peers.contains(&new_peer),
                "Fanout peer should be included in the mesh"
            );
        }

        // there should now be 12 graft messages to be sent
        let graft_messages = gs.control_pool.iter().fold(vec![], collect_grafts);

        assert!(
            graft_messages.len() == 12,
            "There should be 12 grafts messages sent to peers"
        );
    }

    /// Test local node publish to subscribed topic
    #[test]
    fn test_publish() {
        // node should:
        // - Send publish message to all peers
        // - Insert message into gs.mcache and gs.received

        let publish_topic = String::from("test_publish");
        let (mut gs, _, topic_hashes) =
            build_and_inject_nodes(20, vec![publish_topic.clone()], true);

        assert!(
            gs.mesh.get(&topic_hashes[0]).is_some(),
            "Subscribe should add a new entry to the mesh[topic] hashmap"
        );

        // all peers should be subscribed to the topic
        assert_eq!(
            gs.topic_peers.get(&topic_hashes[0]).map(|p| p.len()),
            Some(20),
            "Peers should be subscribed to the topic"
        );

        // publish on topic
        let publish_data = vec![0; 42];
        gs.publish(Topic::new(publish_topic), publish_data).unwrap();

        // Collect all publish messages
        let publishes = gs
            .events
            .iter()
            .fold(vec![], |mut collected_publish, e| match e {
                NetworkBehaviourAction::NotifyHandler { event, .. } => {
                    for s in &event.messages {
                        collected_publish.push(s.clone());
                    }
                    collected_publish
                }
                _ => collected_publish,
            });

        let msg_id =
            (gs.config.message_id_fn)(&publishes.first().expect("Should contain > 0 entries"));

        let config = GossipsubConfig::default();
        assert_eq!(
            publishes.len(),
            config.mesh_n_low,
            "Should send a publish message to all known peers"
        );

        assert!(
            gs.mcache.get(&msg_id).is_some(),
            "Message cache should contain published message"
        );
    }

    /// Test local node publish to unsubscribed topic
    #[test]
    fn test_fanout() {
        // node should:
        // - Populate fanout peers
        // - Send publish message to fanout peers
        // - Insert message into gs.mcache and gs.received
        let fanout_topic = String::from("test_fanout");
        let (mut gs, _, topic_hashes) =
            build_and_inject_nodes(20, vec![fanout_topic.clone()], true);

        assert!(
            gs.mesh.get(&topic_hashes[0]).is_some(),
            "Subscribe should add a new entry to the mesh[topic] hashmap"
        );
        // Unsubscribe from topic
        assert!(
            gs.unsubscribe(Topic::new(fanout_topic.clone())),
            "should be able to unsubscribe successfully from topic"
        );

        // Publish on unsubscribed topic
        let publish_data = vec![0; 42];
        gs.publish(Topic::new(fanout_topic.clone()), publish_data)
            .unwrap();

        assert_eq!(
            gs.fanout
                .get(&TopicHash::from_raw(fanout_topic.clone()))
                .unwrap()
                .len(),
            gs.config.mesh_n,
            "Fanout should contain `mesh_n` peers for fanout topic"
        );

        // Collect all publish messages
        let publishes = gs
            .events
            .iter()
            .fold(vec![], |mut collected_publish, e| match e {
                NetworkBehaviourAction::NotifyHandler { event, .. } => {
                    for s in &event.messages {
                        collected_publish.push(s.clone());
                    }
                    collected_publish
                }
                _ => collected_publish,
            });

        let msg_id =
            (gs.config.message_id_fn)(&publishes.first().expect("Should contain > 0 entries"));

        assert_eq!(
            publishes.len(),
            gs.config.mesh_n,
            "Should send a publish message to `mesh_n` fanout peers"
        );

        assert!(
            gs.mcache.get(&msg_id).is_some(),
            "Message cache should contain published message"
        );
    }

    #[test]
    /// Test the gossipsub NetworkBehaviour peer connection logic.
    fn test_inject_connected() {
        let (gs, peers, topic_hashes) = build_and_inject_nodes(
            20,
            vec![String::from("topic1"), String::from("topic2")],
            true,
        );

        // check that our subscriptions are sent to each of the peers
        // collect all the SendEvents
        let send_events: Vec<&NetworkBehaviourAction<Arc<GossipsubRpc>, GossipsubEvent>> = gs
            .events
            .iter()
            .filter(|e| match e {
                NetworkBehaviourAction::NotifyHandler { event, .. } => {
                    !event.subscriptions.is_empty()
                }
                _ => false,
            })
            .collect();

        // check that there are two subscriptions sent to each peer
        for sevent in send_events.clone() {
            match sevent {
                NetworkBehaviourAction::NotifyHandler { event, .. } => {
                    assert!(
                        event.subscriptions.len() == 2,
                        "There should be two subscriptions sent to each peer (1 for each topic)."
                    );
                }
                _ => {}
            };
        }

        // check that there are 20 send events created
        assert!(
            send_events.len() == 20,
            "There should be a subscription event sent to each peer."
        );

        // should add the new peers to `peer_topics` with an empty vec as a gossipsub node
        for peer in peers {
            let known_topics = gs.peer_topics.get(&peer).unwrap();
            assert!(
                known_topics == &topic_hashes.iter().cloned().collect(),
                "The topics for each node should all topics"
            );
        }
    }

    #[test]
    /// Test subscription handling
    fn test_handle_received_subscriptions() {
        // For every subscription:
        // SUBSCRIBE:   - Add subscribed topic to peer_topics for peer.
        //              - Add peer to topics_peer.
        // UNSUBSCRIBE  - Remove topic from peer_topics for peer.
        //              - Remove peer from topic_peers.

        let topics = vec!["topic1", "topic2", "topic3", "topic4"]
            .iter()
            .map(|&t| String::from(t))
            .collect();
        let (mut gs, peers, topic_hashes) = build_and_inject_nodes(20, topics, false);

        // The first peer sends 3 subscriptions and 1 unsubscription
        let mut subscriptions = topic_hashes[..3]
            .iter()
            .map(|topic_hash| GossipsubSubscription {
                action: GossipsubSubscriptionAction::Subscribe,
                topic_hash: topic_hash.clone(),
            })
            .collect::<Vec<GossipsubSubscription>>();

        subscriptions.push(GossipsubSubscription {
            action: GossipsubSubscriptionAction::Unsubscribe,
            topic_hash: topic_hashes[topic_hashes.len() - 1].clone(),
        });

        let unknown_peer = PeerId::random();
        // process the subscriptions
        // first and second peers send subscriptions
        gs.handle_received_subscriptions(&subscriptions, &peers[0]);
        gs.handle_received_subscriptions(&subscriptions, &peers[1]);
        // unknown peer sends the same subscriptions
        gs.handle_received_subscriptions(&subscriptions, &unknown_peer);

        // verify the result

        let peer_topics = gs.peer_topics.get(&peers[0]).unwrap().clone();
        assert!(
            peer_topics == topic_hashes.iter().take(3).cloned().collect(),
            "First peer should be subscribed to three topics"
        );
        let peer_topics = gs.peer_topics.get(&peers[1]).unwrap().clone();
        assert!(
            peer_topics == topic_hashes.iter().take(3).cloned().collect(),
            "Second peer should be subscribed to three topics"
        );

        assert!(
            gs.peer_topics.get(&unknown_peer).is_none(),
            "Unknown peer should not have been added"
        );

        for topic_hash in topic_hashes[..3].iter() {
            let topic_peers = gs.topic_peers.get(topic_hash).unwrap().clone();
            assert!(
                topic_peers == peers[..2].into_iter().cloned().collect(),
                "Two peers should be added to the first three topics"
            );
        }

        // Peer 0 unsubscribes from the first topic

        gs.handle_received_subscriptions(
            &vec![GossipsubSubscription {
                action: GossipsubSubscriptionAction::Unsubscribe,
                topic_hash: topic_hashes[0].clone(),
            }],
            &peers[0],
        );

        let peer_topics = gs.peer_topics.get(&peers[0]).unwrap().clone();
        assert!(
            peer_topics == topic_hashes[1..3].into_iter().cloned().collect(),
            "Peer should be subscribed to two topics"
        );

        let topic_peers = gs.topic_peers.get(&topic_hashes[0]).unwrap().clone(); // only gossipsub at the moment
        assert!(
            topic_peers == peers[1..2].into_iter().cloned().collect(),
            "Only the second peers should be in the first topic"
        );
    }

    #[test]
    /// Test Gossipsub.get_random_peers() function
    fn test_get_random_peers() {
        // generate a default GossipsubConfig
        let mut gs_config = GossipsubConfig::default();
        gs_config.validation_mode = ValidationMode::Anonymous;
        // create a gossipsub struct
        let mut gs: Gossipsub = Gossipsub::new(MessageAuthenticity::Anonymous, gs_config);

        // create a topic and fill it with some peers
        let topic_hash = Topic::new("Test").hash().clone();
        let mut peers = vec![];
        for _ in 0..20 {
            peers.push(PeerId::random())
        }

        gs.topic_peers
            .insert(topic_hash.clone(), peers.iter().cloned().collect());

        let random_peers = Gossipsub::get_random_peers(&gs.topic_peers, &topic_hash, 5, |_| true);
        assert_eq!(random_peers.len(), 5, "Expected 5 peers to be returned");
        let random_peers = Gossipsub::get_random_peers(&gs.topic_peers, &topic_hash, 30, |_| true);
        assert!(random_peers.len() == 20, "Expected 20 peers to be returned");
        assert!(
            random_peers == peers.iter().cloned().collect(),
            "Expected no shuffling"
        );
        let random_peers = Gossipsub::get_random_peers(&gs.topic_peers, &topic_hash, 20, |_| true);
        assert!(random_peers.len() == 20, "Expected 20 peers to be returned");
        assert!(
            random_peers == peers.iter().cloned().collect(),
            "Expected no shuffling"
        );
        let random_peers = Gossipsub::get_random_peers(&gs.topic_peers, &topic_hash, 0, |_| true);
        assert!(random_peers.len() == 0, "Expected 0 peers to be returned");
        // test the filter
        let random_peers = Gossipsub::get_random_peers(&gs.topic_peers, &topic_hash, 5, |_| false);
        assert!(random_peers.len() == 0, "Expected 0 peers to be returned");
        let random_peers = Gossipsub::get_random_peers(&gs.topic_peers, &topic_hash, 10, {
            |peer| peers.contains(peer)
        });
        assert!(random_peers.len() == 10, "Expected 10 peers to be returned");
    }

    /// Tests that the correct message is sent when a peer asks for a message in our cache.
    #[test]
    fn test_handle_iwant_msg_cached() {
        let (mut gs, peers, _) = build_and_inject_nodes(20, Vec::new(), true);

        let id = gs.config.message_id_fn;

        let message = GossipsubMessage {
            source: Some(peers[11].clone()),
            data: vec![1, 2, 3, 4],
            sequence_number: Some(1u64),
            topics: Vec::new(),
            signature: None,
            key: None,
            validated: true,
        };
        let msg_id = id(&message);
        gs.mcache.put(message.clone());

        gs.handle_iwant(&peers[7], vec![msg_id.clone()]);

        // the messages we are sending
        let sent_messages = gs
            .events
            .iter()
            .fold(vec![], |mut collected_messages, e| match e {
                NetworkBehaviourAction::NotifyHandler { event, .. } => {
                    for c in &event.messages {
                        collected_messages.push(c.clone())
                    }
                    collected_messages
                }
                _ => collected_messages,
            });

        assert!(
            sent_messages.iter().any(|msg| id(msg) == msg_id),
            "Expected the cached message to be sent to an IWANT peer"
        );
    }

    /// Tests that messages are sent correctly depending on the shifting of the message cache.
    #[test]
    fn test_handle_iwant_msg_cached_shifted() {
        let (mut gs, peers, _) = build_and_inject_nodes(20, Vec::new(), true);

        let id = gs.config.message_id_fn;
        // perform 10 memshifts and check that it leaves the cache
        for shift in 1..10 {
            let message = GossipsubMessage {
                source: Some(peers[11].clone()),
                data: vec![1, 2, 3, 4],
                sequence_number: Some(shift),
                topics: Vec::new(),
                signature: None,
                key: None,
                validated: true,
            };
            let msg_id = id(&message);
            gs.mcache.put(message.clone());
            for _ in 0..shift {
                gs.mcache.shift();
            }

            gs.handle_iwant(&peers[7], vec![msg_id.clone()]);

            // is the message is being sent?
            let message_exists = gs.events.iter().any(|e| match e {
                NetworkBehaviourAction::NotifyHandler { event, .. } => {
                    event.messages.iter().any(|msg| id(msg) == msg_id)
                }
                _ => false,
            });
            // default history_length is 5, expect no messages after shift > 5
            if shift < 5 {
                assert!(
                    message_exists,
                    "Expected the cached message to be sent to an IWANT peer before 5 shifts"
                );
            } else {
                assert!(
                    !message_exists,
                    "Expected the cached message to not be sent to an IWANT peer after 5 shifts"
                );
            }
        }
    }

    #[test]
    // tests that an event is not created when a peers asks for a message not in our cache
    fn test_handle_iwant_msg_not_cached() {
        let (mut gs, peers, _) = build_and_inject_nodes(20, Vec::new(), true);

        let events_before = gs.events.len();
        gs.handle_iwant(&peers[7], vec![MessageId::new(b"unknown id")]);
        let events_after = gs.events.len();

        assert_eq!(
            events_before, events_after,
            "Expected event count to stay the same"
        );
    }

    #[test]
    // tests that an event is created when a peer shares that it has a message we want
    fn test_handle_ihave_subscribed_and_msg_not_cached() {
        let (mut gs, peers, topic_hashes) =
            build_and_inject_nodes(20, vec![String::from("topic1")], true);

        gs.handle_ihave(
            &peers[7],
            vec![(topic_hashes[0].clone(), vec![MessageId::new(b"unknown id")])],
        );

        // check that we sent an IWANT request for `unknown id`
        let iwant_exists = match gs.control_pool.get(&peers[7]) {
            Some(controls) => controls.iter().any(|c| match c {
                GossipsubControlAction::IWant { message_ids } => message_ids
                    .iter()
                    .any(|m| *m == MessageId::new(b"unknown id")),
                _ => false,
            }),
            _ => false,
        };

        assert!(
            iwant_exists,
            "Expected to send an IWANT control message for unkown message id"
        );
    }

    #[test]
    // tests that an event is not created when a peer shares that it has a message that
    // we already have
    fn test_handle_ihave_subscribed_and_msg_cached() {
        let (mut gs, peers, topic_hashes) =
            build_and_inject_nodes(20, vec![String::from("topic1")], true);

        let msg_id = MessageId::new(b"known id");

        let events_before = gs.events.len();
        gs.handle_ihave(&peers[7], vec![(topic_hashes[0].clone(), vec![msg_id])]);
        let events_after = gs.events.len();

        assert_eq!(
            events_before, events_after,
            "Expected event count to stay the same"
        )
    }

    #[test]
    // test that an event is not created when a peer shares that it has a message in
    // a topic that we are not subscribed to
    fn test_handle_ihave_not_subscribed() {
        let (mut gs, peers, _) = build_and_inject_nodes(20, vec![], true);

        let events_before = gs.events.len();
        gs.handle_ihave(
            &peers[7],
            vec![(
                TopicHash::from_raw(String::from("unsubscribed topic")),
                vec![MessageId::new(b"irrelevant id")],
            )],
        );
        let events_after = gs.events.len();

        assert_eq!(
            events_before, events_after,
            "Expected event count to stay the same"
        )
    }

    #[test]
    // tests that a peer is added to our mesh when we are both subscribed
    // to the same topic
    fn test_handle_graft_is_subscribed() {
        let (mut gs, peers, topic_hashes) =
            build_and_inject_nodes(20, vec![String::from("topic1")], true);

        gs.handle_graft(&peers[7], topic_hashes.clone());

        assert!(
            gs.mesh.get(&topic_hashes[0]).unwrap().contains(&peers[7]),
            "Expected peer to have been added to mesh"
        );
    }

    #[test]
    // tests that a peer is not added to our mesh when they are subscribed to
    // a topic that we are not
    fn test_handle_graft_is_not_subscribed() {
        let (mut gs, peers, topic_hashes) =
            build_and_inject_nodes(20, vec![String::from("topic1")], true);

        gs.handle_graft(
            &peers[7],
            vec![TopicHash::from_raw(String::from("unsubscribed topic"))],
        );

        assert!(
            !gs.mesh.get(&topic_hashes[0]).unwrap().contains(&peers[7]),
            "Expected peer to have been added to mesh"
        );
    }

    #[test]
    // tests multiple topics in a single graft message
    fn test_handle_graft_multiple_topics() {
        let topics: Vec<String> = vec!["topic1", "topic2", "topic3", "topic4"]
            .iter()
            .map(|&t| String::from(t))
            .collect();

        let (mut gs, peers, topic_hashes) = build_and_inject_nodes(20, topics.clone(), true);

        let mut their_topics = topic_hashes.clone();
        // their_topics = [topic1, topic2, topic3]
        // our_topics = [topic1, topic2, topic4]
        their_topics.pop();
        gs.leave(&their_topics[2]);

        gs.handle_graft(&peers[7], their_topics.clone());

        for i in 0..2 {
            assert!(
                gs.mesh.get(&topic_hashes[i]).unwrap().contains(&peers[7]),
                "Expected peer to be in the mesh for the first 2 topics"
            );
        }

        assert!(
            gs.mesh.get(&topic_hashes[2]).is_none(),
            "Expected the second topic to not be in the mesh"
        );
    }

    #[test]
    // tests that a peer is removed from our mesh
    fn test_handle_prune_peer_in_mesh() {
        let (mut gs, peers, topic_hashes) =
            build_and_inject_nodes(20, vec![String::from("topic1")], true);

        // insert peer into our mesh for 'topic1'
        gs.mesh
            .insert(topic_hashes[0].clone(), peers.iter().cloned().collect());
        assert!(
            gs.mesh.get(&topic_hashes[0]).unwrap().contains(&peers[7]),
            "Expected peer to be in mesh"
        );

        gs.handle_prune(&peers[7], topic_hashes.clone());
        assert!(
            !gs.mesh.get(&topic_hashes[0]).unwrap().contains(&peers[7]),
            "Expected peer to be removed from mesh"
        );
    }

    #[test]
<<<<<<< HEAD
    // tests that a peer added as explicit peer gets connected to
    fn test_explicit_peer_gets_connected() {
        let (mut gs, _, _) = build_and_inject_nodes(0, Vec::new(), true);

        //create new peer
        let peer = PeerId::random();

        //add peer as explicit peer
        gs.add_explicit_peer(&peer);

        let dial_events: Vec<&NetworkBehaviourAction<Arc<GossipsubRpc>, GossipsubEvent>> = gs
            .events
            .iter()
            .filter(|e| match e {
                NetworkBehaviourAction::DialPeer {
                    peer_id,
                    condition: DialPeerCondition::Disconnected,
                } => peer_id == &peer,
                _ => false,
            })
            .collect();

        assert_eq!(
            dial_events.len(),
            1,
            "There was no dial peer event for the explicit peer"
        );
    }

    //dummy struct for PollParameters
    #[derive(Clone)]
    struct DummyPollParameters {
        peer_id: PeerId,
    }

    impl PollParameters for DummyPollParameters {
        type SupportedProtocolsIter = std::vec::IntoIter<Vec<u8>>;
        type ListenedAddressesIter = std::vec::IntoIter<Multiaddr>;
        type ExternalAddressesIter = std::vec::IntoIter<Multiaddr>;

        fn supported_protocols(&self) -> Self::SupportedProtocolsIter {
            Vec::new().into_iter()
        }

        fn listened_addresses(&self) -> Self::ListenedAddressesIter {
            Vec::new().into_iter()
        }

        fn external_addresses(&self) -> Self::ExternalAddressesIter {
            Vec::new().into_iter()
        }

        fn local_peer_id(&self) -> &PeerId {
            &self.peer_id
        }
    }

    fn collect_actions(
        gs: &mut Gossipsub,
        peer: &PeerId,
    ) -> Vec<NetworkBehaviourAction<GossipsubRpc, GossipsubEvent>> {
        let mut parameters = DummyPollParameters {
            peer_id: peer.clone(),
        };
        let mut previous_was_pending = false;
        let mut is_pending = false;
        let mut result = Vec::new();
        while !previous_was_pending || !is_pending {
            previous_was_pending = is_pending;
            is_pending = match gs.poll(&mut noop_context(), &mut parameters) {
                Poll::Ready(action) => {
                    result.push(action);
                    false
                }
                Poll::Pending => true,
            }
        }
        result
    }

    #[test]
    fn test_explicit_peer_reconnects() {
        let config = GossipsubConfigBuilder::new()
            .check_explicit_peers_interval(Duration::from_millis(1))
            .heartbeat_initial_delay(Duration::from_secs(0))
            .build();
        let (mut gs, others, _) = build_and_inject_nodes_with_config(1, Vec::new(), true, config);

        let peer = others.get(0).unwrap();

        //add peer as explicit peer
        gs.add_explicit_peer(peer);

        let local_id = PeerId::random();
        collect_actions(&mut gs, &local_id);

        //disconnect peer
        gs.inject_disconnected(peer);

        //wait at least one milli second (the check explicit peers interval)
        sleep(Duration::from_millis(2));

        //assert that there is some reconnect action after next poll
        assert!(
            collect_actions(&mut gs, &local_id)
                .iter()
                .filter(|e| match e {
                    NetworkBehaviourAction::DialPeer {
                        peer_id,
                        condition: DialPeerCondition::Disconnected,
                    } => peer_id == peer,
                    _ => false,
                })
                .count()
                >= 1,
            "There was no dial peer event for the explicit peer"
        );
    }

    #[test]
    fn test_handle_graft_explicit_peer() {
        let (mut gs, peers, topic_hashes) = build_and_inject_nodes_with_config_and_explicit(
            1,
            vec![String::from("topic1"), String::from("topic2")],
            true,
            GossipsubConfig::default(),
            1,
        );

        let peer = peers.get(0).unwrap();

        gs.handle_graft(peer, topic_hashes.clone());

        //peer got not added to mesh
        assert!(gs.mesh[&topic_hashes[0]].is_empty());
        assert!(gs.mesh[&topic_hashes[1]].is_empty());

        assert!(
            collect_actions(&mut gs, &PeerId::random())
                .iter()
                .filter(|e| match e {
                    NetworkBehaviourAction::NotifyHandler { peer_id, event, .. } =>
                        peer_id == peer
                            && event
                                .control_msgs
                                .iter()
                                .filter(|m| match m {
                                    GossipsubControlAction::Prune { topic_hash } =>
                                        topic_hash == &topic_hashes[0]
                                            || topic_hash == &topic_hashes[1],
                                    _ => false,
                                })
                                .count()
                                == 2,
                    _ => false,
                })
                .count()
                >= 1,
            "There were no prunes sent when grafting from explicit peer"
        );
    }

    #[test]
    fn explicit_peers_not_added_to_mesh_on_receiving_subscription() {
        let (gs, peers, topic_hashes) = build_and_inject_nodes_with_config_and_explicit(
            2,
            vec![String::from("topic1")],
            true,
            GossipsubConfig::default(),
            1,
        );

        //only peer 1 is in the mesh not peer 0 (which is an explicit peer)
        assert_eq!(
            gs.mesh[&topic_hashes[0]],
            vec![peers[1].clone()].into_iter().collect()
        );

        //assert that graft gets created to non-explicit peer
        //TODO enable this when "bug" is fixed
        /*assert!(gs.control_pool.get(&peers[1])
        .unwrap_or(&Vec::new())
        .iter()
        .filter(|m| match m {
            GossipsubControlAction::Graft { .. } => true,
            _ => false,
        }).count() > 0, "No graft message got created to non-explicit peer");*/

        //assert that no graft gets created to explicit peer
        assert_eq!(
            gs.control_pool
                .get(&peers[0])
                .unwrap_or(&Vec::new())
                .iter()
                .filter(|m| match m {
                    GossipsubControlAction::Graft { .. } => true,
                    _ => false,
                })
                .count(),
            0,
            "A graft message got created to an explicit peer"
        );
    }

    #[test]
    fn do_not_graft_explicit_peer() {
        let config = GossipsubConfigBuilder::new()
            .heartbeat_initial_delay(Duration::from_secs(0))
            .build();
        let (mut gs, others, topic_hashes) = build_and_inject_nodes_with_config_and_explicit(
            1,
            vec![String::from("topic")],
            true,
            config,
            1,
        );

        let actions = collect_actions(&mut gs, &PeerId::random());

        //mesh stays empty
        assert_eq!(gs.mesh[&topic_hashes[0]], BTreeSet::new());

        //assert that no graft gets created to explicit peer
        assert_eq!(
            actions
                .iter()
                .filter(|e| match e {
                    NetworkBehaviourAction::NotifyHandler { peer_id, event, .. } =>
                        peer_id == &others[0]
                            && event.control_msgs.iter().any(|m| match m {
                                GossipsubControlAction::Graft { .. } => true,
                                _ => false,
                            }),
                    _ => false,
                })
                .count(),
            0,
            "No graft message got created to non-explicit peer"
        );
    }

    #[test]
    fn do_forward_messages_to_explicit_peers() {
        let (mut gs, peers, topic_hashes) = build_and_inject_nodes_with_config_and_explicit(
            2,
            vec![String::from("topic1"), String::from("topic2")],
            true,
            GossipsubConfig::default(),
            1,
        );

        let local_id = PeerId::random();

        let message = GossipsubMessage {
            source: Some(peers[1].clone()),
            data: vec![],
            sequence_number: Some(0),
            topics: vec![topic_hashes[0].clone()],
            signature: None,
            key: None,
            validated: true,
        };
        gs.handle_received_message(message.clone(), &local_id);

        assert_eq!(
            gs.events
                .iter()
                .filter(|e| match e {
                    NetworkBehaviourAction::NotifyHandler { peer_id, event, .. } =>
                        peer_id == &peers[0]
                            && event.messages.iter().filter(|m| *m == &message).count() > 0,
                    _ => false,
                })
                .count(),
            1,
            "The message did not get forwarded to the explicit peer"
        );
    }

    #[test]
    fn explicit_peers_not_added_to_mesh_on_subscribe() {
        let (mut gs, peers, _) = build_and_inject_nodes_with_config_and_explicit(
            2,
            Vec::new(),
            true,
            GossipsubConfig::default(),
            1,
        );

        //create new topic, both peers subscribing to it but we do not subscribe to it
        let topic = Topic::new(String::from("t"));
        let topic_hash = topic.hash();
        for i in 0..2 {
            gs.handle_received_subscriptions(
                &vec![GossipsubSubscription {
                    action: GossipsubSubscriptionAction::Subscribe,
                    topic_hash: topic_hash.clone(),
                }],
                &peers[i],
            );
        }

        //subscribe now to topic
        gs.subscribe(topic.clone());

        //only peer 1 is in the mesh not peer 0 (which is an explicit peer)
        assert_eq!(
            gs.mesh[&topic_hash],
            vec![peers[1].clone()].into_iter().collect()
        );

        //assert that graft gets created to non-explicit peer
        assert!(
            gs.control_pool[&peers[1]]
                .iter()
                .filter(|m| match m {
                    GossipsubControlAction::Graft { .. } => true,
                    _ => false,
                })
                .count()
                > 0,
            "No graft message got created to non-explicit peer"
        );

        //assert that no graft gets created to explicit peer
        assert_eq!(
            gs.control_pool
                .get(&peers[0])
                .unwrap_or(&Vec::new())
                .iter()
                .filter(|m| match m {
                    GossipsubControlAction::Graft { .. } => true,
                    _ => false,
                })
                .count(),
            0,
            "A graft message got created to an explicit peer"
        );
    }

    #[test]
    fn explicit_peers_not_added_to_mesh_from_fanout_on_subscribe() {
        let (mut gs, peers, _) = build_and_inject_nodes_with_config_and_explicit(
            2,
            Vec::new(),
            true,
            GossipsubConfig::default(),
            1,
        );

        //create new topic, both peers subscribing to it but we do not subscribe to it
        let topic = Topic::new(String::from("t"));
        let topic_hash = topic.hash();
        for i in 0..2 {
            gs.handle_received_subscriptions(
                &vec![GossipsubSubscription {
                    action: GossipsubSubscriptionAction::Subscribe,
                    topic_hash: topic_hash.clone(),
                }],
                &peers[i],
            );
        }

        //we send a message for this topic => this will initialize the fanout
        gs.publish(topic.clone(), vec![1, 2, 3]).unwrap();

        //subscribe now to topic
        gs.subscribe(topic.clone());

        //only peer 1 is in the mesh not peer 0 (which is an explicit peer)
        //TODO this test got fixed in gossipsub-signing branch and should work after merging
        //assert_eq!(gs.mesh[&topic_hash], vec![peers[1].clone()]);

        //assert that graft gets created to non-explicit peer
        assert!(
            gs.control_pool[&peers[1]]
                .iter()
                .filter(|m| match m {
                    GossipsubControlAction::Graft { .. } => true,
                    _ => false,
                })
                .count()
                > 0,
            "No graft message got created to non-explicit peer"
        );

        //assert that no graft gets created to explicit peer
        assert_eq!(
            gs.control_pool
                .get(&peers[0])
                .unwrap_or(&Vec::new())
                .iter()
                .filter(|m| match m {
                    GossipsubControlAction::Graft { .. } => true,
                    _ => false,
                })
                .count(),
            0,
            "A graft message got created to an explicit peer"
        );
    }

    #[test]
    fn no_gossip_gets_sent_to_explicit_peers() {
        let (mut gs, peers, topic_hashes) = build_and_inject_nodes_with_config_and_explicit(
            2,
            vec![String::from("topic1"), String::from("topic2")],
            true,
            GossipsubConfig::default(),
            1,
        );

        let local_id = PeerId::random();

        let message = GossipsubMessage {
            source: Some(peers[1].clone()),
            data: vec![],
            sequence_number: Some(0),
            topics: vec![topic_hashes[0].clone()],
            signature: None,
            key: None,
            validated: true,
        };

        //forward the message
        gs.handle_received_message(message.clone(), &local_id);

        //simulate multiple gossip calls (for randomness)
        for _ in 0..3 {
            gs.emit_gossip();
        }

        //assert that no gossip gets sent to explicit peer
        assert_eq!(
            gs.control_pool
                .get(&peers[0])
                .unwrap_or(&Vec::new())
                .iter()
                .filter(|m| match m {
                    GossipsubControlAction::IHave { .. } => true,
                    _ => false,
                })
                .count(),
            0,
            "Gossip got emitted to explicit peer"
        );
=======
    // Tests the mesh maintenance addition
    fn test_mesh_addition() {
        let config = GossipsubConfig::default();

        // Adds mesh_low peers and PRUNE 2 giving us a deficit.
        let (mut gs, peers, topics) =
            build_and_inject_nodes(config.mesh_n + 1, vec!["test".into()], true);

        let to_remove_peers = config.mesh_n + 1 - config.mesh_n_low - 1;

        for index in 0..to_remove_peers {
            gs.handle_prune(&peers[index], topics.clone());
        }

        // Verify the pruned peers are removed from the mesh.
        assert_eq!(
            gs.mesh.get(&topics[0]).unwrap().len(),
            config.mesh_n_low - 1
        );

        // run a heartbeat
        gs.heartbeat();

        // Peers should be added to reach mesh_n
        assert_eq!(gs.mesh.get(&topics[0]).unwrap().len(), config.mesh_n);
    }

    #[test]
    // Tests the mesh maintenance subtraction
    fn test_mesh_subtraction() {
        let config = GossipsubConfig::default();

        // Adds mesh_low peers and PRUNE 2 giving us a deficit.
        let (mut gs, peers, topics) =
            build_and_inject_nodes(config.mesh_n_high + 10, vec!["test".into()], true);

        // graft all the peers
        for peer in peers {
            gs.handle_graft(&peer, topics.clone());
        }

        // run a heartbeat
        gs.heartbeat();

        // Peers should be removed to reach mesh_n
        assert_eq!(gs.mesh.get(&topics[0]).unwrap().len(), config.mesh_n);
>>>>>>> 74d2779c
    }
}<|MERGE_RESOLUTION|>--- conflicted
+++ resolved
@@ -881,7 +881,6 @@
     }
 
     #[test]
-<<<<<<< HEAD
     // tests that a peer added as explicit peer gets connected to
     fn test_explicit_peer_gets_connected() {
         let (mut gs, _, _) = build_and_inject_nodes(0, Vec::new(), true);
@@ -1328,7 +1327,9 @@
             0,
             "Gossip got emitted to explicit peer"
         );
-=======
+    }
+
+    #[test]
     // Tests the mesh maintenance addition
     fn test_mesh_addition() {
         let config = GossipsubConfig::default();
@@ -1375,6 +1376,5 @@
 
         // Peers should be removed to reach mesh_n
         assert_eq!(gs.mesh.get(&topics[0]).unwrap().len(), config.mesh_n);
->>>>>>> 74d2779c
     }
 }
--- conflicted
+++ resolved
@@ -4800,7 +4800,110 @@
     }
 
     #[test]
-<<<<<<< HEAD
+    fn test_msg_id_fn_only_called_once_with_fast_message_ids() {
+        struct Pointers {
+            slow_counter: u32,
+            fast_counter: u32,
+            from_counter: u32,
+        };
+
+        let mut counters = Pointers {
+            slow_counter: 0,
+            fast_counter: 0,
+            from_counter: 0,
+        };
+
+        let counters_pointer: *mut Pointers = &mut counters;
+
+        let counters_address = counters_pointer as u64;
+
+        macro_rules! get_counters_pointer {
+            ($m: expr) => {{
+                let mut address_bytes: [u8; 8] = Default::default();
+                address_bytes.copy_from_slice($m.as_slice());
+                let address = u64::from_be_bytes(address_bytes);
+                address as *mut Pointers
+            }};
+        }
+
+        #[derive(Clone)]
+        struct MessageData(pub Vec<u8>);
+
+        impl Into<Vec<u8>> for MessageData {
+            fn into(self) -> Vec<u8> {
+                self.0
+            }
+        }
+
+        impl From<Vec<u8>> for MessageData {
+            fn from(v: Vec<u8>) -> Self {
+                let mut counters_pointer = get_counters_pointer!(&v);
+                unsafe {
+                    (*counters_pointer).from_counter += 1;
+                }
+                Self(v)
+            }
+        }
+
+        impl AsRef<[u8]> for MessageData {
+            fn as_ref(&self) -> &[u8] {
+                self.0.as_slice()
+            }
+        }
+
+        macro_rules! get_counters_and_hash {
+            ($m: expr) => {{
+                let mut hasher = DefaultHasher::new();
+                $m.hash(&mut hasher);
+                let id = hasher.finish().to_be_bytes().into();
+                (id, get_counters_pointer!($m))
+            }};
+        }
+
+        let message_id_fn = |m: &GenericGossipsubMessage<MessageData>| -> MessageId {
+            let (mut id, mut counters_pointer): (MessageId, *mut Pointers) =
+                get_counters_and_hash!(&m.data.0);
+            unsafe {
+                (*counters_pointer).slow_counter += 1;
+            }
+            id.0.reverse();
+            id
+        };
+        let fast_message_id_fn = |m: &RawGossipsubMessage| -> FastMessageId {
+            let (id, mut counters_pointer) = get_counters_and_hash!(&m.data);
+            unsafe {
+                (*counters_pointer).fast_counter += 1;
+            }
+            id
+        };
+        let config = GenericGossipsubConfigBuilder::new()
+            .message_id_fn(message_id_fn)
+            .fast_message_id_fn(fast_message_id_fn)
+            .build()
+            .unwrap();
+        let (mut gs, _, topic_hashes) =
+            build_and_inject_nodes_with_config(0, vec![String::from("topic1")], true, config);
+
+        let message = RawGossipsubMessage {
+            source: None,
+            data: counters_address.to_be_bytes().to_vec(),
+            sequence_number: None,
+            topics: vec![topic_hashes[0].clone()],
+            signature: None,
+            key: None,
+            validated: true,
+        };
+
+        for _ in 0..5 {
+            gs.handle_received_message(message.clone(), &PeerId::random());
+        }
+
+        assert!(counters.fast_counter <= 5);
+        assert_eq!(counters.slow_counter, 1);
+        assert_eq!(counters.from_counter, 1);
+    }
+
+    #[test]
     fn test_subscribe_and_graft_with_negative_score() {
         //simulate a communication between two gossipsub instances
         let (mut gs1, _, topic_hashes) =
@@ -4866,108 +4969,5 @@
 
         //nobody got penalized
         assert!(gs1.peer_score.as_ref().unwrap().0.score(&p2) >= original_score);
-=======
-    fn test_msg_id_fn_only_called_once_with_fast_message_ids() {
-        struct Pointers {
-            slow_counter: u32,
-            fast_counter: u32,
-            from_counter: u32,
-        };
-
-        let mut counters = Pointers {
-            slow_counter: 0,
-            fast_counter: 0,
-            from_counter: 0,
-        };
-
-        let counters_pointer: *mut Pointers = &mut counters;
-
-        let counters_address = counters_pointer as u64;
-
-        macro_rules! get_counters_pointer {
-            ($m: expr) => {{
-                let mut address_bytes: [u8; 8] = Default::default();
-                address_bytes.copy_from_slice($m.as_slice());
-                let address = u64::from_be_bytes(address_bytes);
-                address as *mut Pointers
-            }};
-        }
-
-        #[derive(Clone)]
-        struct MessageData(pub Vec<u8>);
-
-        impl Into<Vec<u8>> for MessageData {
-            fn into(self) -> Vec<u8> {
-                self.0
-            }
-        }
-
-        impl From<Vec<u8>> for MessageData {
-            fn from(v: Vec<u8>) -> Self {
-                let mut counters_pointer = get_counters_pointer!(&v);
-                unsafe {
-                    (*counters_pointer).from_counter += 1;
-                }
-                Self(v)
-            }
-        }
-
-        impl AsRef<[u8]> for MessageData {
-            fn as_ref(&self) -> &[u8] {
-                self.0.as_slice()
-            }
-        }
-
-        macro_rules! get_counters_and_hash {
-            ($m: expr) => {{
-                let mut hasher = DefaultHasher::new();
-                $m.hash(&mut hasher);
-                let id = hasher.finish().to_be_bytes().into();
-                (id, get_counters_pointer!($m))
-            }};
-        }
-
-        let message_id_fn = |m: &GenericGossipsubMessage<MessageData>| -> MessageId {
-            let (mut id, mut counters_pointer): (MessageId, *mut Pointers) =
-                get_counters_and_hash!(&m.data.0);
-            unsafe {
-                (*counters_pointer).slow_counter += 1;
-            }
-            id.0.reverse();
-            id
-        };
-        let fast_message_id_fn = |m: &RawGossipsubMessage| -> FastMessageId {
-            let (id, mut counters_pointer) = get_counters_and_hash!(&m.data);
-            unsafe {
-                (*counters_pointer).fast_counter += 1;
-            }
-            id
-        };
-        let config = GenericGossipsubConfigBuilder::new()
-            .message_id_fn(message_id_fn)
-            .fast_message_id_fn(fast_message_id_fn)
-            .build()
-            .unwrap();
-        let (mut gs, _, topic_hashes) =
-            build_and_inject_nodes_with_config(0, vec![String::from("topic1")], true, config);
-
-        let message = RawGossipsubMessage {
-            source: None,
-            data: counters_address.to_be_bytes().to_vec(),
-            sequence_number: None,
-            topics: vec![topic_hashes[0].clone()],
-            signature: None,
-            key: None,
-            validated: true,
-        };
-
-        for _ in 0..5 {
-            gs.handle_received_message(message.clone(), &PeerId::random());
-        }
-
-        assert!(counters.fast_counter <= 5);
-        assert_eq!(counters.slow_counter, 1);
-        assert_eq!(counters.from_counter, 1);
->>>>>>> 6ee2c5fb
     }
 }
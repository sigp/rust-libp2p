--- conflicted
+++ resolved
@@ -5941,38 +5941,8 @@
     let publish_data = vec![2; 59];
     gs.publish(topic_hash.clone(), publish_data).unwrap();
     gs.heartbeat();
-<<<<<<< HEAD
     let slow_peer_score = gs.peer_score(&slow_peer_id).unwrap();
     assert_eq!(slow_peer_score, slow_peer_params.slow_peer_weight * 3.0);
-=======
-    let slow_peer_score = gs.as_peer_score_mut().score_report(&slow_peer_id).score;
-    assert_eq!(slow_peer_score, slow_peer_params.slow_peer_weight);
-}
-
-#[tokio::test]
-async fn test_timedout_messages_are_reported() {
-    let gs_config = ConfigBuilder::default()
-        .validation_mode(ValidationMode::Permissive)
-        .build()
-        .unwrap();
-
-    let mut gs: Behaviour = Behaviour::new(MessageAuthenticity::RandomAuthor, gs_config).unwrap();
-
-    let sender = Sender::new(2);
-    let topic_hash = Topic::new("Test").hash();
-    let publish_data = vec![2; 59];
-    let raw_message = gs.build_raw_message(topic_hash, publish_data).unwrap();
-
-    sender
-        .send_message(RpcOut::Publish {
-            message: raw_message,
-            timeout: Delay::new(Duration::from_nanos(1)),
-        })
-        .unwrap();
-    let mut receiver = sender.new_receiver();
-    let stale = future::poll_fn(|cx| receiver.poll_stale(cx)).await.unwrap();
-    assert!(matches!(stale, RpcOut::Publish { .. }));
->>>>>>> b985ed69
 }
 
 #[test]

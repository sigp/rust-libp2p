--- conflicted
+++ resolved
@@ -26,12 +26,8 @@
     GossipsubControlAction, GossipsubMessage, GossipsubSubscription, GossipsubSubscriptionAction,
     MessageId, SIGNING_PREFIX,
 };
-<<<<<<< HEAD
+use crate::rpc_proto;
 use crate::topic::{Hasher, Topic, TopicHash};
-=======
-use crate::rpc_proto;
-use crate::topic::{Topic, TopicHash};
->>>>>>> b20771b7
 use futures::prelude::*;
 use libp2p_core::{
     connection::ConnectionId, identity::error::SigningError, identity::Keypair, Multiaddr, PeerId,
@@ -302,42 +298,22 @@
     }
 
     /// Publishes a message to the network.
-<<<<<<< HEAD
-    pub fn publish<H: Hasher>(&mut self, topic: Topic<H>, data: impl Into<Vec<u8>>) {
+    pub fn publish<H: Hasher>(
+        &mut self,
+        topic: Topic<H>,
+        data: impl Into<Vec<u8>>,
+    ) -> Result<(), PublishError> {
         self.publish_many(iter::once(topic), data)
-=======
-    pub fn publish(&mut self, topic: &Topic, data: impl Into<Vec<u8>>) -> Result<(), PublishError> {
-        self.publish_many(iter::once(topic.clone()), data)
->>>>>>> b20771b7
     }
 
     /// Publishes a message with multiple topics to the network.
     pub fn publish_many<H: Hasher>(
         &mut self,
-<<<<<<< HEAD
-        topic: impl IntoIterator<Item = Topic<H>>,
-        data: impl Into<Vec<u8>>,
-    ) {
-        let message = GossipsubMessage {
-            source: self.message_source_id.clone(),
-            data: data.into(),
-            // To be interoperable with the go-implementation this is treated as a 64-bit
-            // big-endian uint.
-            sequence_number: rand::random(),
-            topics: topic.into_iter().map(|t| t.hash()).collect(),
-            signature: None, // signature will get created when being published
-            key: None,
-        };
-
-=======
-        topics: impl IntoIterator<Item = Topic>,
+        topics: impl IntoIterator<Item = Topic<H>>,
         data: impl Into<Vec<u8>>,
     ) -> Result<(), PublishError> {
-        let message = self.build_message(
-            topics.into_iter().map(|t| self.topic_hash(t)).collect(),
-            data.into(),
-        )?;
->>>>>>> b20771b7
+        let message =
+            self.build_message(topics.into_iter().map(|t| t.hash()).collect(), data.into())?;
         let msg_id = (self.config.message_id_fn)(&message);
         // Add published message to our memcache and add it to the duplicate cache.
         self.mcache.put(message.clone());
@@ -1107,7 +1083,11 @@
                         from: Some(author.clone().into_bytes()),
                         data: Some(data.clone()),
                         seqno: Some(sequence_number.to_be_bytes().to_vec()),
-                        topic_ids: topics.clone().into_iter().map(|t| t.into()).collect(),
+                        topic_ids: topics
+                            .clone()
+                            .into_iter()
+                            .map(TopicHash::into_string)
+                            .collect(),
                         signature: None,
                         key: None,
                     };
@@ -1250,12 +1230,7 @@
 
     fn new_handler(&mut self) -> Self::ProtocolsHandler {
         GossipsubHandler::new(
-<<<<<<< HEAD
             self.config.protocol_id_prefix.clone(),
-            self.message_source_id.clone(),
-=======
-            self.config.protocol_id.clone(),
->>>>>>> b20771b7
             self.config.max_transmit_size,
             self.config.validation_mode.clone(),
         )

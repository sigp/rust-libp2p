--- conflicted
+++ resolved
@@ -3073,36 +3073,10 @@
 
                 // Update failed message counter.
                 let failed_messages = self.failed_messages.entry(peer_id).or_default();
-<<<<<<< HEAD
-                match rpc {
-                    RpcOut::Publish { .. } => {
-                        failed_messages.priority += 1;
-                        failed_messages.publish += 1;
-                    }
-                    RpcOut::Forward { .. } => {
-                        failed_messages.non_priority += 1;
-                        failed_messages.forward += 1;
-                    }
-                    RpcOut::IWant(_)
-                    | RpcOut::IHave(_)
-                    | RpcOut::IDontWant(_)
-                    | RpcOut::PartialMessage { .. } => {
-                        failed_messages.non_priority += 1;
-                    }
-                    RpcOut::Graft(_)
-                    | RpcOut::Prune(_)
-                    | RpcOut::Subscribe(_)
-                    | RpcOut::Unsubscribe(_)
-                    | RpcOut::Extensions(_)
-                    | RpcOut::TestExtension => {
-                        unreachable!("Channel for highpriority control messages is unbounded and should always be open.")
-                    }
-=======
                 if rpc.priority() {
                     failed_messages.priority += 1;
                 } else {
                     failed_messages.non_priority += 1;
->>>>>>> fabf27f2
                 }
 
                 // Update peer score.
@@ -3332,47 +3306,34 @@
             kind: PeerKind::Floodsub,
             connections: vec![],
             outbound: false,
-<<<<<<< HEAD
-            sender: Sender::new(self.config.connection_handler_queue_len()),
+            messages: Queue::new(self.config.connection_handler_queue_len()),
             topics: Default::default(),
             dont_send: LinkedHashMap::new(),
             extensions: None,
             partial_messages: Default::default(),
-=======
-            messages: Queue::new(self.config.connection_handler_queue_len()),
-            topics: Default::default(),
-            dont_send: LinkedHashMap::new(),
->>>>>>> fabf27f2
         });
         // Add the new connection
         connected_peer.connections.push(connection_id);
-        let receiver = connected_peer.sender.new_receiver();
-
-<<<<<<< HEAD
-        if connected_peer.connections.len() <= 1 {
-            // If this is the first connection send extensions message.
-            self.send_message(
-                peer_id,
-                RpcOut::Extensions(Extensions {
-                    test_extension: Some(true),
-                    partial_messages: if self.config.partial_messages_extension() {
-                        Some(true)
-                    } else {
-                        None
-                    },
-                }),
-            );
-        }
-
-        Ok(Handler::new(self.config.protocol_config(), receiver))
-=======
+        let queue = connected_peer.messages.clone();
+
+        // if connected_peer.connections.len() <= 1 {
+        // If this is the first connection send extensions message.
+        self.send_message(
+            peer_id,
+            RpcOut::Extensions(Extensions {
+                test_extension: Some(true),
+                partial_messages: if self.config.partial_messages_extension() {
+                    Some(true)
+                } else {
+                    None
+                },
+            }),
+        );
+        // }
+
         // This clones a reference to the Queue so any new handlers reference the same underlying
         // queue. No data is actually cloned here.
-        Ok(Handler::new(
-            self.config.protocol_config(),
-            connected_peer.messages.clone(),
-        ))
->>>>>>> fabf27f2
+        Ok(Handler::new(self.config.protocol_config(), queue))
     }
 
     fn handle_established_outbound_connection(
@@ -3389,21 +3350,15 @@
             // Diverging from the go implementation we only want to consider a peer as outbound peer
             // if its first connection is outbound.
             outbound: !self.px_peers.contains(&peer_id),
-<<<<<<< HEAD
-            sender: Sender::new(self.config.connection_handler_queue_len()),
+            messages: Queue::new(self.config.connection_handler_queue_len()),
             topics: Default::default(),
             dont_send: LinkedHashMap::new(),
             extensions: None,
             partial_messages: Default::default(),
-=======
-            messages: Queue::new(self.config.connection_handler_queue_len()),
-            topics: Default::default(),
-            dont_send: LinkedHashMap::new(),
->>>>>>> fabf27f2
         });
         // Add the new connection
         connected_peer.connections.push(connection_id);
-        let receiver = connected_peer.sender.new_receiver();
+        let queue = connected_peer.messages.clone();
 
         if connected_peer.connections.len() <= 1 {
             // If this is the first connection send extensions message.
@@ -3420,16 +3375,9 @@
             );
         }
 
-<<<<<<< HEAD
-        Ok(Handler::new(self.config.protocol_config(), receiver))
-=======
         // This clones a reference to the Queue so any new handlers reference the same underlying
         // queue. No data is actually cloned here.
-        Ok(Handler::new(
-            self.config.protocol_config(),
-            connected_peer.messages.clone(),
-        ))
->>>>>>> fabf27f2
+        Ok(Handler::new(self.config.protocol_config(), queue))
     }
 
     fn on_connection_handler_event(

--- conflicted
+++ resolved
@@ -36,13 +36,7 @@
 use rand::{seq::SliceRandom, thread_rng};
 
 use libp2p_core::{
-<<<<<<< HEAD
-    connection::ConnectionId, multiaddr::Protocol::Ip4, multiaddr::Protocol::Ip6, ConnectedPoint,
-    Multiaddr, PeerId,
-=======
-    connection::ConnectionId, identity::Keypair, multiaddr::Protocol::Ip4,
-    multiaddr::Protocol::Ip6, Multiaddr, PeerId,
->>>>>>> be0b62a7
+    connection::ConnectionId, multiaddr::Protocol::Ip4, multiaddr::Protocol::Ip6, Multiaddr, PeerId,
 };
 use libp2p_swarm::{
     behaviour::{AddressChange, ConnectionClosed, ConnectionEstablished, FromSwarm},
@@ -3124,7 +3118,6 @@
 
         Ok(rpc_list)
     }
-<<<<<<< HEAD
 
     /* EPISUB Internal Functions */
 
@@ -3568,42 +3561,8 @@
             }
         }
     }
-}
-
-fn get_ip_addr(addr: &Multiaddr) -> Option<IpAddr> {
-    addr.iter().find_map(|p| match p {
-        Ip4(addr) => Some(IpAddr::V4(addr)),
-        Ip6(addr) => Some(IpAddr::V6(addr)),
-        _ => None,
-    })
-}
-
-impl<S, D, F> NetworkBehaviour for Gossipsub<S, D, F>
-where
-    S: Send + 'static + ChokingStrategy,
-    D: Send + 'static + DataTransform,
-    F: Send + 'static + TopicSubscriptionFilter,
-{
-    type ConnectionHandler = GossipsubHandler;
-    type OutEvent = GossipsubEvent;
-
-    fn new_handler(&mut self) -> Self::ConnectionHandler {
-        let protocol_config = ProtocolConfig::new(
-            self.config.protocol_id().clone(),
-            self.config.custom_id_version().clone(),
-            self.config.max_transmit_size(),
-            self.validation_mode.clone(),
-            self.config.support_floodsub(),
-        );
-
-        GossipsubHandler::new(protocol_config, self.config.idle_timeout())
-    }
-
-    fn inject_connection_established(
-=======
 
     fn on_connection_established(
->>>>>>> be0b62a7
         &mut self,
         ConnectionEstablished {
             peer_id,
@@ -3721,7 +3680,7 @@
                 let index = connections
                     .connections
                     .iter()
-                    .position(|v| v == &connection_id)
+                    .position(|v| *v == connection_id)
                     .expect("Previously established connection to peer must be present");
                 connections.connections.remove(index);
 
@@ -3731,11 +3690,7 @@
                     if let Some(topics) = self.peer_topics.get(&peer_id) {
                         for topic in topics {
                             if let Some(mesh_peers) = self.mesh.get(topic) {
-<<<<<<< HEAD
-                                if mesh_peers.contains_key(peer_id) {
-=======
-                                if mesh_peers.contains(&peer_id) {
->>>>>>> be0b62a7
+                                if mesh_peers.contains_key(&peer_id) {
                                     self.events
                                         .push_back(NetworkBehaviourAction::NotifyHandler {
                                             peer_id,
@@ -3769,11 +3724,7 @@
                     // check the mesh for the topic
                     if let Some(mesh_peers) = self.mesh.get_mut(topic) {
                         // check if the peer is in the mesh and remove it
-<<<<<<< HEAD
-                        if mesh_peers.remove(peer_id).is_some() {
-=======
-                        if mesh_peers.remove(&peer_id) {
->>>>>>> be0b62a7
+                        if mesh_peers.remove(&peer_id).is_some() {
                             if let Some(m) = self.metrics.as_mut() {
                                 m.peers_removed(topic, Churn::Dc, 1);
                                 m.set_mesh_peers(topic, mesh_peers.len());
@@ -3850,7 +3801,7 @@
             } else {
                 trace!(
                     "Couldn't extract ip from endpoint of peer {} with endpoint {:?}",
-                    &peer_id,
+                    peer_id,
                     endpoint_old
                 )
             }
@@ -3875,9 +3826,10 @@
     })
 }
 
-impl<C, F> NetworkBehaviour for Gossipsub<C, F>
+impl<S, D, F> NetworkBehaviour for Gossipsub<S, D, F>
 where
-    C: Send + 'static + DataTransform,
+    S: Send + 'static + ChokingStrategy,
+    D: Send + 'static + DataTransform,
     F: Send + 'static + TopicSubscriptionFilter,
 {
     type ConnectionHandler = GossipsubHandler;
@@ -3888,7 +3840,7 @@
             self.config.protocol_id().clone(),
             self.config.custom_id_version().clone(),
             self.config.max_transmit_size(),
-            self.config.validation_mode().clone(),
+            self.validation_mode.clone(),
             self.config.support_floodsub(),
         );
 
@@ -4195,15 +4147,8 @@
             .iter()
             // Optionally ignore choked peers, and exclude Floodsub and supported peer types.
             .filter(|p| {
-                f(p) && match connected_peers.get(p) {
-                    Some(connections)
-                        if connections.kind != PeerKind::Floodsub
-                            && connections.kind != PeerKind::NotSupported =>
-                    {
-                        true
-                    }
-                    _ => false,
-                }
+                f(p) && matches!(connected_peers.get(p), Some(connections) if connections.kind != PeerKind::Floodsub
+                            && connections.kind != PeerKind::NotSupported)
             })
             .cloned()
             .collect(),

// Copyright 2020 Sigma Prime Pty Ltd.
//
// Permission is hereby granted, free of charge, to any person obtaining a
// copy of this software and associated documentation files (the "Software"),
// to deal in the Software without restriction, including without limitation
// the rights to use, copy, modify, merge, publish, distribute, sublicense,
// and/or sell copies of the Software, and to permit persons to whom the
// Software is furnished to do so, subject to the following conditions:
//
// The above copyright notice and this permission notice shall be included in
// all copies or substantial portions of the Software.
//
// THE SOFTWARE IS PROVIDED "AS IS", WITHOUT WARRANTY OF ANY KIND, EXPRESS
// OR IMPLIED, INCLUDING BUT NOT LIMITED TO THE WARRANTIES OF MERCHANTABILITY,
// FITNESS FOR A PARTICULAR PURPOSE AND NONINFRINGEMENT. IN NO EVENT SHALL THE
// AUTHORS OR COPYRIGHT HOLDERS BE LIABLE FOR ANY CLAIM, DAMAGES OR OTHER
// LIABILITY, WHETHER IN AN ACTION OF CONTRACT, TORT OR OTHERWISE, ARISING
// FROM, OUT OF OR IN CONNECTION WITH THE SOFTWARE OR THE USE OR OTHER
// DEALINGS IN THE SOFTWARE.

<<<<<<< HEAD
=======
use crate::config::{GossipsubConfig, ValidationMode};
use crate::error::PublishError;
use crate::handler::GossipsubHandler;
use crate::mcache::MessageCache;
use crate::protocol::{
    GossipsubControlAction, GossipsubMessage, GossipsubSubscription, GossipsubSubscriptionAction,
    MessageId, SIGNING_PREFIX,
};
use crate::rpc_proto;
use crate::topic::{Hasher, Topic, TopicHash};
use futures::prelude::*;
use libp2p_core::{
    connection::ConnectionId, identity::error::SigningError, identity::Keypair, Multiaddr, PeerId,
};
use libp2p_swarm::{
    NetworkBehaviour, NetworkBehaviourAction, NotifyHandler, PollParameters, ProtocolsHandler,
};
use log::{debug, error, info, trace, warn};
use lru_time_cache::LruCache;
use prost::Message;
use rand;
use rand::{seq::SliceRandom, thread_rng};
>>>>>>> cacadc0e
use std::{
    collections::HashSet,
    collections::VecDeque,
    collections::{hash_map::HashMap, BTreeSet},
    fmt, iter,
    sync::Arc,
    task::{Context, Poll},
};
use std::iter::FromIterator;

use futures::prelude::*;
use log::{debug, error, info, trace, warn};
use rand;
use rand::{seq::SliceRandom, thread_rng};
use wasm_timer::{Instant, Interval};

use libp2p_core::{connection::ConnectionId, identity::Keypair, Multiaddr, PeerId};
use libp2p_swarm::{DialPeerCondition, NetworkBehaviour, NetworkBehaviourAction, NotifyHandler, PollParameters, ProtocolsHandler};

use crate::config::GossipsubConfig;
use crate::handler::GossipsubHandler;
use crate::mcache::MessageCache;
use crate::protocol::{
    GossipsubControlAction, GossipsubMessage, GossipsubSubscription, GossipsubSubscriptionAction,
    MessageId,
};
use crate::topic::{Hasher, Topic, TopicHash};

mod tests;

/// Determines if published messages should be signed or not.
///
/// Without signing, a number of privacy preserving modes can be selected.
///
/// NOTE: The default validation settings are to require signatures. The [`ValidationMode`]
/// should be updated in the [`GossipsubConfig`] to allow for unsigned messages.
#[derive(Clone)]
pub enum MessageAuthenticity {
    /// Message signing is enabled. The author will be the owner of the key and the sequence number
    /// will be a random number.
    Signed(Keypair),
    /// Message signing is disabled.
    ///
    /// The specified `PeerId` will be used as the author of all published messages. The sequence
    /// number will be randomized.
    Author(PeerId),
    /// Message signing is disabled.
    ///
    /// A random `PeerId` will be used when publishing each message. The sequence number will be a
    /// random number.
    RandomAuthor,
    /// Message signing is disabled.
    ///
    /// The author of the message and the sequence numbers are excluded from the message.
    ///
    /// NOTE: Excluding these fields may make these messages invalid by other nodes who enforce validation of these
    /// fields. See [`ValidationMode`] in the `GossipsubConfig` for how to customise this for rust-libp2p gossipsub. A custom message_id function will need to be set to prevent all messages from a peer being filtered as duplicates.
    Anonymous,
}

impl MessageAuthenticity {
    /// Returns true if signing is enabled.
    fn is_signing(&self) -> bool {
        match self {
            MessageAuthenticity::Signed(_) => true,
            _ => false,
        }
    }

    fn is_anonymous(&self) -> bool {
        match self {
            MessageAuthenticity::Anonymous => true,
            _ => false,
        }
    }
}

/// A data structure for storing information for publishing messages.
enum PublishInfo {
    /// Message signing is enabled and this contains relevant information for publishing
    /// signed messages.
    Signing {
        keypair: Keypair,
        author: PeerId,
        inline_key: Option<Vec<u8>>,
    },
    // Signing is disabled, but this author is used to publish messages.
    Author(PeerId),
    /// The author is radomized each message.
    RandomAuthor,
    /// The from and sequence number fields are excluded from the message
    Anonymous,
}

impl From<MessageAuthenticity> for PublishInfo {
    fn from(authenticity: MessageAuthenticity) -> Self {
        match authenticity {
            MessageAuthenticity::Signed(keypair) => {
                let public_key = keypair.public();
                let key_enc = public_key.clone().into_protobuf_encoding();
                let key = if key_enc.len() <= 42 {
                    // The public key can be inlined in [`rpc_proto::Message::from`], so we don't include it
                    // specifically in the [`rpc_proto::Message::key`] field.
                    None
                } else {
                    // Include the protobuf encoding of the public key in the message.
                    Some(key_enc)
                };

                PublishInfo::Signing {
                    keypair,
                    author: public_key.into_peer_id(),
                    inline_key: key,
                }
            }
            MessageAuthenticity::Author(peer_id) => PublishInfo::Author(peer_id),
            MessageAuthenticity::RandomAuthor => PublishInfo::RandomAuthor,
            MessageAuthenticity::Anonymous => PublishInfo::Anonymous,
        }
    }
}

/// Network behaviour that handles the gossipsub protocol.
///
/// NOTE: Initialisation requires a [`MessageAuthenticity`] and [`GossipsubConfig`] instance. If message signing is
/// disabled, the [`ValidationMode`] in the config should be adjusted to an appropriate level to
/// accept unsigned messages.
pub struct Gossipsub {
    /// Configuration providing gossipsub performance parameters.
    config: GossipsubConfig,

    /// Events that need to be yielded to the outside when polling.
    events: VecDeque<NetworkBehaviourAction<Arc<GossipsubRpc>, GossipsubEvent>>,

    /// Pools non-urgent control messages between heartbeats.
    control_pool: HashMap<PeerId, Vec<GossipsubControlAction>>,

<<<<<<< HEAD
    /// The local libp2p keypair, used for message source identification and signing.
    keypair: Option<Keypair>,

    /// The peer_id that will be the source of published messages. This can be set to the identity
    /// via a config, otherwise will be derived from the libp2p keypair.
    message_source_id: PeerId,
=======
    /// Information used for publishing messages.
    publish_info: PublishInfo,

    /// An LRU Time cache for storing seen messages (based on their ID). This cache prevents
    /// duplicates from being propagated to the application and on the network.
    duplication_cache: LruCache<MessageId, ()>,
>>>>>>> cacadc0e

    /// A map of all connected peers - A map of topic hash to a list of gossipsub peer Ids.
    topic_peers: HashMap<TopicHash, BTreeSet<PeerId>>,

    /// A map of all connected peers to their subscribed topics.
    peer_topics: HashMap<PeerId, BTreeSet<TopicHash>>,

    ///A set of all explicit peers
    explicit_peers: HashSet<PeerId>,

    /// Overlay network of connected peers - Maps topics to connected gossipsub peers.
    mesh: HashMap<TopicHash, BTreeSet<PeerId>>,

    /// Map of topics to list of peers that we publish to, but don't subscribe to.
    fanout: HashMap<TopicHash, BTreeSet<PeerId>>,

    /// The last publish time for fanout topics.
    fanout_last_pub: HashMap<TopicHash, Instant>,

    /// Message cache for the last few heartbeats.
    mcache: MessageCache,

    /// Heartbeat interval stream.
    heartbeat: Interval,

    /// Interval stream for checking explicit peers.
    check_explicit_peers: Interval,
}

impl Gossipsub {
<<<<<<< HEAD
    /// Creates a `Gossipsub` struct given a set of parameters specified by `gs_config`.
    pub fn new(keypair: Keypair, gs_config: GossipsubConfig) -> Self {
        let message_source_id = if gs_config.no_source_id {
            PeerId::from_bytes(crate::config::IDENTITY_SOURCE.to_vec()).expect("Valid peer id")
        } else {
            keypair.public().into_peer_id()
        };

        let keypair = if gs_config.disable_message_signing {
            None
        } else {
            Some(keypair)
        };
=======
    /// Creates a `Gossipsub` struct given a set of parameters specified by via a `GossipsubConfig`.
    pub fn new(privacy: MessageAuthenticity, config: GossipsubConfig) -> Self {
        // Set up the router given the configuration settings.

        // We do not allow configurations where a published message would also be rejected if it
        // were received locally.
        validate_config(&privacy, &config.validation_mode);

        // Set up message publishing parameters.
>>>>>>> cacadc0e

        Gossipsub {
            events: VecDeque::new(),
            control_pool: HashMap::new(),
<<<<<<< HEAD
            keypair,
            message_source_id,
=======
            publish_info: privacy.into(),
            duplication_cache: LruCache::with_expiry_duration(config.duplicate_cache_time),
>>>>>>> cacadc0e
            topic_peers: HashMap::new(),
            peer_topics: HashMap::new(),
            explicit_peers: HashSet::new(),
            mesh: HashMap::new(),
            fanout: HashMap::new(),
            fanout_last_pub: HashMap::new(),
            mcache: MessageCache::new(
                config.history_gossip,
                config.history_length,
                config.message_id_fn,
            ),
            heartbeat: Interval::new_at(
                Instant::now() + config.heartbeat_initial_delay,
                config.heartbeat_interval,
            ),
<<<<<<< HEAD
            check_explicit_peers: Interval::new_at(
                Instant::now() + gs_config.heartbeat_initial_delay,
                gs_config.check_explicit_peers_interval,
            ),
=======
            config,
>>>>>>> cacadc0e
        }
    }

    /// Subscribe to a topic.
    ///
    /// Returns true if the subscription worked. Returns false if we were already subscribed.
    pub fn subscribe<H: Hasher>(&mut self, topic: Topic<H>) -> bool {
        debug!("Subscribing to topic: {}", topic);
        let topic_hash = topic.hash();
        if self.mesh.get(&topic_hash).is_some() {
            debug!("Topic: {} is already in the mesh.", topic);
            return false;
        }

        // send subscription request to all peers
        let peer_list = self.peer_topics.keys().cloned().collect::<Vec<_>>();
        if !peer_list.is_empty() {
            let event = Arc::new(GossipsubRpc {
                messages: Vec::new(),
                subscriptions: vec![GossipsubSubscription {
                    topic_hash: topic_hash.clone(),
                    action: GossipsubSubscriptionAction::Subscribe,
                }],
                control_msgs: Vec::new(),
            });

            for peer in peer_list {
                debug!("Sending SUBSCRIBE to peer: {:?}", peer);
<<<<<<< HEAD
                self.events
                    .push_back(NetworkBehaviourAction::NotifyHandler {
                        peer_id: peer.clone(),
                        handler: NotifyHandler::Any,
                        event: event.clone(),
                    });
=======
                self.send_message(peer, event.clone());
>>>>>>> cacadc0e
            }
        }

        // call JOIN(topic)
        // this will add new peers to the mesh for the topic
        self.join(&topic_hash);
        info!("Subscribed to topic: {}", topic);
        true
    }

    /// Unsubscribes from a topic.
    ///
    /// Returns true if we were subscribed to this topic.
    pub fn unsubscribe<H: Hasher>(&mut self, topic: Topic<H>) -> bool {
        debug!("Unsubscribing from topic: {}", topic);
        let topic_hash = &topic.hash();

        if self.mesh.get(topic_hash).is_none() {
            debug!("Already unsubscribed from topic: {:?}", topic_hash);
            // we are not subscribed
            return false;
        }

        // announce to all peers
        let peer_list = self.peer_topics.keys().cloned().collect::<Vec<_>>();
        if !peer_list.is_empty() {
            let event = Arc::new(GossipsubRpc {
                messages: Vec::new(),
                subscriptions: vec![GossipsubSubscription {
                    topic_hash: topic_hash.clone(),
                    action: GossipsubSubscriptionAction::Unsubscribe,
                }],
                control_msgs: Vec::new(),
            });

            for peer in peer_list {
<<<<<<< HEAD
                debug!("Sending UNSUBSCRIBE to peer: {:?}", peer);
                self.events
                    .push_back(NetworkBehaviourAction::NotifyHandler {
                        peer_id: peer.clone(),
                        event: event.clone(),
                        handler: NotifyHandler::Any,
                    });
=======
                debug!("Sending UNSUBSCRIBE to peer: {}", peer.to_string());
                self.send_message(peer, event.clone());
>>>>>>> cacadc0e
            }
        }

        // call LEAVE(topic)
        // this will remove the topic from the mesh
        self.leave(&topic_hash);

        info!("Unsubscribed from topic: {:?}", topic_hash);
        true
    }

    /// Publishes a message to the network.
<<<<<<< HEAD
    pub fn publish<H: Hasher>(&mut self, topic: Topic<H>, data: impl Into<Vec<u8>>) {
=======
    pub fn publish<H: Hasher>(
        &mut self,
        topic: Topic<H>,
        data: impl Into<Vec<u8>>,
    ) -> Result<(), PublishError> {
>>>>>>> cacadc0e
        self.publish_many(iter::once(topic), data)
    }

    /// Publishes a message with multiple topics to the network.
    pub fn publish_many<H: Hasher>(
        &mut self,
<<<<<<< HEAD
        topic: impl IntoIterator<Item = Topic<H>>,
        data: impl Into<Vec<u8>>,
    ) {
        let message = GossipsubMessage {
            source: self.message_source_id.clone(),
            data: data.into(),
            // To be interoperable with the go-implementation this is treated as a 64-bit
            // big-endian uint.
            sequence_number: rand::random(),
            topics: topic.into_iter().map(|t| t.hash()).collect(),
            signature: None, // signature will get created when being published
            key: None,
        };

        let msg_id = (self.config.message_id_fn)(&message);
        // Add published message to our received caches
        if self.mcache.put(message.clone()).is_some() {
            // This message has already been seen. We don't re-publish messages that have already
            // been published on the network.
            warn!(
                "Not publishing a message that has already been published. Msg-id {}",
                msg_id
            );
            return;
        }

        debug!(
            "Publishing message: {:?}",
            (self.config.message_id_fn)(&message)
        );

        // Forward the message to mesh peers
        let message_source = &self.message_source_id.clone();
        self.forward_msg(message.clone(), message_source);

        let mut recipient_peers = HashSet::new();
        for topic_hash in &message.topics {
            // If not subscribed to the topic, use fanout peers
=======
        topics: impl IntoIterator<Item = Topic<H>>,
        data: impl Into<Vec<u8>>,
    ) -> Result<(), PublishError> {
        let message =
            self.build_message(topics.into_iter().map(|t| t.hash()).collect(), data.into())?;
        let msg_id = (self.config.message_id_fn)(&message);
        // Add published message to our memcache and add it to the duplicate cache.
        self.mcache.put(message.clone());
        if self.duplication_cache.insert(msg_id.clone(), ()).is_some() {
            // This message has already been seen. We don't re-publish messages that have already
            // been published on the network.
            warn!(
                "Not publishing a message that has already been published. Msg-id {}",
                msg_id
            );
            return Err(PublishError::Duplicate);
        }

        debug!("Publishing message: {:?}", msg_id);

        // Forward the message to mesh peers.
        let mesh_peers_sent = self.forward_msg(message.clone(), None);

        let mut recipient_peers = HashSet::new();
        for topic_hash in &message.topics {
            // If not subscribed to the topic, use fanout peers.
>>>>>>> cacadc0e
            if self.mesh.get(&topic_hash).is_none() {
                debug!("Topic: {:?} not in the mesh", topic_hash);
                // Build a list of peers to forward the message to
                // if we have fanout peers add them to the map.
                if self.fanout.contains_key(&topic_hash) {
                    for peer in self.fanout.get(&topic_hash).expect("Topic must exist") {
                        recipient_peers.insert(peer.clone());
                    }
                } else {
                    // we have no fanout peers, select mesh_n of them and add them to the fanout
                    let mesh_n = self.config.mesh_n;
                    let new_peers =
                        Self::get_random_peers(&self.topic_peers, &topic_hash, mesh_n, {
                            |_| true
                        });
                    // add the new peers to the fanout and recipient peers
                    self.fanout.insert(topic_hash.clone(), new_peers.clone());
                    for peer in new_peers {
                        debug!("Peer added to fanout: {:?}", peer);
                        recipient_peers.insert(peer.clone());
                    }
                }
                // we are publishing to fanout peers - update the time we published
                self.fanout_last_pub
                    .insert(topic_hash.clone(), Instant::now());
            }
        }

<<<<<<< HEAD
        info!("Published message: {:?}", msg_id);
=======
        if recipient_peers.is_empty() && !mesh_peers_sent {
            return Err(PublishError::InsufficientPeers);
        }
>>>>>>> cacadc0e

        let event = Arc::new(GossipsubRpc {
            subscriptions: Vec::new(),
            messages: vec![message],
            control_msgs: Vec::new(),
        });
        // Send to peers we know are subscribed to the topic.
        for peer_id in recipient_peers.iter() {
            debug!("Sending message to peer: {:?}", peer_id);
<<<<<<< HEAD
            self.events
                .push_back(NetworkBehaviourAction::NotifyHandler {
                    peer_id: peer_id.clone(),
                    event: event.clone(),
                    handler: NotifyHandler::Any,
                });
=======
            self.send_message(peer_id.clone(), event.clone());
>>>>>>> cacadc0e
        }

        info!("Published message: {:?}", msg_id);
        Ok(())
    }

    /// This function should be called when `config.validate_messages` is `true` in order to
    /// validate and propagate messages. Messages are stored in the ['Memcache'] and validation is expected to be
    /// fast enough that the messages should still exist in the cache.
    ///
    /// Calling this function will propagate a message stored in the cache, if it still exists.
    /// If the message still exists in the cache, it will be forwarded and this function will return true,
    /// otherwise it will return false.
    ///
    /// The `propagation_source` parameter indicates who the message was received by and will not
    /// be forwarded back to that peer.
    ///
    /// This should only be called once per message.
    pub fn validate_message(
        &mut self,
        message_id: &MessageId,
        propagation_source: &PeerId,
    ) -> bool {
        let message = match self.mcache.validate(message_id) {
            Some(message) => message.clone(),
            None => {
                warn!(
                    "Message not in cache. Ignoring forwarding. Message Id: {}",
                    message_id
                );
                return false;
            }
        };
        self.forward_msg(message, Some(propagation_source));
        true
    }

    /// Adds a new peer to the list of explicitly connected peers.
    pub fn add_explicit_peer(&mut self, peer_id: &PeerId) {
        debug!("Adding explicit peer {:?}", peer_id);

        self.explicit_peers.insert(peer_id.clone());

        self.check_explicit_peer_connection(peer_id);
    }

    /// This removes the peer from explicitly connected peers, note that this does not disconnect
    /// the peer.
    pub fn remove_explicit_peer(&mut self, peer_id: &PeerId) {
        debug!("Removing explicit peer {:?}", peer_id);

        self.explicit_peers.remove(peer_id);
    }

    /// Gossipsub JOIN(topic) - adds topic peers to mesh and sends them GRAFT messages.
    fn join(&mut self, topic_hash: &TopicHash) {
        debug!("Running JOIN for topic: {:?}", topic_hash);

        // if we are already in the mesh, return
        if self.mesh.contains_key(topic_hash) {
            info!("JOIN: The topic is already in the mesh, ignoring JOIN");
            return;
        }

        let mut added_peers = vec![];

        // check if we have mesh_n peers in fanout[topic] and add them to the mesh if we do,
        // removing the fanout entry.
        if let Some((_, mut peers)) = self.fanout.remove_entry(topic_hash) {
            debug!(
                "JOIN: Removing peers from the fanout for topic: {:?}",
                topic_hash
            );
            //remove explicit peers
            peers = peers.into_iter().filter(|p| !self.explicit_peers.contains(p)).collect();

            // add up to mesh_n of them them to the mesh
            // Note: These aren't randomly added, currently FIFO
            let add_peers = std::cmp::min(peers.len(), self.config.mesh_n);
            debug!(
                "JOIN: Adding {:?} peers from the fanout for topic: {:?}",
                add_peers, topic_hash
            );
            added_peers.extend(peers.iter().cloned().take(add_peers));
            self.mesh.insert(
                topic_hash.clone(),
                peers.into_iter().take(add_peers).collect(),
            );
            // remove the last published time
            self.fanout_last_pub.remove(topic_hash);
        }

        // check if we need to get more peers, which we randomly select
        if added_peers.len() < self.config.mesh_n {
            // get the peers
            let new_peers = Self::get_random_peers(
                &self.topic_peers,
                topic_hash,
                self.config.mesh_n - added_peers.len(),
<<<<<<< HEAD
                |p| !self.explicit_peers.contains(p),
=======
                |peer| !added_peers.contains(peer),
>>>>>>> cacadc0e
            );
            added_peers.extend(new_peers.clone());
            // add them to the mesh
            debug!(
                "JOIN: Inserting {:?} random peers into the mesh",
                new_peers.len()
            );
            let mesh_peers = self
                .mesh
                .entry(topic_hash.clone())
                .or_insert_with(Default::default);
            mesh_peers.extend(new_peers);
        }

        for peer_id in added_peers {
            // Send a GRAFT control message
            info!("JOIN: Sending Graft message to peer: {:?}", peer_id);
            Self::control_pool_add(
                &mut self.control_pool,
                peer_id.clone(),
                GossipsubControlAction::Graft {
                    topic_hash: topic_hash.clone(),
                },
            );
        }
        debug!("Completed JOIN for topic: {:?}", topic_hash);
    }

    /// Gossipsub LEAVE(topic) - Notifies mesh\[topic\] peers with PRUNE messages.
    fn leave(&mut self, topic_hash: &TopicHash) {
        debug!("Running LEAVE for topic {:?}", topic_hash);

        // if our mesh contains the topic, send prune to peers and delete it from the mesh
        if let Some((_, peers)) = self.mesh.remove_entry(topic_hash) {
            for peer in peers {
                // Send a PRUNE control message
                info!("LEAVE: Sending PRUNE to peer: {:?}", peer);
                Self::control_pool_add(
                    &mut self.control_pool,
                    peer.clone(),
                    GossipsubControlAction::Prune {
                        topic_hash: topic_hash.clone(),
                    },
                );
            }
        }
        debug!("Completed LEAVE for topic: {:?}", topic_hash);
    }

    ///Checks if the given peer is still connected and if not dials the peer again
    fn check_explicit_peer_connection(&mut self, peer_id: &PeerId) {
        if !self.peer_topics.contains_key(peer_id) {
            //connect to peer
            debug!("Connecting to explicit peer {:?}", peer_id);
            self.events.push_back(NetworkBehaviourAction::DialPeer {
                peer_id: peer_id.clone(),
                condition: DialPeerCondition::Disconnected,
            });
        }
    }

    /// Handles an IHAVE control message. Checks our cache of messages. If the message is unknown,
    /// requests it with an IWANT control message.
    fn handle_ihave(&mut self, peer_id: &PeerId, ihave_msgs: Vec<(TopicHash, Vec<MessageId>)>) {
        debug!("Handling IHAVE for peer: {:?}", peer_id);
        // use a hashset to avoid duplicates efficiently
        let mut iwant_ids = HashSet::new();

        for (topic, ids) in ihave_msgs {
            // only process the message if we are subscribed
            if !self.mesh.contains_key(&topic) {
                debug!(
                    "IHAVE: Ignoring IHAVE - Not subscribed to topic: {:?}",
                    topic
                );
                continue;
            }

            for id in ids {
                if self.mcache.get(&id).is_none() {
                    // have not seen this message, request it
                    iwant_ids.insert(id);
                }
            }
        }

        if !iwant_ids.is_empty() {
            // Send the list of IWANT control messages
            debug!("IHAVE: Sending IWANT message");
            Self::control_pool_add(
                &mut self.control_pool,
                peer_id.clone(),
                GossipsubControlAction::IWant {
                    message_ids: iwant_ids.iter().cloned().collect(),
                },
            );
        }
        debug!("Completed IHAVE handling for peer: {:?}", peer_id);
    }

    /// Handles an IWANT control message. Checks our cache of messages. If the message exists it is
    /// forwarded to the requesting peer.
    fn handle_iwant(&mut self, peer_id: &PeerId, iwant_msgs: Vec<MessageId>) {
        debug!("Handling IWANT for peer: {:?}", peer_id);
        // build a hashmap of available messages
        let mut cached_messages = HashMap::new();

        for id in iwant_msgs {
            // if we have it, add it do the cached_messages mapping
            if let Some(msg) = self.mcache.get(&id) {
                cached_messages.insert(id.clone(), msg.clone());
            }
        }

        if !cached_messages.is_empty() {
            debug!("IWANT: Sending cached messages to peer: {:?}", peer_id);
            // Send the messages to the peer
            let message_list = cached_messages.into_iter().map(|entry| entry.1).collect();
<<<<<<< HEAD
            self.events
                .push_back(NetworkBehaviourAction::NotifyHandler {
                    peer_id: peer_id.clone(),
                    handler: NotifyHandler::Any,
                    event: Arc::new(GossipsubRpc {
                        subscriptions: Vec::new(),
                        messages: message_list,
                        control_msgs: Vec::new(),
                    }),
                });
=======
            self.send_message(
                peer_id.clone(),
                GossipsubRpc {
                    subscriptions: Vec::new(),
                    messages: message_list,
                    control_msgs: Vec::new(),
                },
            );
>>>>>>> cacadc0e
        }
        debug!("Completed IWANT handling for peer: {:?}", peer_id);
    }

    /// Handles GRAFT control messages. If subscribed to the topic, adds the peer to mesh, if not,
    /// responds with PRUNE messages.
    fn handle_graft(&mut self, peer_id: &PeerId, topics: Vec<TopicHash>) {
        debug!("Handling GRAFT message for peer: {:?}", peer_id);

        let mut to_prune_topics = HashSet::new();
<<<<<<< HEAD
        // we don't GRAFT to/from explicit peers; complain loudly if this happens
        if self.explicit_peers.contains(peer_id) {
            warn!("GRAFT: ignoring request from direct peer {:?}", peer_id);
            // this is possibly a bug from non-reciprocal configuration; send a PRUNE for all topics
            to_prune_topics = HashSet::from_iter(topics.into_iter());
        } else {
            for topic_hash in topics {
                if let Some(peers) = self.mesh.get_mut(&topic_hash) {
                    // if we are subscribed, add peer to the mesh, if not already added
                    info!(
                        "GRAFT: Mesh link added for peer: {:?} in topic: {:?}",
                        peer_id, topic_hash
                    );
                    // ensure peer is not already added
                    if !peers.contains(peer_id) {
                        peers.push(peer_id.clone());
                    }
                } else {
                    to_prune_topics.insert(topic_hash.clone());
                }
=======
        for topic_hash in topics {
            if let Some(peers) = self.mesh.get_mut(&topic_hash) {
                // if we are subscribed, add peer to the mesh, if not already added
                info!(
                    "GRAFT: Mesh link added for peer: {:?} in topic: {:?}",
                    peer_id, topic_hash
                );
                // Duplicates are ignored
                peers.insert(peer_id.clone());
            } else {
                to_prune_topics.insert(topic_hash.clone());
>>>>>>> cacadc0e
            }
        }

        if !to_prune_topics.is_empty() {
            // build the prune messages to send
            let prune_messages = to_prune_topics
                .iter()
                .map(|t| GossipsubControlAction::Prune {
                    topic_hash: t.clone(),
                })
                .collect();
            // Send the prune messages to the peer
            info!(
                "GRAFT: Not subscribed to topics -  Sending PRUNE to peer: {:?}",
                peer_id
            );
<<<<<<< HEAD
            self.events
                .push_back(NetworkBehaviourAction::NotifyHandler {
                    peer_id: peer_id.clone(),
                    handler: NotifyHandler::Any,
                    event: Arc::new(GossipsubRpc {
                        subscriptions: Vec::new(),
                        messages: Vec::new(),
                        control_msgs: prune_messages,
                    }),
                });
=======
            self.send_message(
                peer_id.clone(),
                GossipsubRpc {
                    subscriptions: Vec::new(),
                    messages: Vec::new(),
                    control_msgs: prune_messages,
                },
            );
>>>>>>> cacadc0e
        }
        debug!("Completed GRAFT handling for peer: {:?}", peer_id);
    }

    /// Handles PRUNE control messages. Removes peer from the mesh.
    fn handle_prune(&mut self, peer_id: &PeerId, topics: Vec<TopicHash>) {
        debug!("Handling PRUNE message for peer: {}", peer_id.to_string());
        for topic_hash in topics {
            if let Some(peers) = self.mesh.get_mut(&topic_hash) {
                // remove the peer if it exists in the mesh
                if peers.remove(peer_id) {
                    info!(
                        "PRUNE: Removing peer: {} from the mesh for topic: {:?}",
                        peer_id.to_string(),
                        topic_hash
                    );
                }
            }
        }
        debug!("Completed PRUNE handling for peer: {}", peer_id.to_string());
    }

    /// Handles a newly received GossipsubMessage.
    /// Forwards the message to all peers in the mesh.
    fn handle_received_message(&mut self, mut msg: GossipsubMessage, propagation_source: &PeerId) {
        let msg_id = (self.config.message_id_fn)(&msg);
        debug!(
            "Handling message: {:?} from peer: {}",
            msg_id,
            propagation_source.to_string()
        );
<<<<<<< HEAD
        if self.mcache.put(msg.clone()).is_some() {
            debug!("Message already received, ignoring. Message: {:?}", msg_id);
            return;
        }

=======

        // If we are not validating messages, assume this message is validated
        // This will allow the message to be gossiped without explicitly calling
        // `validate_message`.
        if !self.config.validate_messages {
            msg.validated = true;
        }

        // Add the message to the duplication cache and memcache.
        self.mcache.put(msg.clone());
        if self.duplication_cache.insert(msg_id.clone(), ()).is_some() {
            debug!("Message already received, ignoring. Message: {:?}", msg_id);
            return;
        }

>>>>>>> cacadc0e
        // dispatch the message to the user
        if self.mesh.keys().any(|t| msg.topics.iter().any(|u| t == u)) {
            debug!("Sending received message to user");
            self.events.push_back(NetworkBehaviourAction::GenerateEvent(
                GossipsubEvent::Message(propagation_source.clone(), msg_id, msg.clone()),
            ));
        }

        // forward the message to mesh peers, if no validation is required
        if !self.config.validate_messages {
            let message_id = (self.config.message_id_fn)(&msg);
            self.forward_msg(msg, Some(propagation_source));
            debug!("Completed message handling for message: {:?}", message_id);
        }
    }

    /// Handles received subscriptions.
    fn handle_received_subscriptions(
        &mut self,
        subscriptions: &[GossipsubSubscription],
        propagation_source: &PeerId,
    ) {
        debug!(
            "Handling subscriptions: {:?}, from source: {}",
            subscriptions,
            propagation_source.to_string()
        );
        let subscribed_topics = match self.peer_topics.get_mut(propagation_source) {
            Some(topics) => topics,
            None => {
                error!(
                    "Subscription by unknown peer: {}",
                    propagation_source.to_string()
                );
                return;
            }
        };

        // Collect potential graft messages for the peer.
        let mut grafts = Vec::new();

        // Notify the application about the subscription, after the grafts are sent.
        let mut application_event = Vec::new();

        for subscription in subscriptions {
            // get the peers from the mapping, or insert empty lists if topic doesn't exist
            let peer_list = self
                .topic_peers
                .entry(subscription.topic_hash.clone())
                .or_insert_with(Default::default);

            match subscription.action {
                GossipsubSubscriptionAction::Subscribe => {
                    if peer_list.insert(propagation_source.clone()) {
                        debug!(
                            "SUBSCRIPTION: Adding gossip peer: {} to topic: {:?}",
                            propagation_source.to_string(),
                            subscription.topic_hash
                        );
                    }

                    // add to the peer_topics mapping
                    subscribed_topics.insert(subscription.topic_hash.clone());

                    // if the mesh needs peers add the peer to the mesh
<<<<<<< HEAD
                    if !self.explicit_peers.contains(propagation_source) {
                        if let Some(peers) = self.mesh.get_mut(&subscription.topic_hash) {
                            if peers.len() < self.config.mesh_n_low {
                                debug!(
                                    "SUBSCRIPTION: Adding peer {:?} to the mesh",
                                    propagation_source,
                                );
                            }
                            peers.push(propagation_source.clone());
=======
                    if let Some(peers) = self.mesh.get_mut(&subscription.topic_hash) {
                        if peers.len() < self.config.mesh_n_low {
                            if peers.insert(propagation_source.clone()) {
                                debug!(
                                    "SUBSCRIPTION: Adding peer {} to the mesh for topic {:?}",
                                    propagation_source.to_string(),
                                    subscription.topic_hash
                                );
                                // send graft to the peer
                                debug!(
                                    "Sending GRAFT to peer {} for topic {:?}",
                                    propagation_source.to_string(),
                                    subscription.topic_hash
                                );
                                grafts.push(GossipsubControlAction::Graft {
                                    topic_hash: subscription.topic_hash.clone(),
                                });
                            }
>>>>>>> cacadc0e
                        }
                    }
                    // generates a subscription event to be polled
                    application_event.push(NetworkBehaviourAction::GenerateEvent(
                        GossipsubEvent::Subscribed {
                            peer_id: propagation_source.clone(),
                            topic: subscription.topic_hash.clone(),
                        },
                    ));
                }
                GossipsubSubscriptionAction::Unsubscribe => {
                    if peer_list.remove(propagation_source) {
                        info!(
                            "SUBSCRIPTION: Removing gossip peer: {} from topic: {:?}",
                            propagation_source.to_string(),
                            subscription.topic_hash
                        );
                    }
                    // remove topic from the peer_topics mapping
                    subscribed_topics.remove(&subscription.topic_hash);
                    // remove the peer from the mesh if it exists
                    if let Some(peers) = self.mesh.get_mut(&subscription.topic_hash) {
                        peers.remove(propagation_source);
                        // the peer requested the unsubscription so we don't need to send a PRUNE.
                    }

                    // generate an unsubscribe event to be polled
                    application_event.push(NetworkBehaviourAction::GenerateEvent(
                        GossipsubEvent::Unsubscribed {
                            peer_id: propagation_source.clone(),
                            topic: subscription.topic_hash.clone(),
                        },
                    ));
                }
            }
        }

        // If we need to send grafts to peer, do so immediately, rather than waiting for the
        // heartbeat.
        if !grafts.is_empty() {
            self.send_message(
                propagation_source.clone(),
                GossipsubRpc {
                    subscriptions: Vec::new(),
                    messages: Vec::new(),
                    control_msgs: grafts,
                },
            );
        }

        // Notify the application of the subscriptions
        for event in application_event {
            self.events.push_back(event);
        }

        trace!(
            "Completed handling subscriptions from source: {:?}",
            propagation_source
        );
    }

    /// Heartbeat function which shifts the memcache and updates the mesh.
    fn heartbeat(&mut self) {
        debug!("Starting heartbeat");

        let mut to_graft = HashMap::new();
        let mut to_prune = HashMap::new();

        // maintain the mesh for each topic
        let explicit_peers = &self.explicit_peers;
        for (topic_hash, peers) in self.mesh.iter_mut() {
            // too little peers - add some
            if peers.len() < self.config.mesh_n_low {
                debug!(
                    "HEARTBEAT: Mesh low. Topic: {} Contains: {} needs: {}",
                    topic_hash,
                    peers.len(),
                    self.config.mesh_n_low
                );
                // not enough peers - get mesh_n - current_length more
                let desired_peers = self.config.mesh_n - peers.len();
                let peer_list =
                    Self::get_random_peers(&self.topic_peers, topic_hash, desired_peers, {
                        |peer| !peers.contains(peer) && !explicit_peers.contains(peer)
                    });
                for peer in &peer_list {
                    let current_topic = to_graft.entry(peer.clone()).or_insert_with(Vec::new);
                    current_topic.push(topic_hash.clone());
                }
                // update the mesh
                debug!("Updating mesh, new mesh: {:?}", peer_list);
                peers.extend(peer_list);
            }

            // too many peers - remove some
            if peers.len() > self.config.mesh_n_high {
                debug!(
                    "HEARTBEAT: Mesh high. Topic: {} Contains: {} needs: {}",
                    topic_hash,
                    peers.len(),
                    self.config.mesh_n_high
                );
                let excess_peer_no = peers.len() - self.config.mesh_n;
                // shuffle the peers
                let mut rng = thread_rng();
                let mut shuffled = peers.iter().cloned().collect::<Vec<_>>();
                shuffled.shuffle(&mut rng);
                // remove the first excess_peer_no peers adding them to to_prune
                for _ in 0..excess_peer_no {
                    let peer = shuffled
                        .pop()
                        .expect("There should always be enough peers to remove");
                    let current_topic = to_prune.entry(peer).or_insert_with(Vec::new);
                    current_topic.push(topic_hash.clone());
                }
            }
        }

        // remove expired fanout topics
        {
            let fanout = &mut self.fanout; // help the borrow checker
            let fanout_ttl = self.config.fanout_ttl;
            self.fanout_last_pub.retain(|topic_hash, last_pub_time| {
                if *last_pub_time + fanout_ttl < Instant::now() {
                    debug!(
                        "HEARTBEAT: Fanout topic removed due to timeout. Topic: {:?}",
                        topic_hash
                    );
                    fanout.remove(&topic_hash);
                    return false;
                }
                true
            });
        }

        // maintain fanout
        // check if our peers are still a part of the topic
        for (topic_hash, peers) in self.fanout.iter_mut() {
            let mut to_remove_peers = Vec::new();
            for peer in peers.iter() {
                // is the peer still subscribed to the topic?
                match self.peer_topics.get(peer) {
                    Some(topics) => {
                        if !topics.contains(&topic_hash) {
                            debug!(
                                "HEARTBEAT: Peer removed from fanout for topic: {:?}",
                                topic_hash
                            );
                            to_remove_peers.push(peer.clone());
                        }
                    }
                    None => {
                        // remove if the peer has disconnected
                        to_remove_peers.push(peer.clone());
                    }
                }
            }
            for to_remove in to_remove_peers {
                peers.remove(&to_remove);
            }

            // not enough peers
            if peers.len() < self.config.mesh_n {
                debug!(
                    "HEARTBEAT: Fanout low. Contains: {:?} needs: {:?}",
                    peers.len(),
                    self.config.mesh_n
                );
                let needed_peers = self.config.mesh_n - peers.len();
                let new_peers =
                    Self::get_random_peers(&self.topic_peers, topic_hash, needed_peers, |peer| {
                        !peers.contains(peer)
                    });
                peers.extend(new_peers);
            }
        }

        self.emit_gossip();

        // send graft/prunes
        if !to_graft.is_empty() | !to_prune.is_empty() {
            self.send_graft_prune(to_graft, to_prune);
        }

        // piggyback pooled control messages
        self.flush_control_pool();

        // shift the memcache
        self.mcache.shift();

        debug!("Completed Heartbeat");
    }

    /// Emits gossip - Send IHAVE messages to a random set of gossip peers. This is applied to mesh
    /// and fanout peers
    fn emit_gossip(&mut self) {
        for (topic_hash, peers) in self.mesh.iter().chain(self.fanout.iter()) {
            let message_ids = self.mcache.get_gossip_ids(&topic_hash);
            if message_ids.is_empty() {
                return;
            }

            // get gossip_lazy random peers
            let to_msg_peers = Self::get_random_peers(
                &self.topic_peers,
                &topic_hash,
                self.config.gossip_lazy,
                |peer| !peers.contains(peer) && !self.explicit_peers.contains(peer),
            );

            debug!("Gossiping IHAVE to {} peers.", to_msg_peers.len());

            for peer in to_msg_peers {
                // send an IHAVE message
                Self::control_pool_add(
                    &mut self.control_pool,
                    peer.clone(),
                    GossipsubControlAction::IHave {
                        topic_hash: topic_hash.clone(),
                        message_ids: message_ids.clone(),
                    },
                );
            }
        }
    }

    /// Handles multiple GRAFT/PRUNE messages and coalesces them into chunked gossip control
    /// messages.
    fn send_graft_prune(
        &mut self,
        to_graft: HashMap<PeerId, Vec<TopicHash>>,
        mut to_prune: HashMap<PeerId, Vec<TopicHash>>,
    ) {
        // handle the grafts and overlapping prunes per peer
        for (peer, topics) in to_graft.iter() {
            let mut control_msgs: Vec<GossipsubControlAction> = topics
                .iter()
                .map(|topic_hash| GossipsubControlAction::Graft {
                    topic_hash: topic_hash.clone(),
                })
                .collect();

            // If there are prunes associated with the same peer add them.
            if let Some(topics) = to_prune.remove(peer) {
                let mut prunes = topics
                    .iter()
                    .map(|topic_hash| GossipsubControlAction::Prune {
                        topic_hash: topic_hash.clone(),
                    })
                    .collect::<Vec<_>>();
                control_msgs.append(&mut prunes);
            }

            // send the control messages
<<<<<<< HEAD
            self.events
                .push_back(NetworkBehaviourAction::NotifyHandler {
                    peer_id: peer.clone(),
                    handler: NotifyHandler::Any,
                    event: Arc::new(GossipsubRpc {
                        subscriptions: Vec::new(),
                        messages: Vec::new(),
                        control_msgs: grafts,
                    }),
                });
=======
            self.send_message(
                peer.clone(),
                GossipsubRpc {
                    subscriptions: Vec::new(),
                    messages: Vec::new(),
                    control_msgs,
                },
            );
>>>>>>> cacadc0e
        }

        // handle the remaining prunes
        for (peer, topics) in to_prune.iter() {
            let remaining_prunes = topics
                .iter()
                .map(|topic_hash| GossipsubControlAction::Prune {
                    topic_hash: topic_hash.clone(),
                })
                .collect();
<<<<<<< HEAD
            self.events
                .push_back(NetworkBehaviourAction::NotifyHandler {
                    peer_id: peer.clone(),
                    handler: NotifyHandler::Any,
                    event: Arc::new(GossipsubRpc {
                        subscriptions: Vec::new(),
                        messages: Vec::new(),
                        control_msgs: remaining_prunes,
                    }),
                });
=======
            self.send_message(
                peer.clone(),
                GossipsubRpc {
                    subscriptions: Vec::new(),
                    messages: Vec::new(),
                    control_msgs: remaining_prunes,
                },
            );
>>>>>>> cacadc0e
        }
    }

    /// Helper function which forwards a message to mesh\[topic\] peers.
    /// Returns true if at least one peer was messaged.
    fn forward_msg(&mut self, message: GossipsubMessage, source: Option<&PeerId>) -> bool {
        let msg_id = (self.config.message_id_fn)(&message);
        debug!("Forwarding message: {:?}", msg_id);
        let mut recipient_peers = HashSet::new();

        // add mesh peers
        for topic in &message.topics {
            // mesh
            if let Some(mesh_peers) = self.mesh.get(&topic) {
                for peer_id in mesh_peers {
                    if Some(peer_id) != source {
                        recipient_peers.insert(peer_id.clone());
                    }
                }
            }
        }

        //add explicit peers
        for p in &self.explicit_peers {
            if let Some(topics) = self.peer_topics.get(p) {
                if message.topics.iter().any(|t| topics.contains(t)) {
                    recipient_peers.insert(p.clone());
                }
            }
        }

        // forward the message to peers
        if !recipient_peers.is_empty() {
            let event = Arc::new(GossipsubRpc {
                subscriptions: Vec::new(),
                messages: vec![message.clone()],
                control_msgs: Vec::new(),
            });

            for peer in recipient_peers.iter() {
                debug!("Sending message: {:?} to peer {:?}", msg_id, peer);
<<<<<<< HEAD
                self.events
                    .push_back(NetworkBehaviourAction::NotifyHandler {
                        peer_id: peer.clone(),
                        event: event.clone(),
                        handler: NotifyHandler::Any,
                    });
=======
                self.send_message(peer.clone(), event.clone());
            }
            debug!("Completed forwarding message");
            true
        } else {
            false
        }
    }

    /// Constructs a `GossipsubMessage` performing message signing if required.
    pub(crate) fn build_message(
        &self,
        topics: Vec<TopicHash>,
        data: Vec<u8>,
    ) -> Result<GossipsubMessage, SigningError> {
        match &self.publish_info {
            PublishInfo::Signing {
                ref keypair,
                author,
                inline_key,
            } => {
                // Build and sign the message
                let sequence_number: u64 = rand::random();

                let signature = {
                    let message = rpc_proto::Message {
                        from: Some(author.clone().into_bytes()),
                        data: Some(data.clone()),
                        seqno: Some(sequence_number.to_be_bytes().to_vec()),
                        topic_ids: topics
                            .clone()
                            .into_iter()
                            .map(TopicHash::into_string)
                            .collect(),
                        signature: None,
                        key: None,
                    };

                    let mut buf = Vec::with_capacity(message.encoded_len());
                    message
                        .encode(&mut buf)
                        .expect("Buffer has sufficient capacity");

                    // the signature is over the bytes "libp2p-pubsub:<protobuf-message>"
                    let mut signature_bytes = SIGNING_PREFIX.to_vec();
                    signature_bytes.extend_from_slice(&buf);
                    Some(keypair.sign(&signature_bytes)?)
                };

                Ok(GossipsubMessage {
                    source: Some(author.clone()),
                    data,
                    // To be interoperable with the go-implementation this is treated as a 64-bit
                    // big-endian uint.
                    sequence_number: Some(sequence_number),
                    topics,
                    signature,
                    key: inline_key.clone(),
                    validated: true, // all published messages are valid
                })
            }
            PublishInfo::Author(peer_id) => {
                Ok(GossipsubMessage {
                    source: Some(peer_id.clone()),
                    data,
                    // To be interoperable with the go-implementation this is treated as a 64-bit
                    // big-endian uint.
                    sequence_number: rand::random(),
                    topics,
                    signature: None,
                    key: None,
                    validated: true, // all published messages are valid
                })
            }
            PublishInfo::RandomAuthor => {
                Ok(GossipsubMessage {
                    source: Some(PeerId::random()),
                    data,
                    // To be interoperable with the go-implementation this is treated as a 64-bit
                    // big-endian uint.
                    sequence_number: rand::random(),
                    topics,
                    signature: None,
                    key: None,
                    validated: true, // all published messages are valid
                })
            }
            PublishInfo::Anonymous => {
                Ok(GossipsubMessage {
                    source: None,
                    data,
                    // To be interoperable with the go-implementation this is treated as a 64-bit
                    // big-endian uint.
                    sequence_number: None,
                    topics,
                    signature: None,
                    key: None,
                    validated: true, // all published messages are valid
                })
>>>>>>> cacadc0e
            }
        }
    }

    /// Helper function to get a set of `n` random gossipsub peers for a `topic_hash`
    /// filtered by the function `f`.
    fn get_random_peers(
        topic_peers: &HashMap<TopicHash, BTreeSet<PeerId>>,
        topic_hash: &TopicHash,
        n: usize,
        mut f: impl FnMut(&PeerId) -> bool,
    ) -> BTreeSet<PeerId> {
        let mut gossip_peers = match topic_peers.get(topic_hash) {
            // if they exist, filter the peers by `f`
            Some(peer_list) => peer_list.iter().cloned().filter(|p| f(p)).collect(),
            None => Vec::new(),
        };

        // if we have less than needed, return them
        if gossip_peers.len() <= n {
            debug!("RANDOM PEERS: Got {:?} peers", gossip_peers.len());
            return gossip_peers.into_iter().collect();
        }

        // we have more peers than needed, shuffle them and return n of them
        let mut rng = thread_rng();
        gossip_peers.partial_shuffle(&mut rng, n);

        debug!("RANDOM PEERS: Got {:?} peers", n);

        gossip_peers.into_iter().take(n).collect()
    }

    // adds a control action to control_pool
    fn control_pool_add(
        control_pool: &mut HashMap<PeerId, Vec<GossipsubControlAction>>,
        peer: PeerId,
        control: GossipsubControlAction,
    ) {
        control_pool
            .entry(peer.clone())
            .or_insert_with(Vec::new)
            .push(control);
    }

    /// Takes each control action mapping and turns it into a message
    fn flush_control_pool(&mut self) {
<<<<<<< HEAD
        for (peer, controls) in self.control_pool.drain() {
            self.events
                .push_back(NetworkBehaviourAction::NotifyHandler {
                    peer_id: peer,
                    handler: NotifyHandler::Any,
                    event: Arc::new(GossipsubRpc {
                        subscriptions: Vec::new(),
                        messages: Vec::new(),
                        control_msgs: controls,
                    }),
                });
=======
        for (peer, controls) in self.control_pool.drain().collect::<Vec<_>>() {
            self.send_message(
                peer,
                GossipsubRpc {
                    subscriptions: Vec::new(),
                    messages: Vec::new(),
                    control_msgs: controls,
                },
            );
>>>>>>> cacadc0e
        }
    }

    /// Send a GossipsubRpc message to a peer. This will wrap the message in an arc if it
    /// is not already an arc.
    fn send_message(&mut self, peer_id: PeerId, message: impl Into<Arc<GossipsubRpc>>) {
        self.events
            .push_back(NetworkBehaviourAction::NotifyHandler {
                peer_id,
                event: message.into(),
                handler: NotifyHandler::Any,
            })
    }
}

impl NetworkBehaviour for Gossipsub {
    type ProtocolsHandler = GossipsubHandler;
    type OutEvent = GossipsubEvent;

    fn new_handler(&mut self) -> Self::ProtocolsHandler {
        GossipsubHandler::new(
            self.config.protocol_id_prefix.clone(),
<<<<<<< HEAD
            self.message_source_id.clone(),
            self.config.max_transmit_size,
            self.keypair.clone(),
=======
            self.config.max_transmit_size,
            self.config.validation_mode.clone(),
>>>>>>> cacadc0e
        )
    }

    fn addresses_of_peer(&mut self, _: &PeerId) -> Vec<Multiaddr> {
        Vec::new()
    }

    fn inject_connected(&mut self, id: &PeerId) {
        info!("New peer connected: {:?}", id);
        // We need to send our subscriptions to the newly-connected node.
        let mut subscriptions = vec![];
        for topic_hash in self.mesh.keys() {
            subscriptions.push(GossipsubSubscription {
                topic_hash: topic_hash.clone(),
                action: GossipsubSubscriptionAction::Subscribe,
            });
        }

        if !subscriptions.is_empty() {
            // send our subscriptions to the peer
<<<<<<< HEAD
            self.events
                .push_back(NetworkBehaviourAction::NotifyHandler {
                    peer_id: id.clone(),
                    handler: NotifyHandler::Any,
                    event: Arc::new(GossipsubRpc {
                        messages: Vec::new(),
                        subscriptions,
                        control_msgs: Vec::new(),
                    }),
                });
=======
            self.send_message(
                id.clone(),
                GossipsubRpc {
                    messages: Vec::new(),
                    subscriptions,
                    control_msgs: Vec::new(),
                },
            );
>>>>>>> cacadc0e
        }

        // For the time being assume all gossipsub peers
        self.peer_topics.insert(id.clone(), Default::default());
    }

    fn inject_disconnected(&mut self, id: &PeerId) {
        // remove from mesh, topic_peers, peer_topic and fanout
        debug!("Peer disconnected: {:?}", id);
        {
            let topics = match self.peer_topics.get(id) {
                Some(topics) => (topics),
                None => {
                    warn!("Disconnected node, not in connected nodes");
                    return;
                }
            };

            // remove peer from all mappings
            for topic in topics {
                // check the mesh for the topic
                if let Some(mesh_peers) = self.mesh.get_mut(&topic) {
                    // check if the peer is in the mesh and remove it
                    mesh_peers.remove(id);
                }

                // remove from topic_peers
                if let Some(peer_list) = self.topic_peers.get_mut(&topic) {
                    if !peer_list.remove(id) {
                        // debugging purposes
                        warn!("Disconnected node: {:?} not in topic_peers peer list", &id);
                    }
                } else {
                    warn!(
                        "Disconnected node: {:?} with topic: {:?} not in topic_peers",
                        &id, &topic
                    );
                }

                // remove from fanout
                self.fanout.get_mut(&topic).map(|peers| peers.remove(id));
            }
        }

        // remove peer from peer_topics
        let was_in = self.peer_topics.remove(id);
        debug_assert!(was_in.is_some());
    }

    fn inject_event(&mut self, propagation_source: PeerId, _: ConnectionId, event: GossipsubRpc) {
        // Handle subscriptions
        // Update connected peers topics
        if !event.subscriptions.is_empty() {
            self.handle_received_subscriptions(&event.subscriptions, &propagation_source);
        }

        // Handle messages
        for message in event.messages {
            self.handle_received_message(message, &propagation_source);
        }

        // Handle control messages
        // group some control messages, this minimises SendEvents (code is simplified to handle each event at a time however)
        let mut ihave_msgs = vec![];
        let mut graft_msgs = vec![];
        let mut prune_msgs = vec![];
        for control_msg in event.control_msgs {
            match control_msg {
                GossipsubControlAction::IHave {
                    topic_hash,
                    message_ids,
                } => {
                    ihave_msgs.push((topic_hash, message_ids));
                }
                GossipsubControlAction::IWant { message_ids } => {
                    self.handle_iwant(&propagation_source, message_ids)
                }
                GossipsubControlAction::Graft { topic_hash } => graft_msgs.push(topic_hash),
                GossipsubControlAction::Prune { topic_hash } => prune_msgs.push(topic_hash),
            }
        }
        if !ihave_msgs.is_empty() {
            self.handle_ihave(&propagation_source, ihave_msgs);
        }
        if !graft_msgs.is_empty() {
            self.handle_graft(&propagation_source, graft_msgs);
        }
        if !prune_msgs.is_empty() {
            self.handle_prune(&propagation_source, prune_msgs);
        }
    }

    fn poll(
        &mut self,
        cx: &mut Context<'_>,
        _: &mut impl PollParameters,
    ) -> Poll<
        NetworkBehaviourAction<
            <Self::ProtocolsHandler as ProtocolsHandler>::InEvent,
            Self::OutEvent,
        >,
    > {
        if let Some(event) = self.events.pop_front() {
            return Poll::Ready(match event {
                NetworkBehaviourAction::NotifyHandler {
                    peer_id,
                    handler,
                    event: send_event,
<<<<<<< HEAD
                } => match Arc::try_unwrap(send_event) {
                    Ok(event) => {
                        return Poll::Ready(NetworkBehaviourAction::NotifyHandler {
                            peer_id,
                            event,
                            handler,
                        });
                    }
                    Err(event) => {
                        return Poll::Ready(NetworkBehaviourAction::NotifyHandler {
                            peer_id,
                            event: (*event).clone(),
                            handler,
                        });
=======
                } => {
                    // clone send event reference if others references are present
                    let event = Arc::try_unwrap(send_event).unwrap_or_else(|e| (*e).clone());
                    NetworkBehaviourAction::NotifyHandler {
                        peer_id,
                        event,
                        handler,
>>>>>>> cacadc0e
                    }
                }
                NetworkBehaviourAction::GenerateEvent(e) => {
                    NetworkBehaviourAction::GenerateEvent(e)
                }
                NetworkBehaviourAction::DialAddress { address } => {
                    NetworkBehaviourAction::DialAddress { address }
                }
                NetworkBehaviourAction::DialPeer { peer_id, condition } => {
                    NetworkBehaviourAction::DialPeer { peer_id, condition }
                }
                NetworkBehaviourAction::ReportObservedAddr { address } => {
                    NetworkBehaviourAction::ReportObservedAddr { address }
                }
            });
        }

        while let Poll::Ready(Some(())) = self.heartbeat.poll_next_unpin(cx) {
            self.heartbeat();
        }

        //check connections to explicit peers
        while let Poll::Ready(Some(())) = self.check_explicit_peers.poll_next_unpin(cx) {
            for p in self.explicit_peers.clone() {
                self.check_explicit_peer_connection(&p);
            }
        }

        Poll::Pending
    }
}

/// An RPC received/sent.
#[derive(Clone, PartialEq, Eq, Hash)]
pub struct GossipsubRpc {
    /// List of messages that were part of this RPC query.
    pub messages: Vec<GossipsubMessage>,
    /// List of subscriptions.
    pub subscriptions: Vec<GossipsubSubscription>,
    /// List of Gossipsub control messages.
    pub control_msgs: Vec<GossipsubControlAction>,
}

impl fmt::Debug for GossipsubRpc {
    fn fmt(&self, f: &mut fmt::Formatter<'_>) -> fmt::Result {
        let mut b = f.debug_struct("GossipsubRpc");
        if !self.messages.is_empty() {
            b.field("messages", &self.messages);
        }
        if !self.subscriptions.is_empty() {
            b.field("subscriptions", &self.subscriptions);
        }
        if !self.control_msgs.is_empty() {
            b.field("control_msgs", &self.control_msgs);
        }
        b.finish()
    }
}

/// Event that can happen on the gossipsub behaviour.
#[derive(Debug)]
pub enum GossipsubEvent {
    /// A message has been received. This contains the PeerId that we received the message from,
    /// the message id (used if the application layer needs to propagate the message) and the
    /// message itself.
    Message(PeerId, MessageId, GossipsubMessage),

    /// A remote subscribed to a topic.
    Subscribed {
        /// Remote that has subscribed.
        peer_id: PeerId,
        /// The topic it has subscribed to.
        topic: TopicHash,
    },

    /// A remote unsubscribed from a topic.
    Unsubscribed {
        /// Remote that has unsubscribed.
        peer_id: PeerId,
        /// The topic it has subscribed from.
        topic: TopicHash,
    },
}

/// Validates the combination of signing, privacy and message validation to ensure the
/// configuration will not reject published messages.
fn validate_config(authenticity: &MessageAuthenticity, validation_mode: &ValidationMode) {
    match validation_mode {
        ValidationMode::Anonymous => {
            if authenticity.is_signing() {
                panic!("Cannot enable message signing with an Anonymous validation mode. Consider changing either the ValidationMode or MessageAuthenticity");
            }

            if !authenticity.is_anonymous() {
                panic!("Published messages contain an author but incoming messages with an author will be rejected. Consider adjusting the validation or privacy settings in the config");
            }
        }
        ValidationMode::Strict => {
            if !authenticity.is_signing() {
                panic!(
                    "Messages will be
                published unsigned and incoming unsigned messages will be rejected. Consider adjusting
                the validation or privacy settings in the config"
                );
            }
        }
        _ => {}
    }
}<|MERGE_RESOLUTION|>--- conflicted
+++ resolved
@@ -18,8 +18,6 @@
 // FROM, OUT OF OR IN CONNECTION WITH THE SOFTWARE OR THE USE OR OTHER
 // DEALINGS IN THE SOFTWARE.
 
-<<<<<<< HEAD
-=======
 use crate::config::{GossipsubConfig, ValidationMode};
 use crate::error::PublishError;
 use crate::handler::GossipsubHandler;
@@ -35,14 +33,14 @@
     connection::ConnectionId, identity::error::SigningError, identity::Keypair, Multiaddr, PeerId,
 };
 use libp2p_swarm::{
-    NetworkBehaviour, NetworkBehaviourAction, NotifyHandler, PollParameters, ProtocolsHandler,
+    DialPeerCondition, NetworkBehaviour, NetworkBehaviourAction, NotifyHandler, PollParameters,
+    ProtocolsHandler,
 };
 use log::{debug, error, info, trace, warn};
 use lru_time_cache::LruCache;
 use prost::Message;
 use rand;
 use rand::{seq::SliceRandom, thread_rng};
->>>>>>> cacadc0e
 use std::{
     collections::HashSet,
     collections::VecDeque,
@@ -51,25 +49,10 @@
     sync::Arc,
     task::{Context, Poll},
 };
+use wasm_timer::{Instant, Interval};
 use std::iter::FromIterator;
-
 use futures::prelude::*;
-use log::{debug, error, info, trace, warn};
-use rand;
-use rand::{seq::SliceRandom, thread_rng};
-use wasm_timer::{Instant, Interval};
-
-use libp2p_core::{connection::ConnectionId, identity::Keypair, Multiaddr, PeerId};
-use libp2p_swarm::{DialPeerCondition, NetworkBehaviour, NetworkBehaviourAction, NotifyHandler, PollParameters, ProtocolsHandler};
-
-use crate::config::GossipsubConfig;
-use crate::handler::GossipsubHandler;
-use crate::mcache::MessageCache;
-use crate::protocol::{
-    GossipsubControlAction, GossipsubMessage, GossipsubSubscription, GossipsubSubscriptionAction,
-    MessageId,
-};
-use crate::topic::{Hasher, Topic, TopicHash};
+
 
 mod tests;
 
@@ -180,21 +163,12 @@
     /// Pools non-urgent control messages between heartbeats.
     control_pool: HashMap<PeerId, Vec<GossipsubControlAction>>,
 
-<<<<<<< HEAD
-    /// The local libp2p keypair, used for message source identification and signing.
-    keypair: Option<Keypair>,
-
-    /// The peer_id that will be the source of published messages. This can be set to the identity
-    /// via a config, otherwise will be derived from the libp2p keypair.
-    message_source_id: PeerId,
-=======
     /// Information used for publishing messages.
     publish_info: PublishInfo,
 
     /// An LRU Time cache for storing seen messages (based on their ID). This cache prevents
     /// duplicates from being propagated to the application and on the network.
     duplication_cache: LruCache<MessageId, ()>,
->>>>>>> cacadc0e
 
     /// A map of all connected peers - A map of topic hash to a list of gossipsub peer Ids.
     topic_peers: HashMap<TopicHash, BTreeSet<PeerId>>,
@@ -225,21 +199,6 @@
 }
 
 impl Gossipsub {
-<<<<<<< HEAD
-    /// Creates a `Gossipsub` struct given a set of parameters specified by `gs_config`.
-    pub fn new(keypair: Keypair, gs_config: GossipsubConfig) -> Self {
-        let message_source_id = if gs_config.no_source_id {
-            PeerId::from_bytes(crate::config::IDENTITY_SOURCE.to_vec()).expect("Valid peer id")
-        } else {
-            keypair.public().into_peer_id()
-        };
-
-        let keypair = if gs_config.disable_message_signing {
-            None
-        } else {
-            Some(keypair)
-        };
-=======
     /// Creates a `Gossipsub` struct given a set of parameters specified by via a `GossipsubConfig`.
     pub fn new(privacy: MessageAuthenticity, config: GossipsubConfig) -> Self {
         // Set up the router given the configuration settings.
@@ -249,18 +208,12 @@
         validate_config(&privacy, &config.validation_mode);
 
         // Set up message publishing parameters.
->>>>>>> cacadc0e
 
         Gossipsub {
             events: VecDeque::new(),
             control_pool: HashMap::new(),
-<<<<<<< HEAD
-            keypair,
-            message_source_id,
-=======
             publish_info: privacy.into(),
             duplication_cache: LruCache::with_expiry_duration(config.duplicate_cache_time),
->>>>>>> cacadc0e
             topic_peers: HashMap::new(),
             peer_topics: HashMap::new(),
             explicit_peers: HashSet::new(),
@@ -276,14 +229,11 @@
                 Instant::now() + config.heartbeat_initial_delay,
                 config.heartbeat_interval,
             ),
-<<<<<<< HEAD
+            config,
             check_explicit_peers: Interval::new_at(
                 Instant::now() + gs_config.heartbeat_initial_delay,
                 gs_config.check_explicit_peers_interval,
             ),
-=======
-            config,
->>>>>>> cacadc0e
         }
     }
 
@@ -312,16 +262,7 @@
 
             for peer in peer_list {
                 debug!("Sending SUBSCRIBE to peer: {:?}", peer);
-<<<<<<< HEAD
-                self.events
-                    .push_back(NetworkBehaviourAction::NotifyHandler {
-                        peer_id: peer.clone(),
-                        handler: NotifyHandler::Any,
-                        event: event.clone(),
-                    });
-=======
                 self.send_message(peer, event.clone());
->>>>>>> cacadc0e
             }
         }
 
@@ -358,18 +299,8 @@
             });
 
             for peer in peer_list {
-<<<<<<< HEAD
-                debug!("Sending UNSUBSCRIBE to peer: {:?}", peer);
-                self.events
-                    .push_back(NetworkBehaviourAction::NotifyHandler {
-                        peer_id: peer.clone(),
-                        event: event.clone(),
-                        handler: NotifyHandler::Any,
-                    });
-=======
                 debug!("Sending UNSUBSCRIBE to peer: {}", peer.to_string());
                 self.send_message(peer, event.clone());
->>>>>>> cacadc0e
             }
         }
 
@@ -382,61 +313,17 @@
     }
 
     /// Publishes a message to the network.
-<<<<<<< HEAD
-    pub fn publish<H: Hasher>(&mut self, topic: Topic<H>, data: impl Into<Vec<u8>>) {
-=======
     pub fn publish<H: Hasher>(
         &mut self,
         topic: Topic<H>,
         data: impl Into<Vec<u8>>,
     ) -> Result<(), PublishError> {
->>>>>>> cacadc0e
         self.publish_many(iter::once(topic), data)
     }
 
     /// Publishes a message with multiple topics to the network.
     pub fn publish_many<H: Hasher>(
         &mut self,
-<<<<<<< HEAD
-        topic: impl IntoIterator<Item = Topic<H>>,
-        data: impl Into<Vec<u8>>,
-    ) {
-        let message = GossipsubMessage {
-            source: self.message_source_id.clone(),
-            data: data.into(),
-            // To be interoperable with the go-implementation this is treated as a 64-bit
-            // big-endian uint.
-            sequence_number: rand::random(),
-            topics: topic.into_iter().map(|t| t.hash()).collect(),
-            signature: None, // signature will get created when being published
-            key: None,
-        };
-
-        let msg_id = (self.config.message_id_fn)(&message);
-        // Add published message to our received caches
-        if self.mcache.put(message.clone()).is_some() {
-            // This message has already been seen. We don't re-publish messages that have already
-            // been published on the network.
-            warn!(
-                "Not publishing a message that has already been published. Msg-id {}",
-                msg_id
-            );
-            return;
-        }
-
-        debug!(
-            "Publishing message: {:?}",
-            (self.config.message_id_fn)(&message)
-        );
-
-        // Forward the message to mesh peers
-        let message_source = &self.message_source_id.clone();
-        self.forward_msg(message.clone(), message_source);
-
-        let mut recipient_peers = HashSet::new();
-        for topic_hash in &message.topics {
-            // If not subscribed to the topic, use fanout peers
-=======
         topics: impl IntoIterator<Item = Topic<H>>,
         data: impl Into<Vec<u8>>,
     ) -> Result<(), PublishError> {
@@ -463,7 +350,6 @@
         let mut recipient_peers = HashSet::new();
         for topic_hash in &message.topics {
             // If not subscribed to the topic, use fanout peers.
->>>>>>> cacadc0e
             if self.mesh.get(&topic_hash).is_none() {
                 debug!("Topic: {:?} not in the mesh", topic_hash);
                 // Build a list of peers to forward the message to
@@ -492,13 +378,9 @@
             }
         }
 
-<<<<<<< HEAD
-        info!("Published message: {:?}", msg_id);
-=======
         if recipient_peers.is_empty() && !mesh_peers_sent {
             return Err(PublishError::InsufficientPeers);
         }
->>>>>>> cacadc0e
 
         let event = Arc::new(GossipsubRpc {
             subscriptions: Vec::new(),
@@ -508,16 +390,7 @@
         // Send to peers we know are subscribed to the topic.
         for peer_id in recipient_peers.iter() {
             debug!("Sending message to peer: {:?}", peer_id);
-<<<<<<< HEAD
-            self.events
-                .push_back(NetworkBehaviourAction::NotifyHandler {
-                    peer_id: peer_id.clone(),
-                    event: event.clone(),
-                    handler: NotifyHandler::Any,
-                });
-=======
             self.send_message(peer_id.clone(), event.clone());
->>>>>>> cacadc0e
         }
 
         info!("Published message: {:?}", msg_id);
@@ -617,11 +490,7 @@
                 &self.topic_peers,
                 topic_hash,
                 self.config.mesh_n - added_peers.len(),
-<<<<<<< HEAD
-                |p| !self.explicit_peers.contains(p),
-=======
-                |peer| !added_peers.contains(peer),
->>>>>>> cacadc0e
+                |peer| !added_peers.contains(peer) && !self.explicit_peers.contains(p),
             );
             added_peers.extend(new_peers.clone());
             // add them to the mesh
@@ -740,18 +609,6 @@
             debug!("IWANT: Sending cached messages to peer: {:?}", peer_id);
             // Send the messages to the peer
             let message_list = cached_messages.into_iter().map(|entry| entry.1).collect();
-<<<<<<< HEAD
-            self.events
-                .push_back(NetworkBehaviourAction::NotifyHandler {
-                    peer_id: peer_id.clone(),
-                    handler: NotifyHandler::Any,
-                    event: Arc::new(GossipsubRpc {
-                        subscriptions: Vec::new(),
-                        messages: message_list,
-                        control_msgs: Vec::new(),
-                    }),
-                });
-=======
             self.send_message(
                 peer_id.clone(),
                 GossipsubRpc {
@@ -760,7 +617,6 @@
                     control_msgs: Vec::new(),
                 },
             );
->>>>>>> cacadc0e
         }
         debug!("Completed IWANT handling for peer: {:?}", peer_id);
     }
@@ -771,7 +627,6 @@
         debug!("Handling GRAFT message for peer: {:?}", peer_id);
 
         let mut to_prune_topics = HashSet::new();
-<<<<<<< HEAD
         // we don't GRAFT to/from explicit peers; complain loudly if this happens
         if self.explicit_peers.contains(peer_id) {
             warn!("GRAFT: ignoring request from direct peer {:?}", peer_id);
@@ -785,26 +640,11 @@
                         "GRAFT: Mesh link added for peer: {:?} in topic: {:?}",
                         peer_id, topic_hash
                     );
-                    // ensure peer is not already added
-                    if !peers.contains(peer_id) {
-                        peers.push(peer_id.clone());
-                    }
+                    // Duplicates are ignored
+                    peers.insert(peer_id.clone());
                 } else {
                     to_prune_topics.insert(topic_hash.clone());
                 }
-=======
-        for topic_hash in topics {
-            if let Some(peers) = self.mesh.get_mut(&topic_hash) {
-                // if we are subscribed, add peer to the mesh, if not already added
-                info!(
-                    "GRAFT: Mesh link added for peer: {:?} in topic: {:?}",
-                    peer_id, topic_hash
-                );
-                // Duplicates are ignored
-                peers.insert(peer_id.clone());
-            } else {
-                to_prune_topics.insert(topic_hash.clone());
->>>>>>> cacadc0e
             }
         }
 
@@ -821,18 +661,6 @@
                 "GRAFT: Not subscribed to topics -  Sending PRUNE to peer: {:?}",
                 peer_id
             );
-<<<<<<< HEAD
-            self.events
-                .push_back(NetworkBehaviourAction::NotifyHandler {
-                    peer_id: peer_id.clone(),
-                    handler: NotifyHandler::Any,
-                    event: Arc::new(GossipsubRpc {
-                        subscriptions: Vec::new(),
-                        messages: Vec::new(),
-                        control_msgs: prune_messages,
-                    }),
-                });
-=======
             self.send_message(
                 peer_id.clone(),
                 GossipsubRpc {
@@ -841,7 +669,6 @@
                     control_msgs: prune_messages,
                 },
             );
->>>>>>> cacadc0e
         }
         debug!("Completed GRAFT handling for peer: {:?}", peer_id);
     }
@@ -873,13 +700,6 @@
             msg_id,
             propagation_source.to_string()
         );
-<<<<<<< HEAD
-        if self.mcache.put(msg.clone()).is_some() {
-            debug!("Message already received, ignoring. Message: {:?}", msg_id);
-            return;
-        }
-
-=======
 
         // If we are not validating messages, assume this message is validated
         // This will allow the message to be gossiped without explicitly calling
@@ -895,7 +715,6 @@
             return;
         }
 
->>>>>>> cacadc0e
         // dispatch the message to the user
         if self.mesh.keys().any(|t| msg.topics.iter().any(|u| t == u)) {
             debug!("Sending received message to user");
@@ -961,36 +780,26 @@
                     subscribed_topics.insert(subscription.topic_hash.clone());
 
                     // if the mesh needs peers add the peer to the mesh
-<<<<<<< HEAD
                     if !self.explicit_peers.contains(propagation_source) {
                         if let Some(peers) = self.mesh.get_mut(&subscription.topic_hash) {
                             if peers.len() < self.config.mesh_n_low {
-                                debug!(
-                                    "SUBSCRIPTION: Adding peer {:?} to the mesh",
-                                    propagation_source,
-                                );
+                                if peers.insert(propagation_source.clone()) {
+                                    debug!(
+                                        "SUBSCRIPTION: Adding peer {} to the mesh for topic {:?}",
+                                        propagation_source.to_string(),
+                                        subscription.topic_hash
+                                    );
+                                    // send graft to the peer
+                                    debug!(
+                                        "Sending GRAFT to peer {} for topic {:?}",
+                                        propagation_source.to_string(),
+                                        subscription.topic_hash
+                                    );
+                                    grafts.push(GossipsubControlAction::Graft {
+                                        topic_hash: subscription.topic_hash.clone(),
+                                    });
+                                }
                             }
-                            peers.push(propagation_source.clone());
-=======
-                    if let Some(peers) = self.mesh.get_mut(&subscription.topic_hash) {
-                        if peers.len() < self.config.mesh_n_low {
-                            if peers.insert(propagation_source.clone()) {
-                                debug!(
-                                    "SUBSCRIPTION: Adding peer {} to the mesh for topic {:?}",
-                                    propagation_source.to_string(),
-                                    subscription.topic_hash
-                                );
-                                // send graft to the peer
-                                debug!(
-                                    "Sending GRAFT to peer {} for topic {:?}",
-                                    propagation_source.to_string(),
-                                    subscription.topic_hash
-                                );
-                                grafts.push(GossipsubControlAction::Graft {
-                                    topic_hash: subscription.topic_hash.clone(),
-                                });
-                            }
->>>>>>> cacadc0e
                         }
                     }
                     // generates a subscription event to be polled
@@ -1245,18 +1054,6 @@
             }
 
             // send the control messages
-<<<<<<< HEAD
-            self.events
-                .push_back(NetworkBehaviourAction::NotifyHandler {
-                    peer_id: peer.clone(),
-                    handler: NotifyHandler::Any,
-                    event: Arc::new(GossipsubRpc {
-                        subscriptions: Vec::new(),
-                        messages: Vec::new(),
-                        control_msgs: grafts,
-                    }),
-                });
-=======
             self.send_message(
                 peer.clone(),
                 GossipsubRpc {
@@ -1265,7 +1062,6 @@
                     control_msgs,
                 },
             );
->>>>>>> cacadc0e
         }
 
         // handle the remaining prunes
@@ -1276,18 +1072,6 @@
                     topic_hash: topic_hash.clone(),
                 })
                 .collect();
-<<<<<<< HEAD
-            self.events
-                .push_back(NetworkBehaviourAction::NotifyHandler {
-                    peer_id: peer.clone(),
-                    handler: NotifyHandler::Any,
-                    event: Arc::new(GossipsubRpc {
-                        subscriptions: Vec::new(),
-                        messages: Vec::new(),
-                        control_msgs: remaining_prunes,
-                    }),
-                });
-=======
             self.send_message(
                 peer.clone(),
                 GossipsubRpc {
@@ -1296,7 +1080,6 @@
                     control_msgs: remaining_prunes,
                 },
             );
->>>>>>> cacadc0e
         }
     }
 
@@ -1338,14 +1121,6 @@
 
             for peer in recipient_peers.iter() {
                 debug!("Sending message: {:?} to peer {:?}", msg_id, peer);
-<<<<<<< HEAD
-                self.events
-                    .push_back(NetworkBehaviourAction::NotifyHandler {
-                        peer_id: peer.clone(),
-                        event: event.clone(),
-                        handler: NotifyHandler::Any,
-                    });
-=======
                 self.send_message(peer.clone(), event.clone());
             }
             debug!("Completed forwarding message");
@@ -1445,7 +1220,6 @@
                     key: None,
                     validated: true, // all published messages are valid
                 })
->>>>>>> cacadc0e
             }
         }
     }
@@ -1493,19 +1267,6 @@
 
     /// Takes each control action mapping and turns it into a message
     fn flush_control_pool(&mut self) {
-<<<<<<< HEAD
-        for (peer, controls) in self.control_pool.drain() {
-            self.events
-                .push_back(NetworkBehaviourAction::NotifyHandler {
-                    peer_id: peer,
-                    handler: NotifyHandler::Any,
-                    event: Arc::new(GossipsubRpc {
-                        subscriptions: Vec::new(),
-                        messages: Vec::new(),
-                        control_msgs: controls,
-                    }),
-                });
-=======
         for (peer, controls) in self.control_pool.drain().collect::<Vec<_>>() {
             self.send_message(
                 peer,
@@ -1515,7 +1276,6 @@
                     control_msgs: controls,
                 },
             );
->>>>>>> cacadc0e
         }
     }
 
@@ -1538,14 +1298,8 @@
     fn new_handler(&mut self) -> Self::ProtocolsHandler {
         GossipsubHandler::new(
             self.config.protocol_id_prefix.clone(),
-<<<<<<< HEAD
-            self.message_source_id.clone(),
-            self.config.max_transmit_size,
-            self.keypair.clone(),
-=======
             self.config.max_transmit_size,
             self.config.validation_mode.clone(),
->>>>>>> cacadc0e
         )
     }
 
@@ -1566,18 +1320,6 @@
 
         if !subscriptions.is_empty() {
             // send our subscriptions to the peer
-<<<<<<< HEAD
-            self.events
-                .push_back(NetworkBehaviourAction::NotifyHandler {
-                    peer_id: id.clone(),
-                    handler: NotifyHandler::Any,
-                    event: Arc::new(GossipsubRpc {
-                        messages: Vec::new(),
-                        subscriptions,
-                        control_msgs: Vec::new(),
-                    }),
-                });
-=======
             self.send_message(
                 id.clone(),
                 GossipsubRpc {
@@ -1586,7 +1328,6 @@
                     control_msgs: Vec::new(),
                 },
             );
->>>>>>> cacadc0e
         }
 
         // For the time being assume all gossipsub peers
@@ -1695,22 +1436,6 @@
                     peer_id,
                     handler,
                     event: send_event,
-<<<<<<< HEAD
-                } => match Arc::try_unwrap(send_event) {
-                    Ok(event) => {
-                        return Poll::Ready(NetworkBehaviourAction::NotifyHandler {
-                            peer_id,
-                            event,
-                            handler,
-                        });
-                    }
-                    Err(event) => {
-                        return Poll::Ready(NetworkBehaviourAction::NotifyHandler {
-                            peer_id,
-                            event: (*event).clone(),
-                            handler,
-                        });
-=======
                 } => {
                     // clone send event reference if others references are present
                     let event = Arc::try_unwrap(send_event).unwrap_or_else(|e| (*e).clone());
@@ -1718,7 +1443,6 @@
                         peer_id,
                         event,
                         handler,
->>>>>>> cacadc0e
                     }
                 }
                 NetworkBehaviourAction::GenerateEvent(e) => {

--- conflicted
+++ resolved
@@ -3223,21 +3223,9 @@
                 // Keep track of expired messages for the application layer.
                 let failed_messages = self.failed_messages.entry(propagation_source).or_default();
                 failed_messages.timeout += 1;
-<<<<<<< HEAD
-=======
-                match rpc {
-                    RpcOut::Publish { .. } => {
-                        failed_messages.publish += 1;
-                    }
-                    RpcOut::Forward { .. } => {
-                        failed_messages.forward += 1;
-                    }
-                    _ => {}
-                }
 
                 // Record metrics on the failure.
                 #[cfg(feature = "metrics")]
->>>>>>> b985ed69
                 if let Some(metrics) = self.metrics.as_mut() {
                     if let RpcOut::Publish { message, .. } | RpcOut::Forward { message, .. } = rpc {
                         metrics.timeout_msg_dropped(&message.topic);

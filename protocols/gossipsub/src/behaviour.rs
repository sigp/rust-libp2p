// Copyright 2020 Sigma Prime Pty Ltd.
//
// Permission is hereby granted, free of charge, to any person obtaining a
// copy of this software and associated documentation files (the "Software"),
// to deal in the Software without restriction, including without limitation
// the rights to use, copy, modify, merge, publish, distribute, sublicense,
// and/or sell copies of the Software, and to permit persons to whom the
// Software is furnished to do so, subject to the following conditions:
//
// The above copyright notice and this permission notice shall be included in
// all copies or substantial portions of the Software.
//
// THE SOFTWARE IS PROVIDED "AS IS", WITHOUT WARRANTY OF ANY KIND, EXPRESS
// OR IMPLIED, INCLUDING BUT NOT LIMITED TO THE WARRANTIES OF MERCHANTABILITY,
// FITNESS FOR A PARTICULAR PURPOSE AND NONINFRINGEMENT. IN NO EVENT SHALL THE
// AUTHORS OR COPYRIGHT HOLDERS BE LIABLE FOR ANY CLAIM, DAMAGES OR OTHER
// LIABILITY, WHETHER IN AN ACTION OF CONTRACT, TORT OR OTHERWISE, ARISING
// FROM, OUT OF OR IN CONNECTION WITH THE SOFTWARE OR THE USE OR OTHER
// DEALINGS IN THE SOFTWARE.

use std::{
    cmp::{max, Ordering},
    collections::HashSet,
    collections::VecDeque,
    collections::{BTreeSet, HashMap},
    fmt,
    net::IpAddr,
    task::{Context, Poll},
    time::Duration,
};

use futures::StreamExt;
use futures_ticker::Ticker;
use prometheus_client::registry::Registry;
use rand::{seq::SliceRandom, thread_rng};

use instant::Instant;
use libp2p_core::{multiaddr::Protocol::Ip4, multiaddr::Protocol::Ip6, Endpoint, Multiaddr};
use libp2p_identity::Keypair;
use libp2p_identity::PeerId;
use libp2p_swarm::{
    behaviour::{AddressChange, ConnectionClosed, ConnectionEstablished, FromSwarm},
    dial_opts::DialOpts,
    ConnectionDenied, ConnectionId, NetworkBehaviour, NotifyHandler, THandler, THandlerInEvent,
    THandlerOutEvent, ToSwarm,
};

use crate::peer_score::{PeerScore, PeerScoreParams, PeerScoreThresholds, RejectReason};
use crate::protocol::SIGNING_PREFIX;
use crate::subscription_filter::{AllowAllSubscriptionFilter, TopicSubscriptionFilter};
use crate::time_cache::DuplicateCache;
use crate::topic::{Hasher, Topic, TopicHash};
use crate::transform::{DataTransform, IdentityTransform};
use crate::types::{
    ControlAction, Message, MessageAcceptance, MessageId, PeerInfo, RawMessage, Subscription,
    SubscriptionAction,
};
use crate::types::{PeerConnections, PeerKind};
use crate::{backoff::BackoffStorage, types::RpcSender};
use crate::{
    config::{Config, ValidationMode},
    types::RpcOut,
};
use crate::{gossip_promises::GossipPromises, types::Graft};
use crate::{
    handler::{Handler, HandlerEvent, HandlerIn},
    types::Prune,
};
use crate::{mcache::MessageCache, types::IWant};
use crate::{
    metrics::{Churn, Config as MetricsConfig, Inclusion, Metrics, Penalty},
    types::IHave,
};
use crate::{rpc_proto::proto, FailedMessages, TopicScoreParams};
use crate::{PublishError, SubscriptionError, ValidationError};
use instant::SystemTime;
use quick_protobuf::{MessageWrite, Writer};
use std::{cmp::Ordering::Equal, fmt::Debug};

#[cfg(test)]
mod tests;

/// Determines if published messages should be signed or not.
///
/// Without signing, a number of privacy preserving modes can be selected.
///
/// NOTE: The default validation settings are to require signatures. The [`ValidationMode`]
/// should be updated in the [`Config`] to allow for unsigned messages.
#[derive(Clone)]
pub enum MessageAuthenticity {
    /// Message signing is enabled. The author will be the owner of the key and the sequence number
    /// will be linearly increasing.
    Signed(Keypair),
    /// Message signing is disabled.
    ///
    /// The specified [`PeerId`] will be used as the author of all published messages. The sequence
    /// number will be randomized.
    Author(PeerId),
    /// Message signing is disabled.
    ///
    /// A random [`PeerId`] will be used when publishing each message. The sequence number will be
    /// randomized.
    RandomAuthor,
    /// Message signing is disabled.
    ///
    /// The author of the message and the sequence numbers are excluded from the message.
    ///
    /// NOTE: Excluding these fields may make these messages invalid by other nodes who
    /// enforce validation of these fields. See [`ValidationMode`] in the [`Config`]
    /// for how to customise this for rust-libp2p gossipsub.  A custom `message_id`
    /// function will need to be set to prevent all messages from a peer being filtered
    /// as duplicates.
    Anonymous,
}

impl MessageAuthenticity {
    /// Returns true if signing is enabled.
    pub fn is_signing(&self) -> bool {
        matches!(self, MessageAuthenticity::Signed(_))
    }

    pub fn is_anonymous(&self) -> bool {
        matches!(self, MessageAuthenticity::Anonymous)
    }
}

/// Event that can be emitted by the gossipsub behaviour.
#[derive(Debug)]
pub enum Event {
    /// A message has been received.
    Message {
        /// The peer that forwarded us this message.
        propagation_source: PeerId,
        /// The [`MessageId`] of the message. This should be referenced by the application when
        /// validating a message (if required).
        message_id: MessageId,
        /// The decompressed message itself.
        message: Message,
    },
    /// A remote subscribed to a topic.
    Subscribed {
        /// Remote that has subscribed.
        peer_id: PeerId,
        /// The topic it has subscribed to.
        topic: TopicHash,
    },
    /// A remote unsubscribed from a topic.
    Unsubscribed {
        /// Remote that has unsubscribed.
        peer_id: PeerId,
        /// The topic it has subscribed from.
        topic: TopicHash,
    },
    /// A peer that does not support gossipsub has connected.
    GossipsubNotSupported { peer_id: PeerId },
    /// A peer is not able to download messages in time.
    SlowPeer {
        /// The peer_id
        peer_id: PeerId,
        /// The types and amounts of failed messages that are occurring for this peer.
        failed_messages: FailedMessages,
    },
}

/// A data structure for storing configuration for publishing messages. See [`MessageAuthenticity`]
/// for further details.
#[allow(clippy::large_enum_variant)]
enum PublishConfig {
    Signing {
        keypair: Keypair,
        author: PeerId,
        inline_key: Option<Vec<u8>>,
        last_seq_no: SequenceNumber,
    },
    Author(PeerId),
    RandomAuthor,
    Anonymous,
}

/// A strictly linearly increasing sequence number.
///
/// We start from the current time as unix timestamp in milliseconds.
#[derive(Debug)]
struct SequenceNumber(u64);

impl SequenceNumber {
    fn new() -> Self {
        let unix_timestamp = SystemTime::now()
            .duration_since(SystemTime::UNIX_EPOCH)
            .expect("time to be linear")
            .as_nanos();

        Self(unix_timestamp as u64)
    }

    fn next(&mut self) -> u64 {
        self.0 = self
            .0
            .checked_add(1)
            .expect("to not exhaust u64 space for sequence numbers");

        self.0
    }
}

impl PublishConfig {
    pub(crate) fn get_own_id(&self) -> Option<&PeerId> {
        match self {
            Self::Signing { author, .. } => Some(author),
            Self::Author(author) => Some(author),
            _ => None,
        }
    }
}

impl From<MessageAuthenticity> for PublishConfig {
    fn from(authenticity: MessageAuthenticity) -> Self {
        match authenticity {
            MessageAuthenticity::Signed(keypair) => {
                let public_key = keypair.public();
                let key_enc = public_key.encode_protobuf();
                let key = if key_enc.len() <= 42 {
                    // The public key can be inlined in [`rpc_proto::proto::::Message::from`], so we don't include it
                    // specifically in the [`rpc_proto::proto::Message::key`] field.
                    None
                } else {
                    // Include the protobuf encoding of the public key in the message.
                    Some(key_enc)
                };

                PublishConfig::Signing {
                    keypair,
                    author: public_key.to_peer_id(),
                    inline_key: key,
                    last_seq_no: SequenceNumber::new(),
                }
            }
            MessageAuthenticity::Author(peer_id) => PublishConfig::Author(peer_id),
            MessageAuthenticity::RandomAuthor => PublishConfig::RandomAuthor,
            MessageAuthenticity::Anonymous => PublishConfig::Anonymous,
        }
    }
}

/// Network behaviour that handles the gossipsub protocol.
///
/// NOTE: Initialisation requires a [`MessageAuthenticity`] and [`Config`] instance. If
/// message signing is disabled, the [`ValidationMode`] in the config should be adjusted to an
/// appropriate level to accept unsigned messages.
///
/// The DataTransform trait allows applications to optionally add extra encoding/decoding
/// functionality to the underlying messages. This is intended for custom compression algorithms.
///
/// The TopicSubscriptionFilter allows applications to implement specific filters on topics to
/// prevent unwanted messages being propagated and evaluated.
pub struct Behaviour<D = IdentityTransform, F = AllowAllSubscriptionFilter> {
    /// Configuration providing gossipsub performance parameters.
    config: Config,

    /// Events that need to be yielded to the outside when polling.
    events: VecDeque<ToSwarm<Event, HandlerIn>>,

    /// Information used for publishing messages.
    publish_config: PublishConfig,

    /// An LRU Time cache for storing seen messages (based on their ID). This cache prevents
    /// duplicates from being propagated to the application and on the network.
    duplicate_cache: DuplicateCache<MessageId>,

    /// A set of connected peers, indexed by their [`PeerId`] tracking both the [`PeerKind`] and
    /// the set of [`ConnectionId`]s.
    connected_peers: HashMap<PeerId, PeerConnections>,

    /// A map of all connected peers - A map of topic hash to a list of gossipsub peer Ids.
    topic_peers: HashMap<TopicHash, BTreeSet<PeerId>>,

    /// A map of all connected peers to their subscribed topics.
    peer_topics: HashMap<PeerId, BTreeSet<TopicHash>>,

    /// A set of all explicit peers. These are peers that remain connected and we unconditionally
    /// forward messages to, outside of the scoring system.
    explicit_peers: HashSet<PeerId>,

    /// A list of peers that have been blacklisted by the user.
    /// Messages are not sent to and are rejected from these peers.
    blacklisted_peers: HashSet<PeerId>,

    /// Overlay network of connected peers - Maps topics to connected gossipsub peers.
    mesh: HashMap<TopicHash, BTreeSet<PeerId>>,

    /// Map of topics to list of peers that we publish to, but don't subscribe to.
    fanout: HashMap<TopicHash, BTreeSet<PeerId>>,

    /// The last publish time for fanout topics.
    fanout_last_pub: HashMap<TopicHash, Instant>,

    ///Storage for backoffs
    backoffs: BackoffStorage,

    /// Message cache for the last few heartbeats.
    mcache: MessageCache,

    /// Heartbeat interval stream.
    heartbeat: Ticker,

    /// Number of heartbeats since the beginning of time; this allows us to amortize some resource
    /// clean up -- eg backoff clean up.
    heartbeat_ticks: u64,

    /// We remember all peers we found through peer exchange, since those peers are not considered
    /// as safe as randomly discovered outbound peers. This behaviour diverges from the go
    /// implementation to avoid possible love bombing attacks in PX. When disconnecting peers will
    /// be removed from this list which may result in a true outbound rediscovery.
    px_peers: HashSet<PeerId>,

    /// Set of connected outbound peers (we only consider true outbound peers found through
    /// discovery and not by PX).
    outbound_peers: HashSet<PeerId>,

    /// Stores optional peer score data together with thresholds, decay interval and gossip
    /// promises.
    peer_score: Option<(PeerScore, PeerScoreThresholds, Ticker, GossipPromises)>,

    /// Counts the number of `IHAVE` received from each peer since the last heartbeat.
    count_received_ihave: HashMap<PeerId, usize>,

    /// Counts the number of `IWANT` that we sent the each peer since the last heartbeat.
    count_sent_iwant: HashMap<PeerId, usize>,

    /// Short term cache for published message ids. This is used for penalizing peers sending
    /// our own messages back if the messages are anonymous or use a random author.
    published_message_ids: DuplicateCache<MessageId>,

    /// The filter used to handle message subscriptions.
    subscription_filter: F,

    /// A general transformation function that can be applied to data received from the wire before
    /// calculating the message-id and sending to the application. This is designed to allow the
    /// user to implement arbitrary topic-based compression algorithms.
    data_transform: D,

    /// Keep track of a set of internal metrics relating to gossipsub.
    metrics: Option<Metrics>,

    /// Tracks the numbers of failed messages per peer-id.
    failed_messages: HashMap<PeerId, FailedMessages>,
}

impl<D, F> Behaviour<D, F>
where
    D: DataTransform + Default,
    F: TopicSubscriptionFilter + Default,
{
    /// Creates a Gossipsub [`Behaviour`] struct given a set of parameters specified via a
    /// [`Config`]. This has no subscription filter and uses no compression.
    pub fn new(privacy: MessageAuthenticity, config: Config) -> Result<Self, &'static str> {
        Self::new_with_subscription_filter_and_transform(
            privacy,
            config,
            None,
            F::default(),
            D::default(),
        )
    }

    /// Creates a Gossipsub [`Behaviour`] struct given a set of parameters specified via a
    /// [`Config`]. This has no subscription filter and uses no compression.
    /// Metrics can be evaluated by passing a reference to a [`Registry`].
    pub fn new_with_metrics(
        privacy: MessageAuthenticity,
        config: Config,
        metrics_registry: &mut Registry,
        metrics_config: MetricsConfig,
    ) -> Result<Self, &'static str> {
        Self::new_with_subscription_filter_and_transform(
            privacy,
            config,
            Some((metrics_registry, metrics_config)),
            F::default(),
            D::default(),
        )
    }
}

impl<D, F> Behaviour<D, F>
where
    D: DataTransform + Default,
    F: TopicSubscriptionFilter,
{
    /// Creates a Gossipsub [`Behaviour`] struct given a set of parameters specified via a
    /// [`Config`] and a custom subscription filter.
    pub fn new_with_subscription_filter(
        privacy: MessageAuthenticity,
        config: Config,
        metrics: Option<(&mut Registry, MetricsConfig)>,
        subscription_filter: F,
    ) -> Result<Self, &'static str> {
        Self::new_with_subscription_filter_and_transform(
            privacy,
            config,
            metrics,
            subscription_filter,
            D::default(),
        )
    }
}

impl<D, F> Behaviour<D, F>
where
    D: DataTransform,
    F: TopicSubscriptionFilter + Default,
{
    /// Creates a Gossipsub [`Behaviour`] struct given a set of parameters specified via a
    /// [`Config`] and a custom data transform.
    pub fn new_with_transform(
        privacy: MessageAuthenticity,
        config: Config,
        metrics: Option<(&mut Registry, MetricsConfig)>,
        data_transform: D,
    ) -> Result<Self, &'static str> {
        Self::new_with_subscription_filter_and_transform(
            privacy,
            config,
            metrics,
            F::default(),
            data_transform,
        )
    }
}

impl<D, F> Behaviour<D, F>
where
    D: DataTransform,
    F: TopicSubscriptionFilter,
{
    /// Creates a Gossipsub [`Behaviour`] struct given a set of parameters specified via a
    /// [`Config`] and a custom subscription filter and data transform.
    pub fn new_with_subscription_filter_and_transform(
        privacy: MessageAuthenticity,
        config: Config,
        metrics: Option<(&mut Registry, MetricsConfig)>,
        subscription_filter: F,
        data_transform: D,
    ) -> Result<Self, &'static str> {
        // Set up the router given the configuration settings.

        // We do not allow configurations where a published message would also be rejected if it
        // were received locally.
        validate_config(&privacy, config.validation_mode())?;

        Ok(Behaviour {
            metrics: metrics.map(|(registry, cfg)| Metrics::new(registry, cfg)),
            events: VecDeque::new(),
            publish_config: privacy.into(),
            duplicate_cache: DuplicateCache::new(config.duplicate_cache_time()),
            topic_peers: HashMap::new(),
            peer_topics: HashMap::new(),
            explicit_peers: HashSet::new(),
            blacklisted_peers: HashSet::new(),
            mesh: HashMap::new(),
            fanout: HashMap::new(),
            fanout_last_pub: HashMap::new(),
            backoffs: BackoffStorage::new(
                &config.prune_backoff(),
                config.heartbeat_interval(),
                config.backoff_slack(),
            ),
            mcache: MessageCache::new(config.history_gossip(), config.history_length()),
            heartbeat: Ticker::new_with_next(
                config.heartbeat_interval(),
                config.heartbeat_initial_delay(),
            ),
            heartbeat_ticks: 0,
            px_peers: HashSet::new(),
            outbound_peers: HashSet::new(),
            peer_score: None,
            count_received_ihave: HashMap::new(),
            count_sent_iwant: HashMap::new(),
            connected_peers: HashMap::new(),
            published_message_ids: DuplicateCache::new(config.published_message_ids_cache_time()),
            config,
            subscription_filter,
            data_transform,
            failed_messages: Default::default(),
        })
    }
}

impl<D, F> Behaviour<D, F>
where
    D: DataTransform + Send + 'static,
    F: TopicSubscriptionFilter + Send + 'static,
{
    /// Lists the hashes of the topics we are currently subscribed to.
    pub fn topics(&self) -> impl Iterator<Item = &TopicHash> {
        self.mesh.keys()
    }

    /// Lists all mesh peers for a certain topic hash.
    pub fn mesh_peers(&self, topic_hash: &TopicHash) -> impl Iterator<Item = &PeerId> {
        self.mesh.get(topic_hash).into_iter().flat_map(|x| x.iter())
    }

    pub fn all_mesh_peers(&self) -> impl Iterator<Item = &PeerId> {
        let mut res = BTreeSet::new();
        for peers in self.mesh.values() {
            res.extend(peers);
        }
        res.into_iter()
    }

    /// Lists all known peers and their associated subscribed topics.
    pub fn all_peers(&self) -> impl Iterator<Item = (&PeerId, Vec<&TopicHash>)> {
        self.peer_topics
            .iter()
            .map(|(peer_id, topic_set)| (peer_id, topic_set.iter().collect()))
    }

    /// Lists all known peers and their associated protocol.
    pub fn peer_protocol(&self) -> impl Iterator<Item = (&PeerId, &PeerKind)> {
        self.connected_peers.iter().map(|(k, v)| (k, &v.kind))
    }

    /// Returns the gossipsub score for a given peer, if one exists.
    pub fn peer_score(&self, peer_id: &PeerId) -> Option<f64> {
        self.peer_score
            .as_ref()
            .map(|(score, ..)| score.score(peer_id))
    }

    /// Subscribe to a topic.
    ///
    /// Returns [`Ok(true)`] if the subscription worked. Returns [`Ok(false)`] if we were already
    /// subscribed.
    pub fn subscribe<H: Hasher>(&mut self, topic: &Topic<H>) -> Result<bool, SubscriptionError> {
        tracing::debug!(%topic, "Subscribing to topic");
        let topic_hash = topic.hash();
        if !self.subscription_filter.can_subscribe(&topic_hash) {
            return Err(SubscriptionError::NotAllowed);
        }

        if self.mesh.get(&topic_hash).is_some() {
            tracing::debug!(%topic, "Topic is already in the mesh");
            return Ok(false);
        }

        // send subscription request to all peers
<<<<<<< HEAD
        for peer_id in self.peer_topics.keys() {
            tracing::debug!(%peer_id, "Sending SUBSCRIBE to peer");
            let sender = self
                .connected_peers
                .get_mut(peer_id)
                .expect("Peer must be connected")
                .send_queue();
=======
        for peer in self.peer_topics.keys() {
            tracing::debug!(%peer, "Sending SUBSCRIBE to peer");
            let sender = &mut self
                .connected_peers
                .get_mut(peer)
                .expect("Peer must be connected")
                .sender;
>>>>>>> b9214e9d

            sender.subscribe(topic_hash.clone());
        }

        // call JOIN(topic)
        // this will add new peers to the mesh for the topic
        self.join(&topic_hash);
        tracing::debug!(%topic, "Subscribed to topic");
        Ok(true)
    }

    /// Unsubscribes from a topic.
    ///
    /// Returns [`Ok(true)`] if we were subscribed to this topic.
    pub fn unsubscribe<H: Hasher>(&mut self, topic: &Topic<H>) -> Result<bool, PublishError> {
        tracing::debug!(%topic, "Unsubscribing from topic");
        let topic_hash = topic.hash();

        if self.mesh.get(&topic_hash).is_none() {
            tracing::debug!(topic=%topic_hash, "Already unsubscribed from topic");
            // we are not subscribed
            return Ok(false);
        }

        // announce to all peers
<<<<<<< HEAD
        for peer_id in self.peer_topics.keys() {
            tracing::debug!(%peer_id, "Sending UNSUBSCRIBE to peer");
            let sender = self
                .connected_peers
                .get_mut(peer_id)
                .expect("Peer should be connected")
                .send_queue();
=======
        for peer in self.peer_topics.keys() {
            tracing::debug!(%peer, "Sending UNSUBSCRIBE to peer");
            let sender = &mut self
                .connected_peers
                .get_mut(peer)
                .expect("Peer should be connected")
                .sender;
>>>>>>> b9214e9d

            sender.unsubscribe(topic_hash.clone());
        }

        // call LEAVE(topic)
        // this will remove the topic from the mesh
        self.leave(&topic_hash);

        tracing::debug!(topic=%topic_hash, "Unsubscribed from topic");
        Ok(true)
    }

    /// Publishes a message with multiple topics to the network.
    pub fn publish(
        &mut self,
        topic: impl Into<TopicHash>,
        data: impl Into<Vec<u8>>,
    ) -> Result<MessageId, PublishError> {
        let data = data.into();
        let topic = topic.into();

        // Transform the data before building a raw_message.
        let transformed_data = self
            .data_transform
            .outbound_transform(&topic, data.clone())?;

        let raw_message = self.build_raw_message(topic, transformed_data)?;

        // calculate the message id from the un-transformed data
        let msg_id = self.config.message_id(&Message {
            source: raw_message.source,
            data, // the uncompressed form
            sequence_number: raw_message.sequence_number,
            topic: raw_message.topic.clone(),
        });

        // check that the size doesn't exceed the max transmission size
        if raw_message.raw_protobuf_len() > self.config.max_transmit_size() {
            return Err(PublishError::MessageTooLarge);
        }

        // Check the if the message has been published before
        if self.duplicate_cache.contains(&msg_id) {
            // This message has already been seen. We don't re-publish messages that have already
            // been published on the network.
            tracing::warn!(
                message=%msg_id,
                "Not publishing a message that has already been published"
            );
            return Err(PublishError::Duplicate);
        }

        tracing::trace!(message=%msg_id, "Publishing message");

        let topic_hash = raw_message.topic.clone();

        let mut recipient_peers = HashSet::new();
        if let Some(peers_on_topic) = self.topic_peers.get(&topic_hash) {
            if self.config.flood_publish() {
                // Forward to all peers above score and all explicit peers
                recipient_peers.extend(peers_on_topic.iter().filter(|p| {
                    self.explicit_peers.contains(*p)
                        || !self.score_below_threshold(p, |ts| ts.publish_threshold).0
                }));
            } else {
                match self.mesh.get(&raw_message.topic) {
                    // Mesh peers
                    Some(mesh_peers) => {
                        recipient_peers.extend(mesh_peers);
                    }
                    // Gossipsub peers
                    None => {
                        tracing::debug!(topic=%topic_hash, "Topic not in the mesh");
                        // If we have fanout peers add them to the map.
                        if self.fanout.contains_key(&topic_hash) {
                            for peer in self.fanout.get(&topic_hash).expect("Topic must exist") {
                                recipient_peers.insert(*peer);
                            }
                        } else {
                            // We have no fanout peers, select mesh_n of them and add them to the fanout
                            let mesh_n = self.config.mesh_n();
                            let new_peers = get_random_peers(
                                &self.topic_peers,
                                &self.connected_peers,
                                &topic_hash,
                                mesh_n,
                                {
                                    |p| {
                                        !self.explicit_peers.contains(p)
                                            && !self
                                                .score_below_threshold(p, |pst| {
                                                    pst.publish_threshold
                                                })
                                                .0
                                    }
                                },
                            );
                            // Add the new peers to the fanout and recipient peers
                            self.fanout.insert(topic_hash.clone(), new_peers.clone());
                            for peer in new_peers {
                                tracing::debug!(%peer, "Peer added to fanout");
                                recipient_peers.insert(peer);
                            }
                        }
                        // We are publishing to fanout peers - update the time we published
                        self.fanout_last_pub
                            .insert(topic_hash.clone(), Instant::now());
                    }
                }

<<<<<<< HEAD
                // Explicit peers that are apart of the topic
=======
                // Explicit peers that are part of the topic
>>>>>>> b9214e9d
                for peer in &self.explicit_peers {
                    if peers_on_topic.contains(peer) {
                        recipient_peers.insert(*peer);
                    }
                }

                // Floodsub peers
                for (peer, connections) in &self.connected_peers {
                    if connections.kind == PeerKind::Floodsub
                        && !self
                            .score_below_threshold(peer, |ts| ts.publish_threshold)
                            .0
                    {
                        recipient_peers.insert(*peer);
                    }
                }
            }
        }

        if recipient_peers.is_empty() {
            return Err(PublishError::InsufficientPeers);
        }

        // If the message isn't a duplicate and we have sent it to some peers add it to the
        // duplicate cache and memcache.
        self.duplicate_cache.insert(msg_id.clone());
        self.mcache.put(&msg_id, raw_message.clone());

        // If the message is anonymous or has a random author add it to the published message ids
        // cache.
        if let PublishConfig::RandomAuthor | PublishConfig::Anonymous = self.publish_config {
            if !self.config.allow_self_origin() {
                self.published_message_ids.insert(msg_id.clone());
            }
        }

        // Send to peers we know are subscribed to the topic.
        let mut publish_failed = true;
        for peer_id in recipient_peers.iter() {
            tracing::trace!(peer=%peer_id, "Sending message to peer");
<<<<<<< HEAD
            let sender = self
                .connected_peers
                .get_mut(peer_id)
                .expect("The peer must be connected")
                .send_queue();

            if sender
                .publish(
                    raw_message.clone(),
                    self.config.publish_queue_duration(),
                    self.metrics.as_mut(),
                )
                .is_err()
            {
                self.failed_messages.entry(*peer_id).or_default().priority += 1;

                tracing::warn!(peer=%peer_id, "Publish queue full. Could not publish to peer");
                // Downscore the peer due to failed message.
                if let Some((peer_score, ..)) = &mut self.peer_score {
                    peer_score.failed_message_slow_peer(peer_id);
=======
            let sender = &mut self
                .connected_peers
                .get_mut(peer_id)
                .expect("The peer must be connected")
                .sender;

            match sender.publish(
                raw_message.clone(),
                self.config.publish_queue_duration(),
                self.metrics.as_mut(),
            ) {
                Ok(_) => publish_failed = false,
                Err(_) => {
                    self.failed_messages.entry(*peer_id).or_default().priority += 1;

                    tracing::warn!(peer=%peer_id, "Publish queue full. Could not publish to peer");
                    // Downscore the peer due to failed message.
                    if let Some((peer_score, ..)) = &mut self.peer_score {
                        peer_score.failed_message_slow_peer(peer_id);
                    }
>>>>>>> b9214e9d
                }
            }
        }

        if publish_failed {
            return Err(PublishError::InsufficientPeers);
        }

        tracing::debug!(message=%msg_id, "Published message");

        if let Some(metrics) = self.metrics.as_mut() {
            metrics.register_published_message(&topic_hash);
        }

        Ok(msg_id)
    }

    /// This function should be called when [`Config::validate_messages()`] is `true` after
    /// the message got validated by the caller. Messages are stored in the ['Memcache'] and
    /// validation is expected to be fast enough that the messages should still exist in the cache.
    /// There are three possible validation outcomes and the outcome is given in acceptance.
    ///
    /// If acceptance = [`MessageAcceptance::Accept`] the message will get propagated to the
    /// network. The `propagation_source` parameter indicates who the message was received by and
    /// will not be forwarded back to that peer.
    ///
    /// If acceptance = [`MessageAcceptance::Reject`] the message will be deleted from the memcache
    /// and the P₄ penalty will be applied to the `propagation_source`.
    //
    /// If acceptance = [`MessageAcceptance::Ignore`] the message will be deleted from the memcache
    /// but no P₄ penalty will be applied.
    ///
    /// This function will return true if the message was found in the cache and false if was not
    /// in the cache anymore.
    ///
    /// This should only be called once per message.
    pub fn report_message_validation_result(
        &mut self,
        msg_id: &MessageId,
        propagation_source: &PeerId,
        acceptance: MessageAcceptance,
    ) -> Result<bool, PublishError> {
        let reject_reason = match acceptance {
            MessageAcceptance::Accept => {
                let (raw_message, originating_peers) = match self.mcache.validate(msg_id) {
                    Some((raw_message, originating_peers)) => {
                        (raw_message.clone(), originating_peers)
                    }
                    None => {
                        tracing::warn!(
                            message=%msg_id,
                            "Message not in cache. Ignoring forwarding"
                        );
                        if let Some(metrics) = self.metrics.as_mut() {
                            metrics.memcache_miss();
                        }
                        return Ok(false);
                    }
                };

                if let Some(metrics) = self.metrics.as_mut() {
                    metrics.register_msg_validation(&raw_message.topic, &acceptance);
                }

                self.forward_msg(
                    msg_id,
                    raw_message,
                    Some(propagation_source),
                    originating_peers,
                )?;
                return Ok(true);
            }
            MessageAcceptance::Reject => RejectReason::ValidationFailed,
            MessageAcceptance::Ignore => RejectReason::ValidationIgnored,
        };

        if let Some((raw_message, originating_peers)) = self.mcache.remove(msg_id) {
            if let Some(metrics) = self.metrics.as_mut() {
                metrics.register_msg_validation(&raw_message.topic, &acceptance);
            }

            // Tell peer_score about reject
            // Reject the original source, and any duplicates we've seen from other peers.
            if let Some((peer_score, ..)) = &mut self.peer_score {
                peer_score.reject_message(
                    propagation_source,
                    msg_id,
                    &raw_message.topic,
                    reject_reason,
                );
                for peer in originating_peers.iter() {
                    peer_score.reject_message(peer, msg_id, &raw_message.topic, reject_reason);
                }
            }
            Ok(true)
        } else {
            tracing::warn!(message=%msg_id, "Rejected message not in cache");
            Ok(false)
        }
    }

    /// Adds a new peer to the list of explicitly connected peers.
    pub fn add_explicit_peer(&mut self, peer_id: &PeerId) {
        tracing::debug!(peer=%peer_id, "Adding explicit peer");

        self.explicit_peers.insert(*peer_id);

        self.check_explicit_peer_connection(peer_id);
    }

    /// This removes the peer from explicitly connected peers, note that this does not disconnect
    /// the peer.
    pub fn remove_explicit_peer(&mut self, peer_id: &PeerId) {
        tracing::debug!(peer=%peer_id, "Removing explicit peer");
        self.explicit_peers.remove(peer_id);
    }

    /// Blacklists a peer. All messages from this peer will be rejected and any message that was
    /// created by this peer will be rejected.
    pub fn blacklist_peer(&mut self, peer_id: &PeerId) {
        if self.blacklisted_peers.insert(*peer_id) {
            tracing::debug!(peer=%peer_id, "Peer has been blacklisted");
        }
    }

    /// Removes a peer from the blacklist if it has previously been blacklisted.
    pub fn remove_blacklisted_peer(&mut self, peer_id: &PeerId) {
        if self.blacklisted_peers.remove(peer_id) {
            tracing::debug!(peer=%peer_id, "Peer has been removed from the blacklist");
        }
    }

    /// Activates the peer scoring system with the given parameters. This will reset all scores
    /// if there was already another peer scoring system activated. Returns an error if the
    /// params are not valid or if they got already set.
    pub fn with_peer_score(
        &mut self,
        params: PeerScoreParams,
        threshold: PeerScoreThresholds,
    ) -> Result<(), String> {
        self.with_peer_score_and_message_delivery_time_callback(params, threshold, None)
    }

    /// Activates the peer scoring system with the given parameters and a message delivery time
    /// callback. Returns an error if the parameters got already set.
    pub fn with_peer_score_and_message_delivery_time_callback(
        &mut self,
        params: PeerScoreParams,
        threshold: PeerScoreThresholds,
        callback: Option<fn(&PeerId, &TopicHash, f64)>,
    ) -> Result<(), String> {
        params.validate()?;
        threshold.validate()?;

        if self.peer_score.is_some() {
            return Err("Peer score set twice".into());
        }

        let interval = Ticker::new(params.decay_interval);
        let peer_score = PeerScore::new_with_message_delivery_time_callback(params, callback);
        self.peer_score = Some((peer_score, threshold, interval, GossipPromises::default()));
        Ok(())
    }

    /// Sets scoring parameters for a topic.
    ///
    /// The [`Self::with_peer_score()`] must first be called to initialise peer scoring.
    pub fn set_topic_params<H: Hasher>(
        &mut self,
        topic: Topic<H>,
        params: TopicScoreParams,
    ) -> Result<(), &'static str> {
        if let Some((peer_score, ..)) = &mut self.peer_score {
            peer_score.set_topic_params(topic.hash(), params);
            Ok(())
        } else {
            Err("Peer score must be initialised with `with_peer_score()`")
        }
    }

    /// Returns a scoring parameters for a topic if existent.
    pub fn get_topic_params<H: Hasher>(&self, topic: &Topic<H>) -> Option<&TopicScoreParams> {
        self.peer_score.as_ref()?.0.get_topic_params(&topic.hash())
    }

    /// Sets the application specific score for a peer. Returns true if scoring is active and
    /// the peer is connected or if the score of the peer is not yet expired, false otherwise.
    pub fn set_application_score(&mut self, peer_id: &PeerId, new_score: f64) -> bool {
        if let Some((peer_score, ..)) = &mut self.peer_score {
            peer_score.set_application_score(peer_id, new_score)
        } else {
            false
        }
    }

    /// Gossipsub JOIN(topic) - adds topic peers to mesh and sends them GRAFT messages.
    fn join(&mut self, topic_hash: &TopicHash) {
        tracing::debug!(topic=%topic_hash, "Running JOIN for topic");

        // if we are already in the mesh, return
        if self.mesh.contains_key(topic_hash) {
            tracing::debug!(topic=%topic_hash, "JOIN: The topic is already in the mesh, ignoring JOIN");
            return;
        }

        let mut added_peers = HashSet::new();

        if let Some(m) = self.metrics.as_mut() {
            m.joined(topic_hash)
        }

        // check if we have mesh_n peers in fanout[topic] and add them to the mesh if we do,
        // removing the fanout entry.
        if let Some((_, mut peers)) = self.fanout.remove_entry(topic_hash) {
            tracing::debug!(
                topic=%topic_hash,
                "JOIN: Removing peers from the fanout for topic"
            );

            // remove explicit peers, peers with negative scores, and backoffed peers
            peers.retain(|p| {
                !self.explicit_peers.contains(p)
                    && !self.score_below_threshold(p, |_| 0.0).0
                    && !self.backoffs.is_backoff_with_slack(topic_hash, p)
            });

            // Add up to mesh_n of them them to the mesh
            // NOTE: These aren't randomly added, currently FIFO
            let add_peers = std::cmp::min(peers.len(), self.config.mesh_n());
            tracing::debug!(
                topic=%topic_hash,
                "JOIN: Adding {:?} peers from the fanout for topic",
                add_peers
            );
            added_peers.extend(peers.iter().take(add_peers));

            self.mesh.insert(
                topic_hash.clone(),
                peers.into_iter().take(add_peers).collect(),
            );

            // remove the last published time
            self.fanout_last_pub.remove(topic_hash);
        }

        let fanaout_added = added_peers.len();
        if let Some(m) = self.metrics.as_mut() {
            m.peers_included(topic_hash, Inclusion::Fanout, fanaout_added)
        }

        // check if we need to get more peers, which we randomly select
        if added_peers.len() < self.config.mesh_n() {
            // get the peers
            let new_peers = get_random_peers(
                &self.topic_peers,
                &self.connected_peers,
                topic_hash,
                self.config.mesh_n() - added_peers.len(),
                |peer| {
                    !added_peers.contains(peer)
                        && !self.explicit_peers.contains(peer)
                        && !self.score_below_threshold(peer, |_| 0.0).0
                        && !self.backoffs.is_backoff_with_slack(topic_hash, peer)
                },
            );
            added_peers.extend(new_peers.clone());
            // add them to the mesh
            tracing::debug!(
                "JOIN: Inserting {:?} random peers into the mesh",
                new_peers.len()
            );
            let mesh_peers = self.mesh.entry(topic_hash.clone()).or_default();
            mesh_peers.extend(new_peers);
        }

        let random_added = added_peers.len() - fanaout_added;
        if let Some(m) = self.metrics.as_mut() {
            m.peers_included(topic_hash, Inclusion::Random, random_added)
        }

        for peer_id in added_peers {
            // Send a GRAFT control message
            tracing::debug!(peer=%peer_id, "JOIN: Sending Graft message to peer");
            if let Some((peer_score, ..)) = &mut self.peer_score {
                peer_score.graft(&peer_id, topic_hash.clone());
            }
<<<<<<< HEAD
            let sender = self
                .connected_peers
                .get_mut(&peer_id)
                .expect("Peer must be connected")
                .send_queue();
=======
            let sender = &mut self
                .connected_peers
                .get_mut(&peer_id)
                .expect("Peer must be connected")
                .sender;
>>>>>>> b9214e9d

            sender.graft(Graft {
                topic_hash: topic_hash.clone(),
            });

            // If the peer did not previously exist in any mesh, inform the handler
            peer_added_to_mesh(
                peer_id,
                vec![topic_hash],
                &self.mesh,
                self.peer_topics.get(&peer_id),
                &mut self.events,
                &self.connected_peers,
            );
        }

        let mesh_peers = self.mesh_peers(topic_hash).count();
        if let Some(m) = self.metrics.as_mut() {
            m.set_mesh_peers(topic_hash, mesh_peers)
        }

        tracing::debug!(topic=%topic_hash, "Completed JOIN for topic");
    }

    /// Creates a PRUNE gossipsub action.
    fn make_prune(
        &mut self,
        topic_hash: &TopicHash,
        peer: &PeerId,
        do_px: bool,
        on_unsubscribe: bool,
    ) -> Prune {
        if let Some((peer_score, ..)) = &mut self.peer_score {
            peer_score.prune(peer, topic_hash.clone());
        }

        match self.connected_peers.get(peer).map(|v| &v.kind) {
            Some(PeerKind::Floodsub) => {
                tracing::error!("Attempted to prune a Floodsub peer");
            }
            Some(PeerKind::Gossipsub) => {
                // GossipSub v1.0 -- no peer exchange, the peer won't be able to parse it anyway
                return Prune {
                    topic_hash: topic_hash.clone(),
                    peers: Vec::new(),
                    backoff: None,
                };
            }
            None => {
                tracing::error!("Attempted to Prune an unknown peer");
            }
            _ => {} // Gossipsub 1.1 peer perform the `Prune`
        }

        // Select peers for peer exchange
        let peers = if do_px {
            get_random_peers(
                &self.topic_peers,
                &self.connected_peers,
                topic_hash,
                self.config.prune_peers(),
                |p| p != peer && !self.score_below_threshold(p, |_| 0.0).0,
            )
            .into_iter()
            .map(|p| PeerInfo { peer_id: Some(p) })
            .collect()
        } else {
            Vec::new()
        };

        let backoff = if on_unsubscribe {
            self.config.unsubscribe_backoff()
        } else {
            self.config.prune_backoff()
        };

        // update backoff
        self.backoffs.update_backoff(topic_hash, peer, backoff);

        Prune {
            topic_hash: topic_hash.clone(),
            peers,
            backoff: Some(backoff.as_secs()),
        }
    }

    /// Gossipsub LEAVE(topic) - Notifies mesh\[topic\] peers with PRUNE messages.
    fn leave(&mut self, topic_hash: &TopicHash) {
        tracing::debug!(topic=%topic_hash, "Running LEAVE for topic");

        // If our mesh contains the topic, send prune to peers and delete it from the mesh
        if let Some((_, peers)) = self.mesh.remove_entry(topic_hash) {
            if let Some(m) = self.metrics.as_mut() {
                m.left(topic_hash)
            }
            for peer_id in peers {
                // Send a PRUNE control message
                tracing::debug!(%peer_id, "LEAVE: Sending PRUNE to peer");
                let on_unsubscribe = true;
<<<<<<< HEAD
                let prune =
                    self.make_prune(topic_hash, &peer_id, self.config.do_px(), on_unsubscribe);
                let sender = self
                    .connected_peers
                    .get_mut(&peer_id)
                    .expect("Peer must be connected")
                    .send_queue();
=======
                let prune = self.make_prune(topic_hash, &peer, self.config.do_px(), on_unsubscribe);
                let sender = &mut self
                    .connected_peers
                    .get_mut(&peer)
                    .expect("Peer must be connected")
                    .sender;
>>>>>>> b9214e9d

                sender.prune(prune);

                // If the peer did not previously exist in any mesh, inform the handler
                peer_removed_from_mesh(
                    peer_id,
                    topic_hash,
                    &self.mesh,
                    self.peer_topics.get(&peer_id),
                    &mut self.events,
                    &self.connected_peers,
                );
            }
        }
        tracing::debug!(topic=%topic_hash, "Completed LEAVE for topic");
    }

    /// Checks if the given peer is still connected and if not dials the peer again.
    fn check_explicit_peer_connection(&mut self, peer_id: &PeerId) {
        if !self.peer_topics.contains_key(peer_id) {
            // Connect to peer
            tracing::debug!(peer=%peer_id, "Connecting to explicit peer");
            self.events.push_back(ToSwarm::Dial {
                opts: DialOpts::peer_id(*peer_id).build(),
            });
        }
    }

    /// Determines if a peer's score is below a given `PeerScoreThreshold` chosen via the
    /// `threshold` parameter.
    fn score_below_threshold(
        &self,
        peer_id: &PeerId,
        threshold: impl Fn(&PeerScoreThresholds) -> f64,
    ) -> (bool, f64) {
        Self::score_below_threshold_from_scores(&self.peer_score, peer_id, threshold)
    }

    fn score_below_threshold_from_scores(
        peer_score: &Option<(PeerScore, PeerScoreThresholds, Ticker, GossipPromises)>,
        peer_id: &PeerId,
        threshold: impl Fn(&PeerScoreThresholds) -> f64,
    ) -> (bool, f64) {
        if let Some((peer_score, thresholds, ..)) = peer_score {
            let score = peer_score.score(peer_id);
            if score < threshold(thresholds) {
                return (true, score);
            }
            (false, score)
        } else {
            (false, 0.0)
        }
    }

    /// Handles an IHAVE control message. Checks our cache of messages. If the message is unknown,
    /// requests it with an IWANT control message.
    fn handle_ihave(&mut self, peer_id: &PeerId, ihave_msgs: Vec<(TopicHash, Vec<MessageId>)>) {
        // We ignore IHAVE gossip from any peer whose score is below the gossip threshold
        if let (true, score) = self.score_below_threshold(peer_id, |pst| pst.gossip_threshold) {
            tracing::debug!(
                peer=%peer_id,
                %score,
                "IHAVE: ignoring peer with score below threshold"
            );
            return;
        }

        // IHAVE flood protection
        let peer_have = self.count_received_ihave.entry(*peer_id).or_insert(0);
        *peer_have += 1;
        if *peer_have > self.config.max_ihave_messages() {
            tracing::debug!(
                peer=%peer_id,
                "IHAVE: peer has advertised too many times ({}) within this heartbeat \
            interval; ignoring",
                *peer_have
            );
            return;
        }

        if let Some(iasked) = self.count_sent_iwant.get(peer_id) {
            if *iasked >= self.config.max_ihave_length() {
                tracing::debug!(
                    peer=%peer_id,
                    "IHAVE: peer has already advertised too many messages ({}); ignoring",
                    *iasked
                );
                return;
            }
        }

        tracing::trace!(peer=%peer_id, "Handling IHAVE for peer");

        let mut iwant_ids = HashSet::new();

        let want_message = |id: &MessageId| {
            if self.duplicate_cache.contains(id) {
                return false;
            }

            self.peer_score
                .as_ref()
                .map(|(_, _, _, promises)| !promises.contains(id))
                .unwrap_or(true)
        };

        for (topic, ids) in ihave_msgs {
            // only process the message if we are subscribed
            if !self.mesh.contains_key(&topic) {
                tracing::debug!(
                    %topic,
                    "IHAVE: Ignoring IHAVE - Not subscribed to topic"
                );
                continue;
            }

            for id in ids.into_iter().filter(want_message) {
                // have not seen this message and are not currently requesting it
                if iwant_ids.insert(id) {
                    // Register the IWANT metric
                    if let Some(metrics) = self.metrics.as_mut() {
                        metrics.register_iwant(&topic);
                    }
                }
            }
        }

        if !iwant_ids.is_empty() {
            let iasked = self.count_sent_iwant.entry(*peer_id).or_insert(0);
            let mut iask = iwant_ids.len();
            if *iasked + iask > self.config.max_ihave_length() {
                iask = self.config.max_ihave_length().saturating_sub(*iasked);
            }

            // Send the list of IWANT control messages
            tracing::debug!(
                peer=%peer_id,
                "IHAVE: Asking for {} out of {} messages from peer",
                iask,
                iwant_ids.len()
            );

            // Ask in random order
            let mut iwant_ids_vec: Vec<_> = iwant_ids.into_iter().collect();
            let mut rng = thread_rng();
            iwant_ids_vec.partial_shuffle(&mut rng, iask);

            iwant_ids_vec.truncate(iask);
            *iasked += iask;

            if let Some((_, _, _, gossip_promises)) = &mut self.peer_score {
                gossip_promises.add_promise(
                    *peer_id,
                    &iwant_ids_vec,
                    Instant::now() + self.config.iwant_followup_time(),
                );
            }
            tracing::trace!(
                peer=%peer_id,
                "IHAVE: Asking for the following messages from peer: {:?}",
                iwant_ids_vec
            );

<<<<<<< HEAD
            let sender = self
                .connected_peers
                .get_mut(peer_id)
                .expect("Peer must be connected")
                .send_queue();
=======
            let sender = &mut self
                .connected_peers
                .get_mut(peer_id)
                .expect("Peer must be connected")
                .sender;
>>>>>>> b9214e9d

            if sender
                .iwant(IWant {
                    message_ids: iwant_ids_vec,
                })
                .is_err()
            {
                tracing::warn!(peer=%peer_id, "Send Queue full. Could not send IWANT");

                if let Some((peer_score, ..)) = &mut self.peer_score {
                    peer_score.failed_message_slow_peer(peer_id);
                }
                // Increment failed message count
                self.failed_messages
                    .entry(*peer_id)
                    .or_default()
                    .non_priority += 1;
            }
        }
        tracing::trace!(peer=%peer_id, "Completed IHAVE handling for peer");
    }

    /// Handles an IWANT control message. Checks our cache of messages. If the message exists it is
    /// forwarded to the requesting peer.
    fn handle_iwant(&mut self, peer_id: &PeerId, iwant_msgs: Vec<MessageId>) {
        // We ignore IWANT gossip from any peer whose score is below the gossip threshold
        if let (true, score) = self.score_below_threshold(peer_id, |pst| pst.gossip_threshold) {
            tracing::debug!(
                peer=%peer_id,
                "IWANT: ignoring peer with score below threshold [score = {}]",
                score
            );
            return;
        }

        tracing::debug!(peer=%peer_id, "Handling IWANT for peer");

        for id in iwant_msgs {
            // If we have it and the IHAVE count is not above the threshold,
            // foward the message.
            if let Some((msg, count)) = self
                .mcache
                .get_with_iwant_counts(&id, peer_id)
                .map(|(msg, count)| (msg.clone(), count))
            {
                if count > self.config.gossip_retransimission() {
                    tracing::debug!(
                        peer=%peer_id,
                        message=%id,
                        "IWANT: Peer has asked for message too many times; ignoring request"
                    );
                } else {
                    tracing::debug!(peer=%peer_id, "IWANT: Sending cached messages to peer");
<<<<<<< HEAD
                    let sender = self
                        .connected_peers
                        .get_mut(peer_id)
                        .expect("Peer must be connected")
                        .send_queue();
=======
                    let sender = &mut self
                        .connected_peers
                        .get_mut(peer_id)
                        .expect("Peer must be connected")
                        .sender;
>>>>>>> b9214e9d

                    if sender
                        .forward(
                            msg,
                            self.config.forward_queue_duration(),
                            self.metrics.as_mut(),
                        )
                        .is_err()
                    {
                        // Downscore the peer
                        if let Some((peer_score, ..)) = &mut self.peer_score {
                            peer_score.failed_message_slow_peer(peer_id);
                        }
                        // Increment the failed message count
                        self.failed_messages
                            .entry(*peer_id)
                            .or_default()
                            .non_priority += 1;
                    }
                }
            }
        }
        tracing::debug!(peer=%peer_id, "Completed IWANT handling for peer");
    }

    /// Handles GRAFT control messages. If subscribed to the topic, adds the peer to mesh, if not,
    /// responds with PRUNE messages.
    fn handle_graft(&mut self, peer_id: &PeerId, topics: Vec<TopicHash>) {
        tracing::debug!(peer=%peer_id, "Handling GRAFT message for peer");

        let mut to_prune_topics = HashSet::new();

        let mut do_px = self.config.do_px();

        // For each topic, if a peer has grafted us, then we necessarily must be in their mesh
        // and they must be subscribed to the topic. Ensure we have recorded the mapping.
        for topic in &topics {
            self.peer_topics
                .entry(*peer_id)
                .or_default()
                .insert(topic.clone());
            self.topic_peers
                .entry(topic.clone())
                .or_default()
                .insert(*peer_id);
        }

        // we don't GRAFT to/from explicit peers; complain loudly if this happens
        if self.explicit_peers.contains(peer_id) {
            tracing::warn!(peer=%peer_id, "GRAFT: ignoring request from direct peer");
            // this is possibly a bug from non-reciprocal configuration; send a PRUNE for all topics
            to_prune_topics = topics.into_iter().collect();
            // but don't PX
            do_px = false
        } else {
            let (below_zero, score) = self.score_below_threshold(peer_id, |_| 0.0);
            let now = Instant::now();
            for topic_hash in topics {
                if let Some(peers) = self.mesh.get_mut(&topic_hash) {
                    // if the peer is already in the mesh ignore the graft
                    if peers.contains(peer_id) {
                        tracing::debug!(
                            peer=%peer_id,
                            topic=%&topic_hash,
                            "GRAFT: Received graft for peer that is already in topic"
                        );
                        continue;
                    }

                    // make sure we are not backing off that peer
                    if let Some(backoff_time) = self.backoffs.get_backoff_time(&topic_hash, peer_id)
                    {
                        if backoff_time > now {
                            tracing::warn!(
                                peer=%peer_id,
                                "[Penalty] Peer attempted graft within backoff time, penalizing"
                            );
                            // add behavioural penalty
                            if let Some((peer_score, ..)) = &mut self.peer_score {
                                if let Some(metrics) = self.metrics.as_mut() {
                                    metrics.register_score_penalty(Penalty::GraftBackoff);
                                }
                                peer_score.add_penalty(peer_id, 1);

                                // check the flood cutoff
                                // See: https://github.com/rust-lang/rust-clippy/issues/10061
                                #[allow(unknown_lints, clippy::unchecked_duration_subtraction)]
                                let flood_cutoff = (backoff_time
                                    + self.config.graft_flood_threshold())
                                    - self.config.prune_backoff();
                                if flood_cutoff > now {
                                    //extra penalty
                                    peer_score.add_penalty(peer_id, 1);
                                }
                            }
                            // no PX
                            do_px = false;

                            to_prune_topics.insert(topic_hash.clone());
                            continue;
                        }
                    }

                    // check the score
                    if below_zero {
                        // we don't GRAFT peers with negative score
                        tracing::debug!(
                            peer=%peer_id,
                            %score,
                            topic=%topic_hash,
                            "GRAFT: ignoring peer with negative score"
                        );
                        // we do send them PRUNE however, because it's a matter of protocol correctness
                        to_prune_topics.insert(topic_hash.clone());
                        // but we won't PX to them
                        do_px = false;
                        continue;
                    }

                    // check mesh upper bound and only allow graft if the upper bound is not reached or
                    // if it is an outbound peer
                    if peers.len() >= self.config.mesh_n_high()
                        && !self.outbound_peers.contains(peer_id)
                    {
                        to_prune_topics.insert(topic_hash.clone());
                        continue;
                    }

                    // add peer to the mesh
                    tracing::debug!(
                        peer=%peer_id,
                        topic=%topic_hash,
                        "GRAFT: Mesh link added for peer in topic"
                    );

                    if peers.insert(*peer_id) {
                        if let Some(m) = self.metrics.as_mut() {
                            m.peers_included(&topic_hash, Inclusion::Subscribed, 1)
                        }
                    }

                    // If the peer did not previously exist in any mesh, inform the handler
                    peer_added_to_mesh(
                        *peer_id,
                        vec![&topic_hash],
                        &self.mesh,
                        self.peer_topics.get(peer_id),
                        &mut self.events,
                        &self.connected_peers,
                    );

                    if let Some((peer_score, ..)) = &mut self.peer_score {
                        peer_score.graft(peer_id, topic_hash);
                    }
                } else {
                    // don't do PX when there is an unknown topic to avoid leaking our peers
                    do_px = false;
                    tracing::debug!(
                        peer=%peer_id,
                        topic=%topic_hash,
                        "GRAFT: Received graft for unknown topic from peer"
                    );
                    // spam hardening: ignore GRAFTs for unknown topics
                    continue;
                }
            }
        }

        if !to_prune_topics.is_empty() {
            // build the prune messages to send
            let on_unsubscribe = false;
            let mut sender = self
                .connected_peers
                .get_mut(peer_id)
                .expect("Peer must be connected")
<<<<<<< HEAD
                .send_queue()
=======
                .sender
>>>>>>> b9214e9d
                .clone();

            for prune in to_prune_topics
                .iter()
                .map(|t| self.make_prune(t, peer_id, do_px, on_unsubscribe))
            {
                sender.prune(prune);
            }
            // Send the prune messages to the peer
            tracing::debug!(
                peer=%peer_id,
                "GRAFT: Not subscribed to topics -  Sending PRUNE to peer"
            );
        }
        tracing::debug!(peer=%peer_id, "Completed GRAFT handling for peer");
    }

    fn remove_peer_from_mesh(
        &mut self,
        peer_id: &PeerId,
        topic_hash: &TopicHash,
        backoff: Option<u64>,
        always_update_backoff: bool,
        reason: Churn,
    ) {
        let mut update_backoff = always_update_backoff;
        if let Some(peers) = self.mesh.get_mut(topic_hash) {
            // remove the peer if it exists in the mesh
            if peers.remove(peer_id) {
                tracing::debug!(
                    peer=%peer_id,
                    topic=%topic_hash,
                    "PRUNE: Removing peer from the mesh for topic"
                );
                if let Some(m) = self.metrics.as_mut() {
                    m.peers_removed(topic_hash, reason, 1)
                }

                if let Some((peer_score, ..)) = &mut self.peer_score {
                    peer_score.prune(peer_id, topic_hash.clone());
                }

                update_backoff = true;

                // inform the handler
                peer_removed_from_mesh(
                    *peer_id,
                    topic_hash,
                    &self.mesh,
                    self.peer_topics.get(peer_id),
                    &mut self.events,
                    &self.connected_peers,
                );
            }
        }
        if update_backoff {
            let time = if let Some(backoff) = backoff {
                Duration::from_secs(backoff)
            } else {
                self.config.prune_backoff()
            };
            // is there a backoff specified by the peer? if so obey it.
            self.backoffs.update_backoff(topic_hash, peer_id, time);
        }
    }

    /// Handles PRUNE control messages. Removes peer from the mesh.
    fn handle_prune(
        &mut self,
        peer_id: &PeerId,
        prune_data: Vec<(TopicHash, Vec<PeerInfo>, Option<u64>)>,
    ) {
        tracing::debug!(peer=%peer_id, "Handling PRUNE message for peer");
        let (below_threshold, score) =
            self.score_below_threshold(peer_id, |pst| pst.accept_px_threshold);
        for (topic_hash, px, backoff) in prune_data {
            self.remove_peer_from_mesh(peer_id, &topic_hash, backoff, true, Churn::Prune);

            if self.mesh.contains_key(&topic_hash) {
                //connect to px peers
                if !px.is_empty() {
                    // we ignore PX from peers with insufficient score
                    if below_threshold {
                        tracing::debug!(
                            peer=%peer_id,
                            %score,
                            topic=%topic_hash,
                            "PRUNE: ignoring PX from peer with insufficient score"
                        );
                        continue;
                    }

                    // NOTE: We cannot dial any peers from PX currently as we typically will not
                    // know their multiaddr. Until SignedRecords are spec'd this
                    // remains a stub. By default `config.prune_peers()` is set to zero and
                    // this is skipped. If the user modifies this, this will only be able to
                    // dial already known peers (from an external discovery mechanism for
                    // example).
                    if self.config.prune_peers() > 0 {
                        self.px_connect(px);
                    }
                }
            }
        }
        tracing::debug!(peer=%peer_id, "Completed PRUNE handling for peer");
    }

    fn px_connect(&mut self, mut px: Vec<PeerInfo>) {
        let n = self.config.prune_peers();
        // Ignore peerInfo with no ID
        //
        //TODO: Once signed records are spec'd: Can we use peerInfo without any IDs if they have a
        // signed peer record?
        px.retain(|p| p.peer_id.is_some());
        if px.len() > n {
            // only use at most prune_peers many random peers
            let mut rng = thread_rng();
            px.partial_shuffle(&mut rng, n);
            px = px.into_iter().take(n).collect();
        }

        for p in px {
            // TODO: Once signed records are spec'd: extract signed peer record if given and handle
            // it, see https://github.com/libp2p/specs/pull/217
            if let Some(peer_id) = p.peer_id {
                // mark as px peer
                self.px_peers.insert(peer_id);

                // dial peer
                self.events.push_back(ToSwarm::Dial {
                    opts: DialOpts::peer_id(peer_id).build(),
                });
            }
        }
    }

    /// Applies some basic checks to whether this message is valid. Does not apply user validation
    /// checks.
    fn message_is_valid(
        &mut self,
        msg_id: &MessageId,
        raw_message: &mut RawMessage,
        propagation_source: &PeerId,
    ) -> bool {
        tracing::debug!(
            peer=%propagation_source,
            message=%msg_id,
            "Handling message from peer"
        );

        // Reject any message from a blacklisted peer
        if self.blacklisted_peers.contains(propagation_source) {
            tracing::debug!(
                peer=%propagation_source,
                "Rejecting message from blacklisted peer"
            );
            if let Some((peer_score, .., gossip_promises)) = &mut self.peer_score {
                peer_score.reject_message(
                    propagation_source,
                    msg_id,
                    &raw_message.topic,
                    RejectReason::BlackListedPeer,
                );
                gossip_promises.reject_message(msg_id, &RejectReason::BlackListedPeer);
            }
            return false;
        }

        // Also reject any message that originated from a blacklisted peer
        if let Some(source) = raw_message.source.as_ref() {
            if self.blacklisted_peers.contains(source) {
                tracing::debug!(
                    peer=%propagation_source,
                    %source,
                    "Rejecting message from peer because of blacklisted source"
                );
                self.handle_invalid_message(
                    propagation_source,
                    raw_message,
                    RejectReason::BlackListedSource,
                );
                return false;
            }
        }

        // If we are not validating messages, assume this message is validated
        // This will allow the message to be gossiped without explicitly calling
        // `validate_message`.
        if !self.config.validate_messages() {
            raw_message.validated = true;
        }

        // reject messages claiming to be from ourselves but not locally published
        let self_published = !self.config.allow_self_origin()
            && if let Some(own_id) = self.publish_config.get_own_id() {
                own_id != propagation_source
                    && raw_message.source.as_ref().map_or(false, |s| s == own_id)
            } else {
                self.published_message_ids.contains(msg_id)
            };

        if self_published {
            tracing::debug!(
                message=%msg_id,
                source=%propagation_source,
                "Dropping message claiming to be from self but forwarded from source"
            );
            self.handle_invalid_message(propagation_source, raw_message, RejectReason::SelfOrigin);
            return false;
        }

        true
    }

    /// Handles a newly received [`RawMessage`].
    ///
    /// Forwards the message to all peers in the mesh.
    fn handle_received_message(
        &mut self,
        mut raw_message: RawMessage,
        propagation_source: &PeerId,
    ) {
        // Record the received metric
        if let Some(metrics) = self.metrics.as_mut() {
            metrics.msg_recvd_unfiltered(&raw_message.topic, raw_message.raw_protobuf_len());
        }

        // Try and perform the data transform to the message. If it fails, consider it invalid.
        let message = match self.data_transform.inbound_transform(raw_message.clone()) {
            Ok(message) => message,
            Err(e) => {
                tracing::debug!("Invalid message. Transform error: {:?}", e);
                // Reject the message and return
                self.handle_invalid_message(
                    propagation_source,
                    &raw_message,
                    RejectReason::ValidationError(ValidationError::TransformFailed),
                );
                return;
            }
        };

        // Calculate the message id on the transformed data.
        let msg_id = self.config.message_id(&message);

        // Check the validity of the message
        // Peers get penalized if this message is invalid. We don't add it to the duplicate cache
        // and instead continually penalize peers that repeatedly send this message.
        if !self.message_is_valid(&msg_id, &mut raw_message, propagation_source) {
            return;
        }

        if !self.duplicate_cache.insert(msg_id.clone()) {
            tracing::debug!(message=%msg_id, "Message already received, ignoring");
            if let Some((peer_score, ..)) = &mut self.peer_score {
                peer_score.duplicated_message(propagation_source, &msg_id, &message.topic);
            }
            self.mcache.observe_duplicate(&msg_id, propagation_source);
            return;
        }
        tracing::debug!(
            message=%msg_id,
            "Put message in duplicate_cache and resolve promises"
        );

        // Record the received message with the metrics
        if let Some(metrics) = self.metrics.as_mut() {
            metrics.msg_recvd(&message.topic);
        }

        // Tells score that message arrived (but is maybe not fully validated yet).
        // Consider the message as delivered for gossip promises.
        if let Some((peer_score, .., gossip_promises)) = &mut self.peer_score {
            peer_score.validate_message(propagation_source, &msg_id, &message.topic);
            gossip_promises.message_delivered(&msg_id);
        }

        // Add the message to our memcache
        self.mcache.put(&msg_id, raw_message.clone());

        // Dispatch the message to the user if we are subscribed to any of the topics
        if self.mesh.contains_key(&message.topic) {
            tracing::debug!("Sending received message to user");
            self.events
                .push_back(ToSwarm::GenerateEvent(Event::Message {
                    propagation_source: *propagation_source,
                    message_id: msg_id.clone(),
                    message,
                }));
        } else {
            tracing::debug!(
                topic=%message.topic,
                "Received message on a topic we are not subscribed to"
            );
            return;
        }

        // forward the message to mesh peers, if no validation is required
        if !self.config.validate_messages() {
            if self
                .forward_msg(
                    &msg_id,
                    raw_message,
                    Some(propagation_source),
                    HashSet::new(),
                )
                .is_err()
            {
                tracing::error!("Failed to forward message. Too large");
            }
            tracing::debug!(message=%msg_id, "Completed message handling for message");
        }
    }

    // Handles invalid messages received.
    fn handle_invalid_message(
        &mut self,
        propagation_source: &PeerId,
        raw_message: &RawMessage,
        reject_reason: RejectReason,
    ) {
        if let Some((peer_score, .., gossip_promises)) = &mut self.peer_score {
            if let Some(metrics) = self.metrics.as_mut() {
                metrics.register_invalid_message(&raw_message.topic);
            }

            if let Ok(message) = self.data_transform.inbound_transform(raw_message.clone()) {
                let message_id = self.config.message_id(&message);

                peer_score.reject_message(
                    propagation_source,
                    &message_id,
                    &message.topic,
                    reject_reason,
                );

                gossip_promises.reject_message(&message_id, &reject_reason);
            } else {
                // The message is invalid, we reject it ignoring any gossip promises. If a peer is
                // advertising this message via an IHAVE and it's invalid it will be double
                // penalized, one for sending us an invalid and again for breaking a promise.
                peer_score.reject_invalid_message(propagation_source, &raw_message.topic);
            }
        }
    }

    /// Handles received subscriptions.
    fn handle_received_subscriptions(
        &mut self,
        subscriptions: &[Subscription],
        propagation_source: &PeerId,
    ) {
        tracing::debug!(
            source=%propagation_source,
            "Handling subscriptions: {:?}",
            subscriptions,
        );

        let mut unsubscribed_peers = Vec::new();

        let Some(subscribed_topics) = self.peer_topics.get_mut(propagation_source) else {
            tracing::error!(
                peer=%propagation_source,
                "Subscription by unknown peer"
            );
            return;
        };

        // Collect potential graft topics for the peer.
        let mut topics_to_graft = Vec::new();

        // Notify the application about the subscription, after the grafts are sent.
        let mut application_event = Vec::new();

        let filtered_topics = match self
            .subscription_filter
            .filter_incoming_subscriptions(subscriptions, subscribed_topics)
        {
            Ok(topics) => topics,
            Err(s) => {
                tracing::error!(
                    peer=%propagation_source,
                    "Subscription filter error: {}; ignoring RPC from peer",
                    s
                );
                return;
            }
        };

        for subscription in filtered_topics {
            // get the peers from the mapping, or insert empty lists if the topic doesn't exist
            let topic_hash = &subscription.topic_hash;
            let peer_list = self.topic_peers.entry(topic_hash.clone()).or_default();

            match subscription.action {
                SubscriptionAction::Subscribe => {
                    if peer_list.insert(*propagation_source) {
                        tracing::debug!(
                            peer=%propagation_source,
                            topic=%topic_hash,
                            "SUBSCRIPTION: Adding gossip peer to topic"
                        );
                    }

                    // add to the peer_topics mapping
                    subscribed_topics.insert(topic_hash.clone());

                    // if the mesh needs peers add the peer to the mesh
                    if !self.explicit_peers.contains(propagation_source)
                        && matches!(
                            self.connected_peers
                                .get(propagation_source)
                                .map(|v| &v.kind),
                            Some(PeerKind::Gossipsubv1_1) | Some(PeerKind::Gossipsub)
                        )
                        && !Self::score_below_threshold_from_scores(
                            &self.peer_score,
                            propagation_source,
                            |_| 0.0,
                        )
                        .0
                        && !self
                            .backoffs
                            .is_backoff_with_slack(topic_hash, propagation_source)
                    {
                        if let Some(peers) = self.mesh.get_mut(topic_hash) {
                            if peers.len() < self.config.mesh_n_low()
                                && peers.insert(*propagation_source)
                            {
                                tracing::debug!(
                                    peer=%propagation_source,
                                    topic=%topic_hash,
                                    "SUBSCRIPTION: Adding peer to the mesh for topic"
                                );
                                if let Some(m) = self.metrics.as_mut() {
                                    m.peers_included(topic_hash, Inclusion::Subscribed, 1)
                                }
                                // send graft to the peer
                                tracing::debug!(
                                    peer=%propagation_source,
                                    topic=%topic_hash,
                                    "Sending GRAFT to peer for topic"
                                );
                                if let Some((peer_score, ..)) = &mut self.peer_score {
                                    peer_score.graft(propagation_source, topic_hash.clone());
                                }
                                topics_to_graft.push(topic_hash.clone());
                            }
                        }
                    }
                    // generates a subscription event to be polled
                    application_event.push(ToSwarm::GenerateEvent(Event::Subscribed {
                        peer_id: *propagation_source,
                        topic: topic_hash.clone(),
                    }));
                }
                SubscriptionAction::Unsubscribe => {
                    if peer_list.remove(propagation_source) {
                        tracing::debug!(
                            peer=%propagation_source,
                            topic=%topic_hash,
                            "SUBSCRIPTION: Removing gossip peer from topic"
                        );
                    }

                    // remove topic from the peer_topics mapping
                    subscribed_topics.remove(topic_hash);
                    unsubscribed_peers.push((*propagation_source, topic_hash.clone()));
                    // generate an unsubscribe event to be polled
                    application_event.push(ToSwarm::GenerateEvent(Event::Unsubscribed {
                        peer_id: *propagation_source,
                        topic: topic_hash.clone(),
                    }));
                }
            }

            if let Some(m) = self.metrics.as_mut() {
                m.set_topic_peers(topic_hash, peer_list.len());
            }
        }

        // remove unsubscribed peers from the mesh if it exists
        for (peer_id, topic_hash) in unsubscribed_peers {
            self.remove_peer_from_mesh(&peer_id, &topic_hash, None, false, Churn::Unsub);
        }

        // Potentially inform the handler if we have added this peer to a mesh for the first time.
        let topics_joined = topics_to_graft.iter().collect::<Vec<_>>();
        if !topics_joined.is_empty() {
            peer_added_to_mesh(
                *propagation_source,
                topics_joined,
                &self.mesh,
                self.peer_topics.get(propagation_source),
                &mut self.events,
                &self.connected_peers,
            );
        }

        // If we need to send grafts to peer, do so immediately, rather than waiting for the
        // heartbeat.
<<<<<<< HEAD
        // NOTE: There could be a potential race condition where the peer disconnects before we
        // handle this message. We therefore ignore sending grafts if the peer is not connected.
        if let Some(sender) = self
            .connected_peers
            .get_mut(propagation_source)
            .map(|connected_peer| connected_peer.send_queue())
        {
            for topic_hash in topics_to_graft.into_iter() {
                sender.graft(Graft { topic_hash });
            }
=======
        let sender = &mut self
            .connected_peers
            .get_mut(propagation_source)
            .expect("Peer must be connected")
            .sender;
        for topic_hash in topics_to_graft.into_iter() {
            sender.graft(Graft { topic_hash });
>>>>>>> b9214e9d
        }

        // Notify the application of the subscriptions
        for event in application_event {
            self.events.push_back(event);
        }

        tracing::trace!(
            source=%propagation_source,
            "Completed handling subscriptions from source"
        );
    }

    /// Applies penalties to peers that did not respond to our IWANT requests.
    fn apply_iwant_penalties(&mut self) {
        if let Some((peer_score, .., gossip_promises)) = &mut self.peer_score {
            for (peer, count) in gossip_promises.get_broken_promises() {
                peer_score.add_penalty(&peer, count);
                if let Some(metrics) = self.metrics.as_mut() {
                    metrics.register_score_penalty(Penalty::BrokenPromise);
                }
            }
        }
    }

    /// Heartbeat function which shifts the memcache and updates the mesh.
    fn heartbeat(&mut self) {
        tracing::debug!("Starting heartbeat");
        let start = Instant::now();

        // Every heartbeat we sample the send queues to add to our metrics. We do this intentionally
        // before we add all the gossip from this heartbeat in order to gain a true measure of
        // steady-state size of the queues.
        if let Some(m) = &mut self.metrics {
<<<<<<< HEAD
            for sender_queue in self.connected_peers.values_mut().map(|v| v.send_queue()) {
=======
            for sender_queue in self.connected_peers.values_mut().map(|v| &v.sender) {
>>>>>>> b9214e9d
                m.observe_priority_queue_size(sender_queue.priority_len());
                m.observe_non_priority_queue_size(sender_queue.non_priority_len());
            }
        }

        self.heartbeat_ticks += 1;

        let mut to_graft = HashMap::new();
        let mut to_prune = HashMap::new();
        let mut no_px = HashSet::new();

        // clean up expired backoffs
        self.backoffs.heartbeat();

        // clean up ihave counters
        self.count_sent_iwant.clear();
        self.count_received_ihave.clear();

        // apply iwant penalties
        self.apply_iwant_penalties();

        // check connections to explicit peers
        if self.heartbeat_ticks % self.config.check_explicit_peers_ticks() == 0 {
            for p in self.explicit_peers.clone() {
                self.check_explicit_peer_connection(&p);
            }
        }

        // Cache the scores of all connected peers, and record metrics for current penalties.
        let mut scores = HashMap::with_capacity(self.connected_peers.len());
        if let Some((peer_score, ..)) = &self.peer_score {
            for peer_id in self.connected_peers.keys() {
                scores
                    .entry(peer_id)
                    .or_insert_with(|| peer_score.metric_score(peer_id, self.metrics.as_mut()));
            }
        }

        // maintain the mesh for each topic
        for (topic_hash, peers) in self.mesh.iter_mut() {
            let explicit_peers = &self.explicit_peers;
            let backoffs = &self.backoffs;
            let topic_peers = &self.topic_peers;
            let outbound_peers = &self.outbound_peers;

            // drop all peers with negative score, without PX
            // if there is at some point a stable retain method for BTreeSet the following can be
            // written more efficiently with retain.
            let mut to_remove_peers = Vec::new();
            for peer_id in peers.iter() {
                let peer_score = *scores.get(peer_id).unwrap_or(&0.0);

                // Record the score per mesh
                if let Some(metrics) = self.metrics.as_mut() {
                    metrics.observe_mesh_peers_score(topic_hash, peer_score);
                }

                if peer_score < 0.0 {
                    tracing::debug!(
                        peer=%peer_id,
                        score=%peer_score,
                        topic=%topic_hash,
                        "HEARTBEAT: Prune peer with negative score"
                    );

                    let current_topic = to_prune.entry(*peer_id).or_insert_with(Vec::new);
                    current_topic.push(topic_hash.clone());
                    no_px.insert(*peer_id);
                    to_remove_peers.push(*peer_id);
                }
            }

            if let Some(m) = self.metrics.as_mut() {
                m.peers_removed(topic_hash, Churn::BadScore, to_remove_peers.len())
            }

            for peer_id in to_remove_peers {
                peers.remove(&peer_id);
            }

            // too little peers - add some
            if peers.len() < self.config.mesh_n_low() {
                tracing::debug!(
                    topic=%topic_hash,
                    "HEARTBEAT: Mesh low. Topic contains: {} needs: {}",
                    peers.len(),
                    self.config.mesh_n_low()
                );
                // not enough peers - get mesh_n - current_length more
                let desired_peers = self.config.mesh_n() - peers.len();
                let peer_list = get_random_peers(
                    topic_peers,
                    &self.connected_peers,
                    topic_hash,
                    desired_peers,
                    |peer| {
                        !peers.contains(peer)
                            && !explicit_peers.contains(peer)
                            && !backoffs.is_backoff_with_slack(topic_hash, peer)
                            && *scores.get(peer).unwrap_or(&0.0) >= 0.0
                    },
                );
                for peer in &peer_list {
                    let current_topic = to_graft.entry(*peer).or_insert_with(Vec::new);
                    current_topic.push(topic_hash.clone());
                }
                // update the mesh
                tracing::debug!("Updating mesh, new mesh: {:?}", peer_list);
                if let Some(m) = self.metrics.as_mut() {
                    m.peers_included(topic_hash, Inclusion::Random, peer_list.len())
                }
                peers.extend(peer_list);
            }

            // too many peers - remove some
            if peers.len() > self.config.mesh_n_high() {
                tracing::debug!(
                    topic=%topic_hash,
                    "HEARTBEAT: Mesh high. Topic contains: {} needs: {}",
                    peers.len(),
                    self.config.mesh_n_high()
                );
                let excess_peer_no = peers.len() - self.config.mesh_n();

                // shuffle the peers and then sort by score ascending beginning with the worst
                let mut rng = thread_rng();
                let mut shuffled = peers.iter().copied().collect::<Vec<_>>();
                shuffled.shuffle(&mut rng);
                shuffled.sort_by(|p1, p2| {
                    let score_p1 = *scores.get(p1).unwrap_or(&0.0);
                    let score_p2 = *scores.get(p2).unwrap_or(&0.0);

                    score_p1.partial_cmp(&score_p2).unwrap_or(Ordering::Equal)
                });
                // shuffle everything except the last retain_scores many peers (the best ones)
                shuffled[..peers.len() - self.config.retain_scores()].shuffle(&mut rng);

                // count total number of outbound peers
                let mut outbound = {
                    let outbound_peers = &self.outbound_peers;
                    shuffled
                        .iter()
                        .filter(|p| outbound_peers.contains(*p))
                        .count()
                };

                // remove the first excess_peer_no allowed (by outbound restrictions) peers adding
                // them to to_prune
                let mut removed = 0;
                for peer in shuffled {
                    if removed == excess_peer_no {
                        break;
                    }
                    if self.outbound_peers.contains(&peer) {
                        if outbound <= self.config.mesh_outbound_min() {
                            // do not remove anymore outbound peers
                            continue;
                        } else {
                            // an outbound peer gets removed
                            outbound -= 1;
                        }
                    }

                    // remove the peer
                    peers.remove(&peer);
                    let current_topic = to_prune.entry(peer).or_insert_with(Vec::new);
                    current_topic.push(topic_hash.clone());
                    removed += 1;
                }

                if let Some(m) = self.metrics.as_mut() {
                    m.peers_removed(topic_hash, Churn::Excess, removed)
                }
            }

            // do we have enough outbound peers?
            if peers.len() >= self.config.mesh_n_low() {
                // count number of outbound peers we have
                let outbound = { peers.iter().filter(|p| outbound_peers.contains(*p)).count() };

                // if we have not enough outbound peers, graft to some new outbound peers
                if outbound < self.config.mesh_outbound_min() {
                    let needed = self.config.mesh_outbound_min() - outbound;
                    let peer_list = get_random_peers(
                        topic_peers,
                        &self.connected_peers,
                        topic_hash,
                        needed,
                        |peer| {
                            !peers.contains(peer)
                                && !explicit_peers.contains(peer)
                                && !backoffs.is_backoff_with_slack(topic_hash, peer)
                                && *scores.get(peer).unwrap_or(&0.0) >= 0.0
                                && outbound_peers.contains(peer)
                        },
                    );
                    for peer in &peer_list {
                        let current_topic = to_graft.entry(*peer).or_insert_with(Vec::new);
                        current_topic.push(topic_hash.clone());
                    }
                    // update the mesh
                    tracing::debug!("Updating mesh, new mesh: {:?}", peer_list);
                    if let Some(m) = self.metrics.as_mut() {
                        m.peers_included(topic_hash, Inclusion::Outbound, peer_list.len())
                    }
                    peers.extend(peer_list);
                }
            }

            // should we try to improve the mesh with opportunistic grafting?
            if self.heartbeat_ticks % self.config.opportunistic_graft_ticks() == 0
                && peers.len() > 1
                && self.peer_score.is_some()
            {
                if let Some((_, thresholds, _, _)) = &self.peer_score {
                    // Opportunistic grafting works as follows: we check the median score of peers
                    // in the mesh; if this score is below the opportunisticGraftThreshold, we
                    // select a few peers at random with score over the median.
                    // The intention is to (slowly) improve an underperforming mesh by introducing
                    // good scoring peers that may have been gossiping at us. This allows us to
                    // get out of sticky situations where we are stuck with poor peers and also
                    // recover from churn of good peers.

                    // now compute the median peer score in the mesh
                    let mut peers_by_score: Vec<_> = peers.iter().collect();
                    peers_by_score.sort_by(|p1, p2| {
                        let p1_score = *scores.get(p1).unwrap_or(&0.0);
                        let p2_score = *scores.get(p2).unwrap_or(&0.0);
                        p1_score.partial_cmp(&p2_score).unwrap_or(Equal)
                    });

                    let middle = peers_by_score.len() / 2;
                    let median = if peers_by_score.len() % 2 == 0 {
                        let sub_middle_peer = *peers_by_score
                            .get(middle - 1)
                            .expect("middle < vector length and middle > 0 since peers.len() > 0");
                        let sub_middle_score = *scores.get(sub_middle_peer).unwrap_or(&0.0);
                        let middle_peer =
                            *peers_by_score.get(middle).expect("middle < vector length");
                        let middle_score = *scores.get(middle_peer).unwrap_or(&0.0);

                        (sub_middle_score + middle_score) * 0.5
                    } else {
                        *scores
                            .get(*peers_by_score.get(middle).expect("middle < vector length"))
                            .unwrap_or(&0.0)
                    };

                    // if the median score is below the threshold, select a better peer (if any) and
                    // GRAFT
                    if median < thresholds.opportunistic_graft_threshold {
                        let peer_list = get_random_peers(
                            topic_peers,
                            &self.connected_peers,
                            topic_hash,
                            self.config.opportunistic_graft_peers(),
                            |peer_id| {
                                !peers.contains(peer_id)
                                    && !explicit_peers.contains(peer_id)
                                    && !backoffs.is_backoff_with_slack(topic_hash, peer_id)
                                    && *scores.get(peer_id).unwrap_or(&0.0) > median
                            },
                        );
                        for peer in &peer_list {
                            let current_topic = to_graft.entry(*peer).or_insert_with(Vec::new);
                            current_topic.push(topic_hash.clone());
                        }
                        // update the mesh
                        tracing::debug!(
                            topic=%topic_hash,
                            "Opportunistically graft in topic with peers {:?}",
                            peer_list
                        );
                        if let Some(m) = self.metrics.as_mut() {
                            m.peers_included(topic_hash, Inclusion::Random, peer_list.len())
                        }
                        peers.extend(peer_list);
                    }
                }
            }
            // Register the final count of peers in the mesh
            if let Some(m) = self.metrics.as_mut() {
                m.set_mesh_peers(topic_hash, peers.len())
            }
        }

        // remove expired fanout topics
        {
            let fanout = &mut self.fanout; // help the borrow checker
            let fanout_ttl = self.config.fanout_ttl();
            self.fanout_last_pub.retain(|topic_hash, last_pub_time| {
                if *last_pub_time + fanout_ttl < Instant::now() {
                    tracing::debug!(
                        topic=%topic_hash,
                        "HEARTBEAT: Fanout topic removed due to timeout"
                    );
                    fanout.remove(topic_hash);
                    return false;
                }
                true
            });
        }

        // maintain fanout
        // check if our peers are still a part of the topic
        for (topic_hash, peers) in self.fanout.iter_mut() {
            let mut to_remove_peers = Vec::new();
            let publish_threshold = match &self.peer_score {
                Some((_, thresholds, _, _)) => thresholds.publish_threshold,
                _ => 0.0,
            };
            for peer in peers.iter() {
                // is the peer still subscribed to the topic?
                let peer_score = *scores.get(peer).unwrap_or(&0.0);
                match self.peer_topics.get(peer) {
                    Some(topics) => {
                        if !topics.contains(topic_hash) || peer_score < publish_threshold {
                            tracing::debug!(
                                topic=%topic_hash,
                                "HEARTBEAT: Peer removed from fanout for topic"
                            );
                            to_remove_peers.push(*peer);
                        }
                    }
                    None => {
                        // remove if the peer has disconnected
                        to_remove_peers.push(*peer);
                    }
                }
            }
            for to_remove in to_remove_peers {
                peers.remove(&to_remove);
            }

            // not enough peers
            if peers.len() < self.config.mesh_n() {
                tracing::debug!(
                    "HEARTBEAT: Fanout low. Contains: {:?} needs: {:?}",
                    peers.len(),
                    self.config.mesh_n()
                );
                let needed_peers = self.config.mesh_n() - peers.len();
                let explicit_peers = &self.explicit_peers;
                let new_peers = get_random_peers(
                    &self.topic_peers,
                    &self.connected_peers,
                    topic_hash,
                    needed_peers,
                    |peer_id| {
                        !peers.contains(peer_id)
                            && !explicit_peers.contains(peer_id)
                            && *scores.get(peer_id).unwrap_or(&0.0) < publish_threshold
                    },
                );
                peers.extend(new_peers);
            }
        }

        if self.peer_score.is_some() {
            tracing::trace!("Mesh message deliveries: {:?}", {
                self.mesh
                    .iter()
                    .map(|(t, peers)| {
                        (
                            t.clone(),
                            peers
                                .iter()
                                .map(|p| {
                                    (
                                        *p,
                                        self.peer_score
                                            .as_ref()
                                            .expect("peer_score.is_some()")
                                            .0
                                            .mesh_message_deliveries(p, t)
                                            .unwrap_or(0.0),
                                    )
                                })
                                .collect::<HashMap<PeerId, f64>>(),
                        )
                    })
                    .collect::<HashMap<TopicHash, HashMap<PeerId, f64>>>()
            })
        }

        self.emit_gossip();

        // send graft/prunes
        if !to_graft.is_empty() | !to_prune.is_empty() {
            self.send_graft_prune(to_graft, to_prune, no_px);
        }

        // shift the memcache
        self.mcache.shift();

        // Report expired messages
        for (peer_id, failed_messages) in self.failed_messages.drain() {
            tracing::debug!("Peer couldn't consume messages: {:?}", failed_messages);
            self.events
                .push_back(ToSwarm::GenerateEvent(Event::SlowPeer {
                    peer_id,
                    failed_messages,
                }));
        }
        self.failed_messages.shrink_to_fit();

        tracing::debug!("Completed Heartbeat");
        if let Some(metrics) = self.metrics.as_mut() {
            let duration = u64::try_from(start.elapsed().as_millis()).unwrap_or(u64::MAX);
            metrics.observe_heartbeat_duration(duration);
        }
    }

    /// Emits gossip - Send IHAVE messages to a random set of gossip peers. This is applied to mesh
    /// and fanout peers
    fn emit_gossip(&mut self) {
        let mut rng = thread_rng();
        for (topic_hash, peers) in self.mesh.iter().chain(self.fanout.iter()) {
            let mut message_ids = self.mcache.get_gossip_message_ids(topic_hash);
            if message_ids.is_empty() {
                continue;
            }

            // if we are emitting more than GossipSubMaxIHaveLength message_ids, truncate the list
            if message_ids.len() > self.config.max_ihave_length() {
                // we do the truncation (with shuffling) per peer below
                tracing::debug!(
                    "too many messages for gossip; will truncate IHAVE list ({} messages)",
                    message_ids.len()
                );
            } else {
                // shuffle to emit in random order
                message_ids.shuffle(&mut rng);
            }

            // dynamic number of peers to gossip based on `gossip_factor` with minimum `gossip_lazy`
            let n_map = |m| {
                max(
                    self.config.gossip_lazy(),
                    (self.config.gossip_factor() * m as f64) as usize,
                )
            };
            // get gossip_lazy random peers
            let to_msg_peers = get_random_peers_dynamic(
                &self.topic_peers,
                &self.connected_peers,
                topic_hash,
                n_map,
                |peer| {
                    !peers.contains(peer)
                        && !self.explicit_peers.contains(peer)
                        && !self.score_below_threshold(peer, |ts| ts.gossip_threshold).0
                },
            );

            tracing::debug!("Gossiping IHAVE to {} peers", to_msg_peers.len());

            for peer_id in to_msg_peers {
                let mut peer_message_ids = message_ids.clone();

                if peer_message_ids.len() > self.config.max_ihave_length() {
                    // We do this per peer so that we emit a different set for each peer.
                    // we have enough redundancy in the system that this will significantly increase
                    // the message coverage when we do truncate.
                    peer_message_ids.partial_shuffle(&mut rng, self.config.max_ihave_length());
                    peer_message_ids.truncate(self.config.max_ihave_length());
                }

                // send an IHAVE message
<<<<<<< HEAD
                let sender = self
                    .connected_peers
                    .get_mut(&peer_id)
                    .expect("Peer must be connected")
                    .send_queue();
=======
                let sender = &mut self
                    .connected_peers
                    .get_mut(&peer_id)
                    .expect("Peer must be connected")
                    .sender;
>>>>>>> b9214e9d
                if sender
                    .ihave(IHave {
                        topic_hash: topic_hash.clone(),
                        message_ids: peer_message_ids,
                    })
                    .is_err()
                {
                    tracing::warn!(peer=%peer_id, "Send Queue full. Could not send IHAVE");

                    if let Some((peer_score, ..)) = &mut self.peer_score {
                        peer_score.failed_message_slow_peer(&peer_id);
                    }
                    // Increment failed message count
                    self.failed_messages
                        .entry(peer_id)
                        .or_default()
                        .non_priority += 1;
                }
            }
        }
    }

    /// Handles multiple GRAFT/PRUNE messages and coalesces them into chunked gossip control
    /// messages.
    fn send_graft_prune(
        &mut self,
        to_graft: HashMap<PeerId, Vec<TopicHash>>,
        mut to_prune: HashMap<PeerId, Vec<TopicHash>>,
        no_px: HashSet<PeerId>,
    ) {
        // handle the grafts and overlapping prunes per peer
        for (peer_id, topics) in to_graft.into_iter() {
            for topic in &topics {
                // inform scoring of graft
                if let Some((peer_score, ..)) = &mut self.peer_score {
                    peer_score.graft(&peer_id, topic.clone());
                }

                // inform the handler of the peer being added to the mesh
                // If the peer did not previously exist in any mesh, inform the handler
                peer_added_to_mesh(
                    peer_id,
                    vec![topic],
                    &self.mesh,
                    self.peer_topics.get(&peer_id),
                    &mut self.events,
                    &self.connected_peers,
                );
            }

            // If there are prunes associated with the same peer add them.
            // NOTE: In this case a peer has been added to a topic mesh, and removed from another.
            // It therefore must be in at least one mesh and we do not need to inform the handler
            // of its removal from another.

            // send the control messages
            let mut sender = self
                .connected_peers
                .get_mut(&peer_id)
                .expect("Peer must be connected")
<<<<<<< HEAD
                .send_queue()
=======
                .sender
>>>>>>> b9214e9d
                .clone();

            // The following prunes are not due to unsubscribing.
            let prunes = to_prune
                .remove(&peer_id)
                .into_iter()
                .flatten()
                .map(|topic_hash| {
                    self.make_prune(
                        &topic_hash,
                        &peer_id,
                        self.config.do_px() && !no_px.contains(&peer_id),
                        false,
                    )
                });

            for topic_hash in topics {
                sender.graft(Graft {
                    topic_hash: topic_hash.clone(),
                });
            }

            for prune in prunes {
                sender.prune(prune);
            }
        }

        // handle the remaining prunes
        // The following prunes are not due to unsubscribing.
        for (peer_id, topics) in to_prune.iter() {
            for topic_hash in topics {
                let prune = self.make_prune(
                    topic_hash,
                    peer_id,
                    self.config.do_px() && !no_px.contains(peer_id),
                    false,
                );
<<<<<<< HEAD
                let sender = self
                    .connected_peers
                    .get_mut(peer_id)
                    .expect("Peer must be connected")
                    .send_queue();
=======
                let sender = &mut self
                    .connected_peers
                    .get_mut(peer)
                    .expect("Peer must be connected")
                    .sender;
>>>>>>> b9214e9d

                sender.prune(prune);

                // inform the handler
                peer_removed_from_mesh(
                    *peer_id,
                    topic_hash,
                    &self.mesh,
                    self.peer_topics.get(peer_id),
                    &mut self.events,
                    &self.connected_peers,
                );
            }
        }
    }

    /// Helper function which forwards a message to mesh\[topic\] peers.
    ///
    /// Returns true if at least one peer was messaged.
    fn forward_msg(
        &mut self,
        msg_id: &MessageId,
        message: RawMessage,
        propagation_source: Option<&PeerId>,
        originating_peers: HashSet<PeerId>,
    ) -> Result<bool, PublishError> {
        // message is fully validated inform peer_score
        if let Some((peer_score, ..)) = &mut self.peer_score {
            if let Some(peer) = propagation_source {
                peer_score.deliver_message(peer, msg_id, &message.topic);
            }
        }

        tracing::debug!(message=%msg_id, "Forwarding message");
        let mut recipient_peers = HashSet::new();

        // Populate the recipient peers mapping

        // Add explicit peers
        for peer_id in &self.explicit_peers {
            if let Some(topics) = self.peer_topics.get(peer_id) {
                if Some(peer_id) != propagation_source
                    && !originating_peers.contains(peer_id)
                    && Some(peer_id) != message.source.as_ref()
                    && topics.contains(&message.topic)
                {
                    recipient_peers.insert(*peer_id);
                }
            }
        }

        // add mesh peers
        let topic = &message.topic;
        // mesh
        if let Some(mesh_peers) = self.mesh.get(topic) {
            for peer_id in mesh_peers {
                if Some(peer_id) != propagation_source
                    && !originating_peers.contains(peer_id)
                    && Some(peer_id) != message.source.as_ref()
                {
                    recipient_peers.insert(*peer_id);
                }
            }
        }

        // forward the message to peers
        if !recipient_peers.is_empty() {
            for peer_id in recipient_peers.iter() {
                tracing::debug!(%peer_id, message=%msg_id, "Sending message to peer");
<<<<<<< HEAD
                let sender = self
                    .connected_peers
                    .get_mut(peer_id)
                    .expect("Peer must be connected")
                    .send_queue();
                if sender
                    .forward(
                        message.clone(),
                        self.config.forward_queue_duration(),
                        self.metrics.as_mut(),
                    )
                    .is_err()
                {
                    // Downscore the peer
                    if let Some((peer_score, ..)) = &mut self.peer_score {
                        peer_score.failed_message_slow_peer(peer_id);
=======
                // Peer might still exist on the explicit peers list but it's no longer connected.
                if let Some(sender) = self.connected_peers.get_mut(peer_id).map(|p| &mut p.sender) {
                    if sender
                        .forward(
                            message.clone(),
                            self.config.forward_queue_duration(),
                            self.metrics.as_mut(),
                        )
                        .is_err()
                    {
                        // Downscore the peer
                        if let Some((peer_score, ..)) = &mut self.peer_score {
                            peer_score.failed_message_slow_peer(peer_id);
                        }
                        // Increment the failed message count
                        self.failed_messages
                            .entry(*peer_id)
                            .or_default()
                            .non_priority += 1;
>>>>>>> b9214e9d
                    }
                }
            }
            tracing::debug!("Completed forwarding message");
            Ok(true)
        } else {
            Ok(false)
        }
    }

    /// Constructs a [`RawMessage`] performing message signing if required.
    pub(crate) fn build_raw_message(
        &mut self,
        topic: TopicHash,
        data: Vec<u8>,
    ) -> Result<RawMessage, PublishError> {
        match &mut self.publish_config {
            PublishConfig::Signing {
                ref keypair,
                author,
                inline_key,
                last_seq_no,
            } => {
                let sequence_number = last_seq_no.next();

                let signature = {
                    let message = proto::Message {
                        from: Some(author.to_bytes()),
                        data: Some(data.clone()),
                        seqno: Some(sequence_number.to_be_bytes().to_vec()),
                        topic: topic.clone().into_string(),
                        signature: None,
                        key: None,
                    };

                    let mut buf = Vec::with_capacity(message.get_size());
                    let mut writer = Writer::new(&mut buf);

                    message
                        .write_message(&mut writer)
                        .expect("Encoding to succeed");

                    // the signature is over the bytes "libp2p-pubsub:<protobuf-message>"
                    let mut signature_bytes = SIGNING_PREFIX.to_vec();
                    signature_bytes.extend_from_slice(&buf);
                    Some(keypair.sign(&signature_bytes)?)
                };

                Ok(RawMessage {
                    source: Some(*author),
                    data,
                    // To be interoperable with the go-implementation this is treated as a 64-bit
                    // big-endian uint.
                    sequence_number: Some(sequence_number),
                    topic,
                    signature,
                    key: inline_key.clone(),
                    validated: true, // all published messages are valid
                })
            }
            PublishConfig::Author(peer_id) => {
                Ok(RawMessage {
                    source: Some(*peer_id),
                    data,
                    // To be interoperable with the go-implementation this is treated as a 64-bit
                    // big-endian uint.
                    sequence_number: Some(rand::random()),
                    topic,
                    signature: None,
                    key: None,
                    validated: true, // all published messages are valid
                })
            }
            PublishConfig::RandomAuthor => {
                Ok(RawMessage {
                    source: Some(PeerId::random()),
                    data,
                    // To be interoperable with the go-implementation this is treated as a 64-bit
                    // big-endian uint.
                    sequence_number: Some(rand::random()),
                    topic,
                    signature: None,
                    key: None,
                    validated: true, // all published messages are valid
                })
            }
            PublishConfig::Anonymous => {
                Ok(RawMessage {
                    source: None,
                    data,
                    // To be interoperable with the go-implementation this is treated as a 64-bit
                    // big-endian uint.
                    sequence_number: None,
                    topic,
                    signature: None,
                    key: None,
                    validated: true, // all published messages are valid
                })
            }
        }
    }

    fn on_connection_established(
        &mut self,
        ConnectionEstablished {
            peer_id,
            endpoint,
            other_established,
            ..
        }: ConnectionEstablished,
    ) {
        // Diverging from the go implementation we only want to consider a peer as outbound peer
        // if its first connection is outbound.

        if endpoint.is_dialer() && other_established == 0 && !self.px_peers.contains(&peer_id) {
            // The first connection is outbound and it is not a peer from peer exchange => mark
            // it as outbound peer
            self.outbound_peers.insert(peer_id);
        }

        // Add the IP to the peer scoring system
        if let Some((peer_score, ..)) = &mut self.peer_score {
            if let Some(ip) = get_ip_addr(endpoint.get_remote_address()) {
                peer_score.add_ip(&peer_id, ip);
            } else {
                tracing::trace!(
                    peer=%peer_id,
                    "Couldn't extract ip from endpoint of peer with endpoint {:?}",
                    endpoint
                )
            }
        }

        if other_established > 0 {
            return; // Not our first connection to this peer, hence nothing to do.
        }

        // Insert an empty set of the topics of this peer until known.
        self.peer_topics.insert(peer_id, Default::default());

        if let Some((peer_score, ..)) = &mut self.peer_score {
            peer_score.add_peer(peer_id);
        }

        // Ignore connections from blacklisted peers.
        if self.blacklisted_peers.contains(&peer_id) {
            tracing::debug!(peer=%peer_id, "Ignoring connection from blacklisted peer");
            return;
        }

        tracing::debug!(peer=%peer_id, "New peer connected");
        // We need to send our subscriptions to the newly-connected node.
<<<<<<< HEAD
        let sender = self
            .connected_peers
            .get_mut(&peer_id)
            .expect("Peer must be connected")
            .send_queue();
=======
        let sender = &mut self
            .connected_peers
            .get_mut(&peer_id)
            .expect("Peer must be connected")
            .sender;
>>>>>>> b9214e9d

        for topic_hash in self.mesh.clone().into_keys() {
            sender.subscribe(topic_hash);
        }
    }

    fn on_connection_closed(
        &mut self,
        ConnectionClosed {
            peer_id,
            connection_id,
            endpoint,
            remaining_established,
            ..
        }: ConnectionClosed,
    ) {
        // Remove IP from peer scoring system
        if let Some((peer_score, ..)) = &mut self.peer_score {
            if let Some(ip) = get_ip_addr(endpoint.get_remote_address()) {
                peer_score.remove_ip(&peer_id, &ip);
            } else {
                tracing::trace!(
                    peer=%peer_id,
                    "Couldn't extract ip from endpoint of peer with endpoint {:?}",
                    endpoint
                )
            }
        }

        if remaining_established != 0 {
            // Remove the connection from the list
            if let Some(connections) = self.connected_peers.get_mut(&peer_id) {
                let index = connections
                    .connections
                    .iter()
                    .position(|v| v == &connection_id)
                    .expect("Previously established connection to peer must be present");
                connections.connections.remove(index);
                connections.handler_send_queue.remove(index);

                // If there are more connections and this peer is in a mesh, inform the first connection
                // handler.
                if !connections.connections.is_empty() {
                    if let Some(topics) = self.peer_topics.get(&peer_id) {
                        for topic in topics {
                            if let Some(mesh_peers) = self.mesh.get(topic) {
                                if mesh_peers.contains(&peer_id) {
                                    self.events.push_back(ToSwarm::NotifyHandler {
                                        peer_id,
                                        event: HandlerIn::JoinedMesh,
                                        handler: NotifyHandler::One(connections.connections[0]),
                                    });
                                    break;
                                }
                            }
                        }
                    }
                }
            }
        } else {
            // remove from mesh, topic_peers, peer_topic and the fanout
            tracing::debug!(peer=%peer_id, "Peer disconnected");
            {
                let Some(topics) = self.peer_topics.get(&peer_id) else {
                    debug_assert!(
                        self.blacklisted_peers.contains(&peer_id),
                        "Disconnected node not in connected list"
                    );
                    return;
                };

                // remove peer from all mappings
                for topic in topics {
                    // check the mesh for the topic
                    if let Some(mesh_peers) = self.mesh.get_mut(topic) {
                        // check if the peer is in the mesh and remove it
                        if mesh_peers.remove(&peer_id) {
                            if let Some(m) = self.metrics.as_mut() {
                                m.peers_removed(topic, Churn::Dc, 1);
                                m.set_mesh_peers(topic, mesh_peers.len());
                            }
                        };
                    }

                    // remove from topic_peers
                    if let Some(peer_list) = self.topic_peers.get_mut(topic) {
                        if !peer_list.remove(&peer_id) {
                            // debugging purposes
                            tracing::warn!(
                                peer=%peer_id,
                                "Disconnected node: peer not in topic_peers"
                            );
                        }
                        if let Some(m) = self.metrics.as_mut() {
                            m.set_topic_peers(topic, peer_list.len())
                        }
                    } else {
                        tracing::warn!(
                            peer=%peer_id,
                            topic=%topic,
                            "Disconnected node: peer with topic not in topic_peers"
                        );
                    }

                    // remove from fanout
                    self.fanout
                        .get_mut(topic)
                        .map(|peers| peers.remove(&peer_id));
                }
            }

            // Forget px and outbound status for this peer
            self.px_peers.remove(&peer_id);
            self.outbound_peers.remove(&peer_id);

            // Remove peer from peer_topics and connected_peers
            // NOTE: It is possible the peer has already been removed from all mappings if it does not
            // support the protocol.
            self.peer_topics.remove(&peer_id);

            // If metrics are enabled, register the disconnection of a peer based on its protocol.
            if let Some(metrics) = self.metrics.as_mut() {
                let peer_kind = &self
                    .connected_peers
                    .get(&peer_id)
                    .expect("Connected peer must be registered")
                    .kind;
                metrics.peer_protocol_disconnected(peer_kind.clone());
            }

            self.connected_peers.remove(&peer_id);

            if let Some((peer_score, ..)) = &mut self.peer_score {
                peer_score.remove_peer(&peer_id);
            }
        }
    }

    fn on_address_change(
        &mut self,
        AddressChange {
            peer_id,
            old: endpoint_old,
            new: endpoint_new,
            ..
        }: AddressChange,
    ) {
        // Exchange IP in peer scoring system
        if let Some((peer_score, ..)) = &mut self.peer_score {
            if let Some(ip) = get_ip_addr(endpoint_old.get_remote_address()) {
                peer_score.remove_ip(&peer_id, &ip);
            } else {
                tracing::trace!(
                    peer=%&peer_id,
                    "Couldn't extract ip from endpoint of peer with endpoint {:?}",
                    endpoint_old
                )
            }
            if let Some(ip) = get_ip_addr(endpoint_new.get_remote_address()) {
                peer_score.add_ip(&peer_id, ip);
            } else {
                tracing::trace!(
                    peer=%peer_id,
                    "Couldn't extract ip from endpoint of peer with endpoint {:?}",
                    endpoint_new
                )
            }
        }
    }
}

fn get_ip_addr(addr: &Multiaddr) -> Option<IpAddr> {
    addr.iter().find_map(|p| match p {
        Ip4(addr) => Some(IpAddr::V4(addr)),
        Ip6(addr) => Some(IpAddr::V6(addr)),
        _ => None,
    })
}

impl<C, F> NetworkBehaviour for Behaviour<C, F>
where
    C: Send + 'static + DataTransform,
    F: Send + 'static + TopicSubscriptionFilter,
{
    type ConnectionHandler = Handler;
    type ToSwarm = Event;

    fn handle_established_inbound_connection(
        &mut self,
        connection_id: ConnectionId,
        peer_id: PeerId,
        _: &Multiaddr,
        _: &Multiaddr,
    ) -> Result<THandler<Self>, ConnectionDenied> {
<<<<<<< HEAD
        let handler_send_queue = RpcSender::new(self.config.connection_handler_queue_len());
        let reciever = handler_send_queue.new_receiver();

=======
>>>>>>> b9214e9d
        // By default we assume a peer is only a floodsub peer.
        //
        // The protocol negotiation occurs once a message is sent/received. Once this happens we
        // update the type of peer that this is in order to determine which kind of routing should
        // occur.
        let connected_peer = self
            .connected_peers
            .entry(peer_id)
            .or_insert(PeerConnections {
                kind: PeerKind::Floodsub,
                connections: vec![],
<<<<<<< HEAD
                handler_send_queue: vec![],
            });
        // Add the new connection
        connected_peer.connections.push(connection_id);
        // Add the send_queue_handler associated with the connection id.
        connected_peer.handler_send_queue.push(handler_send_queue);

        Ok(Handler::new(self.config.protocol_config(), reciever))
=======
                sender: RpcSender::new(self.config.connection_handler_queue_len()),
            });
        // Add the new connection
        connected_peer.connections.push(connection_id);

        Ok(Handler::new(
            self.config.protocol_config(),
            connected_peer.sender.new_receiver(),
        ))
>>>>>>> b9214e9d
    }

    fn handle_established_outbound_connection(
        &mut self,
        connection_id: ConnectionId,
        peer_id: PeerId,
        _: &Multiaddr,
        _: Endpoint,
    ) -> Result<THandler<Self>, ConnectionDenied> {
<<<<<<< HEAD
        let handler_send_queue = RpcSender::new(self.config.connection_handler_queue_len());
        let reciever = handler_send_queue.new_receiver();

=======
>>>>>>> b9214e9d
        // By default we assume a peer is only a floodsub peer.
        //
        // The protocol negotiation occurs once a message is sent/received. Once this happens we
        // update the type of peer that this is in order to determine which kind of routing should
        // occur.
        let connected_peer = self
            .connected_peers
            .entry(peer_id)
            .or_insert(PeerConnections {
                kind: PeerKind::Floodsub,
                connections: vec![],
<<<<<<< HEAD
                handler_send_queue: vec![],
            });
        // Add the new connection
        connected_peer.connections.push(connection_id);
        // Add the send_queue_handler associated with the connection id.
        connected_peer.handler_send_queue.push(handler_send_queue);

        Ok(Handler::new(self.config.protocol_config(), reciever))
=======
                sender: RpcSender::new(self.config.connection_handler_queue_len()),
            });
        // Add the new connection
        connected_peer.connections.push(connection_id);

        Ok(Handler::new(
            self.config.protocol_config(),
            connected_peer.sender.new_receiver(),
        ))
>>>>>>> b9214e9d
    }

    fn on_connection_handler_event(
        &mut self,
        propagation_source: PeerId,
        _connection_id: ConnectionId,
        handler_event: THandlerOutEvent<Self>,
    ) {
        match handler_event {
            HandlerEvent::PeerKind(kind) => {
                // We have identified the protocol this peer is using

                if let Some(metrics) = self.metrics.as_mut() {
                    metrics.peer_protocol_connected(kind.clone());
                }

                if let PeerKind::NotSupported = kind {
                    tracing::debug!(
                        peer=%propagation_source,
                        "Peer does not support gossipsub protocols"
                    );
                    self.events
                        .push_back(ToSwarm::GenerateEvent(Event::GossipsubNotSupported {
                            peer_id: propagation_source,
                        }));
                } else if let Some(conn) = self.connected_peers.get_mut(&propagation_source) {
                    // Only change the value if the old value is Floodsub (the default set in
                    // `NetworkBehaviour::on_event` with FromSwarm::ConnectionEstablished).
                    // All other PeerKind changes are ignored.
                    tracing::debug!(
                        peer=%propagation_source,
                        peer_type=%kind,
                        "New peer type found for peer"
                    );
                    if let PeerKind::Floodsub = conn.kind {
                        conn.kind = kind;
                    }
                }
            }
            HandlerEvent::MessageDropped(rpc) => {
                // Account for this in the scoring logic
                if let Some((peer_score, _, _, _)) = &mut self.peer_score {
                    peer_score.failed_message_slow_peer(&propagation_source);
                }

                // Keep track of expired messages for the application layer.
                match rpc {
                    RpcOut::Publish { .. } => {
                        self.failed_messages
                            .entry(propagation_source)
                            .or_default()
                            .publish += 1;
                    }
                    RpcOut::Forward { .. } => {
                        self.failed_messages
                            .entry(propagation_source)
                            .or_default()
                            .forward += 1;
                    }
                    _ => {} //
                }

                // Record metrics on the failure.
                if let Some(metrics) = self.metrics.as_mut() {
                    match rpc {
                        RpcOut::Publish { message, .. } => {
                            metrics.publish_msg_dropped(&message.topic);
                        }
                        RpcOut::Forward { message, .. } => {
                            metrics.forward_msg_dropped(&message.topic);
                        }
                        _ => {}
                    }
                }
            }
            HandlerEvent::Message {
                rpc,
                invalid_messages,
            } => {
                // Handle the gossipsub RPC

                // Handle subscriptions
                // Update connected peers topics
                if !rpc.subscriptions.is_empty() {
                    self.handle_received_subscriptions(&rpc.subscriptions, &propagation_source);
                }

                // Check if peer is graylisted in which case we ignore the event
                if let (true, _) =
                    self.score_below_threshold(&propagation_source, |pst| pst.graylist_threshold)
                {
                    tracing::debug!(peer=%propagation_source, "RPC Dropped from greylisted peer");
                    return;
                }

                // Handle any invalid messages from this peer
                if self.peer_score.is_some() {
                    for (raw_message, validation_error) in invalid_messages {
                        self.handle_invalid_message(
                            &propagation_source,
                            &raw_message,
                            RejectReason::ValidationError(validation_error),
                        )
                    }
                } else {
                    // log the invalid messages
                    for (message, validation_error) in invalid_messages {
                        tracing::warn!(
                            peer=%propagation_source,
                            source=?message.source,
                            "Invalid message from peer. Reason: {:?}",
                            validation_error,
                        );
                    }
                }

                // Handle messages
                for (count, raw_message) in rpc.messages.into_iter().enumerate() {
                    // Only process the amount of messages the configuration allows.
                    if self.config.max_messages_per_rpc().is_some()
                        && Some(count) >= self.config.max_messages_per_rpc()
                    {
                        tracing::warn!("Received more messages than permitted. Ignoring further messages. Processed: {}", count);
                        break;
                    }
                    self.handle_received_message(raw_message, &propagation_source);
                }

                // Handle control messages
                // group some control messages, this minimises SendEvents (code is simplified to handle each event at a time however)
                let mut ihave_msgs = vec![];
                let mut graft_msgs = vec![];
                let mut prune_msgs = vec![];
                for control_msg in rpc.control_msgs {
                    match control_msg {
                        ControlAction::IHave(IHave {
                            topic_hash,
                            message_ids,
                        }) => {
                            ihave_msgs.push((topic_hash, message_ids));
                        }
                        ControlAction::IWant(IWant { message_ids }) => {
                            self.handle_iwant(&propagation_source, message_ids)
                        }
                        ControlAction::Graft(Graft { topic_hash }) => graft_msgs.push(topic_hash),
                        ControlAction::Prune(Prune {
                            topic_hash,
                            peers,
                            backoff,
                        }) => prune_msgs.push((topic_hash, peers, backoff)),
                    }
                }
                if !ihave_msgs.is_empty() {
                    self.handle_ihave(&propagation_source, ihave_msgs);
                }
                if !graft_msgs.is_empty() {
                    self.handle_graft(&propagation_source, graft_msgs);
                }
                if !prune_msgs.is_empty() {
                    self.handle_prune(&propagation_source, prune_msgs);
                }
            }
        }
    }

    #[tracing::instrument(level = "trace", name = "NetworkBehaviour::poll", skip(self, cx))]
    fn poll(
        &mut self,
        cx: &mut Context<'_>,
    ) -> Poll<ToSwarm<Self::ToSwarm, THandlerInEvent<Self>>> {
        if let Some(event) = self.events.pop_front() {
            return Poll::Ready(event);
        }

        // update scores
        if let Some((peer_score, _, interval, _)) = &mut self.peer_score {
            while let Poll::Ready(Some(_)) = interval.poll_next_unpin(cx) {
                peer_score.refresh_scores();
            }
        }

        while let Poll::Ready(Some(_)) = self.heartbeat.poll_next_unpin(cx) {
            self.heartbeat();
        }

        Poll::Pending
    }

    fn on_swarm_event(&mut self, event: FromSwarm) {
        match event {
            FromSwarm::ConnectionEstablished(connection_established) => {
                self.on_connection_established(connection_established)
            }
            FromSwarm::ConnectionClosed(connection_closed) => {
                self.on_connection_closed(connection_closed)
            }
            FromSwarm::AddressChange(address_change) => self.on_address_change(address_change),
            _ => {}
        }
    }
}

/// This is called when peers are added to any mesh. It checks if the peer existed
/// in any other mesh. If this is the first mesh they have joined, it queues a message to notify
/// the appropriate connection handler to maintain a connection.
fn peer_added_to_mesh(
    peer_id: PeerId,
    new_topics: Vec<&TopicHash>,
    mesh: &HashMap<TopicHash, BTreeSet<PeerId>>,
    known_topics: Option<&BTreeSet<TopicHash>>,
    events: &mut VecDeque<ToSwarm<Event, HandlerIn>>,
    connections: &HashMap<PeerId, PeerConnections>,
) {
    // Ensure there is an active connection
    let connection_id = {
        let conn = connections.get(&peer_id).expect("To be connected to peer.");
        assert!(
            !conn.connections.is_empty(),
            "Must have at least one connection"
        );
        conn.connections[0]
    };

    if let Some(topics) = known_topics {
        for topic in topics {
            if !new_topics.contains(&topic) {
                if let Some(mesh_peers) = mesh.get(topic) {
                    if mesh_peers.contains(&peer_id) {
                        // the peer is already in a mesh for another topic
                        return;
                    }
                }
            }
        }
    }
    // This is the first mesh the peer has joined, inform the handler
    events.push_back(ToSwarm::NotifyHandler {
        peer_id,
        event: HandlerIn::JoinedMesh,
        handler: NotifyHandler::One(connection_id),
    });
}

/// This is called when peers are removed from a mesh. It checks if the peer exists
/// in any other mesh. If this is the last mesh they have joined, we return true, in order to
/// notify the handler to no longer maintain a connection.
fn peer_removed_from_mesh(
    peer_id: PeerId,
    old_topic: &TopicHash,
    mesh: &HashMap<TopicHash, BTreeSet<PeerId>>,
    known_topics: Option<&BTreeSet<TopicHash>>,
    events: &mut VecDeque<ToSwarm<Event, HandlerIn>>,
    connections: &HashMap<PeerId, PeerConnections>,
) {
    // Ensure there is an active connection
    let connection_id = connections
        .get(&peer_id)
        .expect("To be connected to peer.")
        .connections
        .first()
        .expect("There should be at least one connection to a peer.");

    if let Some(topics) = known_topics {
        for topic in topics {
            if topic != old_topic {
                if let Some(mesh_peers) = mesh.get(topic) {
                    if mesh_peers.contains(&peer_id) {
                        // the peer exists in another mesh still
                        return;
                    }
                }
            }
        }
    }
    // The peer is not in any other mesh, inform the handler
    events.push_back(ToSwarm::NotifyHandler {
        peer_id,
        event: HandlerIn::LeftMesh,
        handler: NotifyHandler::One(*connection_id),
    });
}

/// Helper function to get a subset of random gossipsub peers for a `topic_hash`
/// filtered by the function `f`. The number of peers to get equals the output of `n_map`
/// that gets as input the number of filtered peers.
fn get_random_peers_dynamic(
    topic_peers: &HashMap<TopicHash, BTreeSet<PeerId>>,
    connected_peers: &HashMap<PeerId, PeerConnections>,
    topic_hash: &TopicHash,
    // maps the number of total peers to the number of selected peers
    n_map: impl Fn(usize) -> usize,
    mut f: impl FnMut(&PeerId) -> bool,
) -> BTreeSet<PeerId> {
    let mut gossip_peers = match topic_peers.get(topic_hash) {
        // if they exist, filter the peers by `f`
        Some(peer_list) => peer_list
            .iter()
            .copied()
            .filter(|p| {
                f(p) && match connected_peers.get(p) {
                    Some(connections) if connections.kind == PeerKind::Gossipsub => true,
                    Some(connections) if connections.kind == PeerKind::Gossipsubv1_1 => true,
                    _ => false,
                }
            })
            .collect(),
        None => Vec::new(),
    };

    // if we have less than needed, return them
    let n = n_map(gossip_peers.len());
    if gossip_peers.len() <= n {
        tracing::debug!("RANDOM PEERS: Got {:?} peers", gossip_peers.len());
        return gossip_peers.into_iter().collect();
    }

    // we have more peers than needed, shuffle them and return n of them
    let mut rng = thread_rng();
    gossip_peers.partial_shuffle(&mut rng, n);

    tracing::debug!("RANDOM PEERS: Got {:?} peers", n);

    gossip_peers.into_iter().take(n).collect()
}

/// Helper function to get a set of `n` random gossipsub peers for a `topic_hash`
/// filtered by the function `f`.
fn get_random_peers(
    topic_peers: &HashMap<TopicHash, BTreeSet<PeerId>>,
    connected_peers: &HashMap<PeerId, PeerConnections>,
    topic_hash: &TopicHash,
    n: usize,
    f: impl FnMut(&PeerId) -> bool,
) -> BTreeSet<PeerId> {
    get_random_peers_dynamic(topic_peers, connected_peers, topic_hash, |_| n, f)
}

/// Validates the combination of signing, privacy and message validation to ensure the
/// configuration will not reject published messages.
fn validate_config(
    authenticity: &MessageAuthenticity,
    validation_mode: &ValidationMode,
) -> Result<(), &'static str> {
    match validation_mode {
        ValidationMode::Anonymous => {
            if authenticity.is_signing() {
                return Err("Cannot enable message signing with an Anonymous validation mode. Consider changing either the ValidationMode or MessageAuthenticity");
            }

            if !authenticity.is_anonymous() {
                return Err("Published messages contain an author but incoming messages with an author will be rejected. Consider adjusting the validation or privacy settings in the config");
            }
        }
        ValidationMode::Strict => {
            if !authenticity.is_signing() {
                return Err(
                    "Messages will be
                published unsigned and incoming unsigned messages will be rejected. Consider adjusting
                the validation or privacy settings in the config"
                );
            }
        }
        _ => {}
    }
    Ok(())
}

impl<C: DataTransform, F: TopicSubscriptionFilter> fmt::Debug for Behaviour<C, F> {
    fn fmt(&self, f: &mut fmt::Formatter<'_>) -> fmt::Result {
        f.debug_struct("Behaviour")
            .field("config", &self.config)
            .field("events", &self.events.len())
            .field("publish_config", &self.publish_config)
            .field("topic_peers", &self.topic_peers)
            .field("peer_topics", &self.peer_topics)
            .field("mesh", &self.mesh)
            .field("fanout", &self.fanout)
            .field("fanout_last_pub", &self.fanout_last_pub)
            .field("mcache", &self.mcache)
            .field("heartbeat", &self.heartbeat)
            .finish()
    }
}

impl fmt::Debug for PublishConfig {
    fn fmt(&self, f: &mut fmt::Formatter<'_>) -> fmt::Result {
        match self {
            PublishConfig::Signing { author, .. } => {
                f.write_fmt(format_args!("PublishConfig::Signing({author})"))
            }
            PublishConfig::Author(author) => {
                f.write_fmt(format_args!("PublishConfig::Author({author})"))
            }
            PublishConfig::RandomAuthor => f.write_fmt(format_args!("PublishConfig::RandomAuthor")),
            PublishConfig::Anonymous => f.write_fmt(format_args!("PublishConfig::Anonymous")),
        }
    }
}<|MERGE_RESOLUTION|>--- conflicted
+++ resolved
@@ -545,23 +545,13 @@
         }
 
         // send subscription request to all peers
-<<<<<<< HEAD
         for peer_id in self.peer_topics.keys() {
             tracing::debug!(%peer_id, "Sending SUBSCRIBE to peer");
-            let sender = self
+            let sender = &mut self
                 .connected_peers
                 .get_mut(peer_id)
                 .expect("Peer must be connected")
-                .send_queue();
-=======
-        for peer in self.peer_topics.keys() {
-            tracing::debug!(%peer, "Sending SUBSCRIBE to peer");
-            let sender = &mut self
-                .connected_peers
-                .get_mut(peer)
-                .expect("Peer must be connected")
                 .sender;
->>>>>>> b9214e9d
 
             sender.subscribe(topic_hash.clone());
         }
@@ -587,23 +577,13 @@
         }
 
         // announce to all peers
-<<<<<<< HEAD
         for peer_id in self.peer_topics.keys() {
             tracing::debug!(%peer_id, "Sending UNSUBSCRIBE to peer");
-            let sender = self
+            let sender = &mut self
                 .connected_peers
                 .get_mut(peer_id)
                 .expect("Peer should be connected")
-                .send_queue();
-=======
-        for peer in self.peer_topics.keys() {
-            tracing::debug!(%peer, "Sending UNSUBSCRIBE to peer");
-            let sender = &mut self
-                .connected_peers
-                .get_mut(peer)
-                .expect("Peer should be connected")
                 .sender;
->>>>>>> b9214e9d
 
             sender.unsubscribe(topic_hash.clone());
         }
@@ -714,11 +694,7 @@
                     }
                 }
 
-<<<<<<< HEAD
-                // Explicit peers that are apart of the topic
-=======
                 // Explicit peers that are part of the topic
->>>>>>> b9214e9d
                 for peer in &self.explicit_peers {
                     if peers_on_topic.contains(peer) {
                         recipient_peers.insert(*peer);
@@ -759,28 +735,6 @@
         let mut publish_failed = true;
         for peer_id in recipient_peers.iter() {
             tracing::trace!(peer=%peer_id, "Sending message to peer");
-<<<<<<< HEAD
-            let sender = self
-                .connected_peers
-                .get_mut(peer_id)
-                .expect("The peer must be connected")
-                .send_queue();
-
-            if sender
-                .publish(
-                    raw_message.clone(),
-                    self.config.publish_queue_duration(),
-                    self.metrics.as_mut(),
-                )
-                .is_err()
-            {
-                self.failed_messages.entry(*peer_id).or_default().priority += 1;
-
-                tracing::warn!(peer=%peer_id, "Publish queue full. Could not publish to peer");
-                // Downscore the peer due to failed message.
-                if let Some((peer_score, ..)) = &mut self.peer_score {
-                    peer_score.failed_message_slow_peer(peer_id);
-=======
             let sender = &mut self
                 .connected_peers
                 .get_mut(peer_id)
@@ -801,7 +755,6 @@
                     if let Some((peer_score, ..)) = &mut self.peer_score {
                         peer_score.failed_message_slow_peer(peer_id);
                     }
->>>>>>> b9214e9d
                 }
             }
         }
@@ -1088,19 +1041,11 @@
             if let Some((peer_score, ..)) = &mut self.peer_score {
                 peer_score.graft(&peer_id, topic_hash.clone());
             }
-<<<<<<< HEAD
-            let sender = self
-                .connected_peers
-                .get_mut(&peer_id)
-                .expect("Peer must be connected")
-                .send_queue();
-=======
             let sender = &mut self
                 .connected_peers
                 .get_mut(&peer_id)
                 .expect("Peer must be connected")
                 .sender;
->>>>>>> b9214e9d
 
             sender.graft(Graft {
                 topic_hash: topic_hash.clone(),
@@ -1200,22 +1145,13 @@
                 // Send a PRUNE control message
                 tracing::debug!(%peer_id, "LEAVE: Sending PRUNE to peer");
                 let on_unsubscribe = true;
-<<<<<<< HEAD
                 let prune =
                     self.make_prune(topic_hash, &peer_id, self.config.do_px(), on_unsubscribe);
-                let sender = self
+                let sender = &mut self
                     .connected_peers
                     .get_mut(&peer_id)
                     .expect("Peer must be connected")
-                    .send_queue();
-=======
-                let prune = self.make_prune(topic_hash, &peer, self.config.do_px(), on_unsubscribe);
-                let sender = &mut self
-                    .connected_peers
-                    .get_mut(&peer)
-                    .expect("Peer must be connected")
                     .sender;
->>>>>>> b9214e9d
 
                 sender.prune(prune);
 
@@ -1379,19 +1315,11 @@
                 iwant_ids_vec
             );
 
-<<<<<<< HEAD
-            let sender = self
-                .connected_peers
-                .get_mut(peer_id)
-                .expect("Peer must be connected")
-                .send_queue();
-=======
             let sender = &mut self
                 .connected_peers
                 .get_mut(peer_id)
                 .expect("Peer must be connected")
                 .sender;
->>>>>>> b9214e9d
 
             if sender
                 .iwant(IWant {
@@ -1445,19 +1373,11 @@
                     );
                 } else {
                     tracing::debug!(peer=%peer_id, "IWANT: Sending cached messages to peer");
-<<<<<<< HEAD
-                    let sender = self
-                        .connected_peers
-                        .get_mut(peer_id)
-                        .expect("Peer must be connected")
-                        .send_queue();
-=======
                     let sender = &mut self
                         .connected_peers
                         .get_mut(peer_id)
                         .expect("Peer must be connected")
                         .sender;
->>>>>>> b9214e9d
 
                     if sender
                         .forward(
@@ -1633,11 +1553,7 @@
                 .connected_peers
                 .get_mut(peer_id)
                 .expect("Peer must be connected")
-<<<<<<< HEAD
-                .send_queue()
-=======
                 .sender
->>>>>>> b9214e9d
                 .clone();
 
             for prune in to_prune_topics
@@ -2139,18 +2055,6 @@
 
         // If we need to send grafts to peer, do so immediately, rather than waiting for the
         // heartbeat.
-<<<<<<< HEAD
-        // NOTE: There could be a potential race condition where the peer disconnects before we
-        // handle this message. We therefore ignore sending grafts if the peer is not connected.
-        if let Some(sender) = self
-            .connected_peers
-            .get_mut(propagation_source)
-            .map(|connected_peer| connected_peer.send_queue())
-        {
-            for topic_hash in topics_to_graft.into_iter() {
-                sender.graft(Graft { topic_hash });
-            }
-=======
         let sender = &mut self
             .connected_peers
             .get_mut(propagation_source)
@@ -2158,7 +2062,6 @@
             .sender;
         for topic_hash in topics_to_graft.into_iter() {
             sender.graft(Graft { topic_hash });
->>>>>>> b9214e9d
         }
 
         // Notify the application of the subscriptions
@@ -2193,11 +2096,7 @@
         // before we add all the gossip from this heartbeat in order to gain a true measure of
         // steady-state size of the queues.
         if let Some(m) = &mut self.metrics {
-<<<<<<< HEAD
-            for sender_queue in self.connected_peers.values_mut().map(|v| v.send_queue()) {
-=======
             for sender_queue in self.connected_peers.values_mut().map(|v| &v.sender) {
->>>>>>> b9214e9d
                 m.observe_priority_queue_size(sender_queue.priority_len());
                 m.observe_non_priority_queue_size(sender_queue.non_priority_len());
             }
@@ -2667,19 +2566,11 @@
                 }
 
                 // send an IHAVE message
-<<<<<<< HEAD
-                let sender = self
-                    .connected_peers
-                    .get_mut(&peer_id)
-                    .expect("Peer must be connected")
-                    .send_queue();
-=======
                 let sender = &mut self
                     .connected_peers
                     .get_mut(&peer_id)
                     .expect("Peer must be connected")
                     .sender;
->>>>>>> b9214e9d
                 if sender
                     .ihave(IHave {
                         topic_hash: topic_hash.clone(),
@@ -2740,11 +2631,7 @@
                 .connected_peers
                 .get_mut(&peer_id)
                 .expect("Peer must be connected")
-<<<<<<< HEAD
-                .send_queue()
-=======
                 .sender
->>>>>>> b9214e9d
                 .clone();
 
             // The following prunes are not due to unsubscribing.
@@ -2782,19 +2669,11 @@
                     self.config.do_px() && !no_px.contains(peer_id),
                     false,
                 );
-<<<<<<< HEAD
-                let sender = self
+                let sender = &mut self
                     .connected_peers
                     .get_mut(peer_id)
                     .expect("Peer must be connected")
-                    .send_queue();
-=======
-                let sender = &mut self
-                    .connected_peers
-                    .get_mut(peer)
-                    .expect("Peer must be connected")
                     .sender;
->>>>>>> b9214e9d
 
                 sender.prune(prune);
 
@@ -2864,12 +2743,11 @@
         if !recipient_peers.is_empty() {
             for peer_id in recipient_peers.iter() {
                 tracing::debug!(%peer_id, message=%msg_id, "Sending message to peer");
-<<<<<<< HEAD
-                let sender = self
+                let sender = &mut self
                     .connected_peers
                     .get_mut(peer_id)
                     .expect("Peer must be connected")
-                    .send_queue();
+                    .sender;
                 if sender
                     .forward(
                         message.clone(),
@@ -2881,28 +2759,12 @@
                     // Downscore the peer
                     if let Some((peer_score, ..)) = &mut self.peer_score {
                         peer_score.failed_message_slow_peer(peer_id);
-=======
-                // Peer might still exist on the explicit peers list but it's no longer connected.
-                if let Some(sender) = self.connected_peers.get_mut(peer_id).map(|p| &mut p.sender) {
-                    if sender
-                        .forward(
-                            message.clone(),
-                            self.config.forward_queue_duration(),
-                            self.metrics.as_mut(),
-                        )
-                        .is_err()
-                    {
-                        // Downscore the peer
-                        if let Some((peer_score, ..)) = &mut self.peer_score {
-                            peer_score.failed_message_slow_peer(peer_id);
-                        }
-                        // Increment the failed message count
-                        self.failed_messages
-                            .entry(*peer_id)
-                            .or_default()
-                            .non_priority += 1;
->>>>>>> b9214e9d
-                    }
+                    }
+                    // Increment the failed message count
+                    self.failed_messages
+                        .entry(*peer_id)
+                        .or_default()
+                        .non_priority += 1;
                 }
             }
             tracing::debug!("Completed forwarding message");
@@ -3054,19 +2916,11 @@
 
         tracing::debug!(peer=%peer_id, "New peer connected");
         // We need to send our subscriptions to the newly-connected node.
-<<<<<<< HEAD
-        let sender = self
-            .connected_peers
-            .get_mut(&peer_id)
-            .expect("Peer must be connected")
-            .send_queue();
-=======
         let sender = &mut self
             .connected_peers
             .get_mut(&peer_id)
             .expect("Peer must be connected")
             .sender;
->>>>>>> b9214e9d
 
         for topic_hash in self.mesh.clone().into_keys() {
             sender.subscribe(topic_hash);
@@ -3105,7 +2959,6 @@
                     .position(|v| v == &connection_id)
                     .expect("Previously established connection to peer must be present");
                 connections.connections.remove(index);
-                connections.handler_send_queue.remove(index);
 
                 // If there are more connections and this peer is in a mesh, inform the first connection
                 // handler.
@@ -3261,12 +3114,6 @@
         _: &Multiaddr,
         _: &Multiaddr,
     ) -> Result<THandler<Self>, ConnectionDenied> {
-<<<<<<< HEAD
-        let handler_send_queue = RpcSender::new(self.config.connection_handler_queue_len());
-        let reciever = handler_send_queue.new_receiver();
-
-=======
->>>>>>> b9214e9d
         // By default we assume a peer is only a floodsub peer.
         //
         // The protocol negotiation occurs once a message is sent/received. Once this happens we
@@ -3278,16 +3125,6 @@
             .or_insert(PeerConnections {
                 kind: PeerKind::Floodsub,
                 connections: vec![],
-<<<<<<< HEAD
-                handler_send_queue: vec![],
-            });
-        // Add the new connection
-        connected_peer.connections.push(connection_id);
-        // Add the send_queue_handler associated with the connection id.
-        connected_peer.handler_send_queue.push(handler_send_queue);
-
-        Ok(Handler::new(self.config.protocol_config(), reciever))
-=======
                 sender: RpcSender::new(self.config.connection_handler_queue_len()),
             });
         // Add the new connection
@@ -3297,7 +3134,6 @@
             self.config.protocol_config(),
             connected_peer.sender.new_receiver(),
         ))
->>>>>>> b9214e9d
     }
 
     fn handle_established_outbound_connection(
@@ -3307,12 +3143,6 @@
         _: &Multiaddr,
         _: Endpoint,
     ) -> Result<THandler<Self>, ConnectionDenied> {
-<<<<<<< HEAD
-        let handler_send_queue = RpcSender::new(self.config.connection_handler_queue_len());
-        let reciever = handler_send_queue.new_receiver();
-
-=======
->>>>>>> b9214e9d
         // By default we assume a peer is only a floodsub peer.
         //
         // The protocol negotiation occurs once a message is sent/received. Once this happens we
@@ -3324,16 +3154,6 @@
             .or_insert(PeerConnections {
                 kind: PeerKind::Floodsub,
                 connections: vec![],
-<<<<<<< HEAD
-                handler_send_queue: vec![],
-            });
-        // Add the new connection
-        connected_peer.connections.push(connection_id);
-        // Add the send_queue_handler associated with the connection id.
-        connected_peer.handler_send_queue.push(handler_send_queue);
-
-        Ok(Handler::new(self.config.protocol_config(), reciever))
-=======
                 sender: RpcSender::new(self.config.connection_handler_queue_len()),
             });
         // Add the new connection
@@ -3343,7 +3163,6 @@
             self.config.protocol_config(),
             connected_peer.sender.new_receiver(),
         ))
->>>>>>> b9214e9d
     }
 
     fn on_connection_handler_event(

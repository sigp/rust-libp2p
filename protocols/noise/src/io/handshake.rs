// Copyright 2019 Parity Technologies (UK) Ltd.
//
// Permission is hereby granted, free of charge, to any person obtaining a
// copy of this software and associated documentation files (the "Software"),
// to deal in the Software without restriction, including without limitation
// the rights to use, copy, modify, merge, publish, distribute, sublicense,
// and/or sell copies of the Software, and to permit persons to whom the
// Software is furnished to do so, subject to the following conditions:
//
// The above copyright notice and this permission notice shall be included in
// all copies or substantial portions of the Software.
//
// THE SOFTWARE IS PROVIDED "AS IS", WITHOUT WARRANTY OF ANY KIND, EXPRESS
// OR IMPLIED, INCLUDING BUT NOT LIMITED TO THE WARRANTIES OF MERCHANTABILITY,
// FITNESS FOR A PARTICULAR PURPOSE AND NONINFRINGEMENT. IN NO EVENT SHALL THE
// AUTHORS OR COPYRIGHT HOLDERS BE LIABLE FOR ANY CLAIM, DAMAGES OR OTHER
// LIABILITY, WHETHER IN AN ACTION OF CONTRACT, TORT OR OTHERWISE, ARISING
// FROM, OUT OF OR IN CONNECTION WITH THE SOFTWARE OR THE USE OR OTHER
// DEALINGS IN THE SOFTWARE.

//! Noise protocol handshake I/O.

mod payload_proto {
    include!(concat!(env!("OUT_DIR"), "/payload.proto.rs"));
}

<<<<<<< HEAD
=======
use bytes::Bytes;
use crate::LegacyConfig;
>>>>>>> 18390fa3
use crate::error::NoiseError;
use crate::io::{framed::NoiseFramed, NoiseOutput};
use crate::protocol::{KeypairIdentity, Protocol, PublicKey};
use bytes::Bytes;
use futures::prelude::*;
use futures::task;
use libp2p_core::identity;
use prost::Message;
use std::{io, pin::Pin, task::Context};

/// The identity of the remote established during a handshake.
pub enum RemoteIdentity<C> {
    /// The remote provided no identifying information.
    ///
    /// The identity of the remote is unknown and must be obtained through
    /// a different, out-of-band channel.
    Unknown,

    /// The remote provided a static DH public key.
    ///
    /// The static DH public key is authentic in the sense that a successful
    /// handshake implies that the remote possesses a corresponding secret key.
    ///
    /// > **Note**: To rule out active attacks like a MITM, trust in the public key must
    /// > still be established, e.g. by comparing the key against an expected or
    /// > otherwise known public key.
    StaticDhKey(PublicKey<C>),

    /// The remote provided a public identity key in addition to a static DH
    /// public key and the latter is authentic w.r.t. the former.
    ///
    /// > **Note**: To rule out active attacks like a MITM, trust in the public key must
    /// > still be established, e.g. by comparing the key against an expected or
    /// > otherwise known public key.
    IdentityKey(identity::PublicKey),
}

/// The options for identity exchange in an authenticated handshake.
///
/// > **Note**: Even if a remote's public identity key is known a priori,
/// > unless the authenticity of the key is [linked](Protocol::linked) to
/// > the authenticity of a remote's static DH public key, an authenticated
/// > handshake will still send the associated signature of the provided
/// > local [`KeypairIdentity`] in order for the remote to verify that the static
/// > DH public key is authentic w.r.t. the known public identity key.
pub enum IdentityExchange {
    /// Send the local public identity to the remote.
    ///
    /// The remote identity is unknown (i.e. expected to be received).
    Mutual,
    /// Send the local public identity to the remote.
    ///
    /// The remote identity is known.
    Send { remote: identity::PublicKey },
    /// Don't send the local public identity to the remote.
    ///
    /// The remote identity is unknown, i.e. expected to be received.
    Receive,
    /// Don't send the local public identity to the remote.
    ///
    /// The remote identity is known, thus identities must be mutually known
    /// in order for the handshake to succeed.
    None { remote: identity::PublicKey },
}

/// A future performing a Noise handshake pattern.
pub struct Handshake<T, C>(
    Pin<Box<dyn Future<Output = Result<(RemoteIdentity<C>, NoiseOutput<T>), NoiseError>> + Send>>,
);

impl<T, C> Future for Handshake<T, C> {
    type Output = Result<(RemoteIdentity<C>, NoiseOutput<T>), NoiseError>;

    fn poll(mut self: Pin<&mut Self>, ctx: &mut Context<'_>) -> task::Poll<Self::Output> {
        Pin::new(&mut self.0).poll(ctx)
    }
}

/// Creates an authenticated Noise handshake for the initiator of a
/// single roundtrip (2 message) handshake pattern.
///
/// Subject to the chosen [`IdentityExchange`], this message sequence
/// identifies the local node to the remote with the first message payload
/// (i.e. unencrypted) and expects the remote to identify itself in the
/// second message payload.
///
/// This message sequence is suitable for authenticated 2-message Noise handshake
/// patterns where the static keys of the initiator and responder are either
/// known (i.e. appear in the pre-message pattern) or are sent with
/// the first and second message, respectively (e.g. `IK` or `IX`).
///
/// ```raw
/// initiator -{id}-> responder
/// initiator <-{id}- responder
/// ```
pub fn rt1_initiator<T, C>(
    io: T,
    session: Result<snow::HandshakeState, NoiseError>,
    identity: KeypairIdentity,
    identity_x: IdentityExchange,
<<<<<<< HEAD
=======
    legacy: LegacyConfig,
>>>>>>> 18390fa3
) -> Handshake<T, C>
where
    T: AsyncWrite + AsyncRead + Send + Unpin + 'static,
    C: Protocol<C> + AsRef<[u8]>,
{
    Handshake(Box::pin(async move {
        let mut state = State::new(io, session, identity, identity_x, legacy)?;
        send_identity(&mut state).await?;
        recv_identity(&mut state).await?;
        state.finish()
    }))
}

/// Creates an authenticated Noise handshake for the responder of a
/// single roundtrip (2 message) handshake pattern.
///
/// Subject to the chosen [`IdentityExchange`], this message sequence expects the
/// remote to identify itself in the first message payload (i.e. unencrypted)
/// and identifies the local node to the remote in the second message payload.
///
/// This message sequence is suitable for authenticated 2-message Noise handshake
/// patterns where the static keys of the initiator and responder are either
/// known (i.e. appear in the pre-message pattern) or are sent with the first
/// and second message, respectively (e.g. `IK` or `IX`).
///
/// ```raw
/// initiator -{id}-> responder
/// initiator <-{id}- responder
/// ```
pub fn rt1_responder<T, C>(
    io: T,
    session: Result<snow::HandshakeState, NoiseError>,
    identity: KeypairIdentity,
    identity_x: IdentityExchange,
    legacy: LegacyConfig,
) -> Handshake<T, C>
where
    T: AsyncWrite + AsyncRead + Send + Unpin + 'static,
    C: Protocol<C> + AsRef<[u8]>,
{
    Handshake(Box::pin(async move {
        let mut state = State::new(io, session, identity, identity_x, legacy)?;
        recv_identity(&mut state).await?;
        send_identity(&mut state).await?;
        state.finish()
    }))
}

/// Creates an authenticated Noise handshake for the initiator of a
/// 1.5-roundtrip (3 message) handshake pattern.
///
/// Subject to the chosen [`IdentityExchange`], this message sequence expects
/// the remote to identify itself in the second message payload and
/// identifies the local node to the remote in the third message payload.
/// The first (unencrypted) message payload is always empty.
///
/// This message sequence is suitable for authenticated 3-message Noise handshake
/// patterns where the static keys of the responder and initiator are either known
/// (i.e. appear in the pre-message pattern) or are sent with the second and third
/// message, respectively (e.g. `XX`).
///
/// ```raw
/// initiator --{}--> responder
/// initiator <-{id}- responder
/// initiator -{id}-> responder
/// ```
pub fn rt15_initiator<T, C>(
    io: T,
    session: Result<snow::HandshakeState, NoiseError>,
    identity: KeypairIdentity,
    identity_x: IdentityExchange,
<<<<<<< HEAD
=======
    legacy: LegacyConfig,
>>>>>>> 18390fa3
) -> Handshake<T, C>
where
    T: AsyncWrite + AsyncRead + Unpin + Send + 'static,
    C: Protocol<C> + AsRef<[u8]>,
{
    Handshake(Box::pin(async move {
        let mut state = State::new(io, session, identity, identity_x, legacy)?;
        send_empty(&mut state).await?;
        recv_identity(&mut state).await?;
        send_identity(&mut state).await?;
        state.finish()
    }))
}

/// Creates an authenticated Noise handshake for the responder of a
/// 1.5-roundtrip (3 message) handshake pattern.
///
/// Subject to the chosen [`IdentityExchange`], this message sequence
/// identifies the local node in the second message payload and expects
/// the remote to identify itself in the third message payload. The first
/// (unencrypted) message payload is always empty.
///
/// This message sequence is suitable for authenticated 3-message Noise handshake
/// patterns where the static keys of the responder and initiator are either known
/// (i.e. appear in the pre-message pattern) or are sent with the second and third
/// message, respectively (e.g. `XX`).
///
/// ```raw
/// initiator --{}--> responder
/// initiator <-{id}- responder
/// initiator -{id}-> responder
/// ```
pub fn rt15_responder<T, C>(
    io: T,
    session: Result<snow::HandshakeState, NoiseError>,
    identity: KeypairIdentity,
    identity_x: IdentityExchange,
<<<<<<< HEAD
=======
    legacy: LegacyConfig,
>>>>>>> 18390fa3
) -> Handshake<T, C>
where
    T: AsyncWrite + AsyncRead + Unpin + Send + 'static,
    C: Protocol<C> + AsRef<[u8]>,
{
    Handshake(Box::pin(async move {
        let mut state = State::new(io, session, identity, identity_x, legacy)?;
        recv_empty(&mut state).await?;
        send_identity(&mut state).await?;
        recv_identity(&mut state).await?;
        state.finish()
    }))
}

//////////////////////////////////////////////////////////////////////////////
// Internal

/// Handshake state.
struct State<T> {
    /// The underlying I/O resource.
    io: NoiseFramed<T, snow::HandshakeState>,
    /// The associated public identity of the local node's static DH keypair,
    /// which can be sent to the remote as part of an authenticated handshake.
    identity: KeypairIdentity,
    /// The received signature over the remote's static DH public key, if any.
    dh_remote_pubkey_sig: Option<Vec<u8>>,
    /// The known or received public identity key of the remote, if any.
    id_remote_pubkey: Option<identity::PublicKey>,
    /// Whether to send the public identity key of the local node to the remote.
    send_identity: bool,
    /// Legacy configuration parameters.
    legacy: LegacyConfig,
}

impl<T> State<T> {
    /// Initializes the state for a new Noise handshake, using the given local
    /// identity keypair and local DH static public key. The handshake messages
    /// will be sent and received on the given I/O resource and using the
    /// provided session for cryptographic operations according to the chosen
    /// Noise handshake pattern.
    fn new(
        io: T,
        session: Result<snow::HandshakeState, NoiseError>,
        identity: KeypairIdentity,
        identity_x: IdentityExchange,
<<<<<<< HEAD
=======
        legacy: LegacyConfig,
>>>>>>> 18390fa3
    ) -> Result<Self, NoiseError> {
        let (id_remote_pubkey, send_identity) = match identity_x {
            IdentityExchange::Mutual => (None, true),
            IdentityExchange::Send { remote } => (Some(remote), true),
            IdentityExchange::Receive => (None, false),
            IdentityExchange::None { remote } => (Some(remote), false),
        };
<<<<<<< HEAD
        session.map(|s| State {
            identity,
            io: NoiseFramed::new(io, s),
            dh_remote_pubkey_sig: None,
            id_remote_pubkey,
            send_identity,
        })
=======
        session.map(|s|
            State {
                identity,
                io: NoiseFramed::new(io, s),
                dh_remote_pubkey_sig: None,
                id_remote_pubkey,
                send_identity,
                legacy,
            }
        )
>>>>>>> 18390fa3
    }
}

impl<T> State<T> {
    /// Finish a handshake, yielding the established remote identity and the
    /// [`NoiseOutput`] for communicating on the encrypted channel.
    fn finish<C>(self) -> Result<(RemoteIdentity<C>, NoiseOutput<T>), NoiseError>
    where
        C: Protocol<C> + AsRef<[u8]>,
    {
        let (pubkey, io) = self.io.into_transport()?;
        let remote = match (self.id_remote_pubkey, pubkey) {
            (_, None) => RemoteIdentity::Unknown,
            (None, Some(dh_pk)) => RemoteIdentity::StaticDhKey(dh_pk),
            (Some(id_pk), Some(dh_pk)) => {
                if C::verify(&id_pk, &dh_pk, &self.dh_remote_pubkey_sig) {
                    RemoteIdentity::IdentityKey(id_pk)
                } else {
                    return Err(NoiseError::InvalidKey);
                }
            }
        };
        Ok((remote, io))
    }
}

//////////////////////////////////////////////////////////////////////////////
// Handshake Message Futures

/// A future for receiving a Noise handshake message.
async fn recv<T>(state: &mut State<T>) -> Result<Bytes, NoiseError>
where
    T: AsyncRead + Unpin,
{
    match state.io.next().await {
        None => Err(io::Error::new(io::ErrorKind::UnexpectedEof, "eof").into()),
        Some(Err(e)) => Err(e.into()),
        Some(Ok(m)) => Ok(m),
    }
}

/// A future for receiving a Noise handshake message with an empty payload.
async fn recv_empty<T>(state: &mut State<T>) -> Result<(), NoiseError>
where
    T: AsyncRead + Unpin,
{
    let msg = recv(state).await?;
    if !msg.is_empty() {
        return Err(
            io::Error::new(io::ErrorKind::InvalidData, "Unexpected handshake payload.").into(),
        );
    }
    Ok(())
}

/// A future for sending a Noise handshake message with an empty payload.
async fn send_empty<T>(state: &mut State<T>) -> Result<(), NoiseError>
where
    T: AsyncWrite + Unpin,
{
    state.io.send(&Vec::new()).await?;
    Ok(())
}

/// A future for receiving a Noise handshake message with a payload
/// identifying the remote.
async fn recv_identity<T>(state: &mut State<T>) -> Result<(), NoiseError>
where
    T: AsyncRead + Unpin,
{
    let msg = recv(state).await?;

    // NOTE: We first try to decode the entire frame as a protobuf message,
    // as required by the libp2p-noise spec. As long as the frame length
    // is less than 256 bytes, which is the case for all protobuf payloads
    // not containing RSA keys, there is no room for misinterpretation,
    // since if a two-bytes length prefix is present the first byte will
    // be 0, which is always an unexpected protobuf tag value because the
    // fields in the .proto file start with 1 and decoding thus expects
    // a non-zero first byte. We will therefore always correctly fall back to
    // the legacy protobuf parsing in these cases (again, not considering
    // RSA keys, for which there may be a probabilistically very small chance
    // of misinterpretation).
    //
    // This is only temporary! Once a release is made that supports
    // decoding without a length prefix, a follow-up release will
    // change `send_identity` such that no length prefix is sent.
    // In yet another release the fallback protobuf parsing can then
    // be removed.
    let pb = payload_proto::NoiseHandshakePayload::decode(&msg[..]).or_else(|e| {
        if msg.len() > 2 {
            let mut buf = [0, 0];
            buf.copy_from_slice(&msg[..2]);
            // If there is a second length it must be 2 bytes shorter than the
            // frame length, because each length is encoded as a `u16`.
            if usize::from(u16::from_be_bytes(buf)) + 2 == msg.len() {
                log::debug!("Attempting fallback legacy protobuf decoding.");
                payload_proto::NoiseHandshakePayload::decode(&msg[2..])
            } else {
                Err(e)
            }
        } else {
            Err(e)
        }
    })?;

    if !pb.identity_key.is_empty() {
        let pk = identity::PublicKey::from_protobuf_encoding(&pb.identity_key)
            .map_err(|_| NoiseError::InvalidKey)?;
        if let Some(ref k) = state.id_remote_pubkey {
            if k != &pk {
                return Err(NoiseError::InvalidKey);
            }
        }
        state.id_remote_pubkey = Some(pk);
    }

    if !pb.identity_sig.is_empty() {
        state.dh_remote_pubkey_sig = Some(pb.identity_sig);
    }

    Ok(())
}

/// Send a Noise handshake message with a payload identifying the local node to the remote.
async fn send_identity<T>(state: &mut State<T>) -> Result<(), NoiseError>
where
    T: AsyncWrite + Unpin,
{
    let mut pb = payload_proto::NoiseHandshakePayload::default();

    if state.send_identity {
        pb.identity_key = state.identity.public.clone().into_protobuf_encoding()
    }

    if let Some(ref sig) = state.identity.signature {
        pb.identity_sig = sig.clone()
    }
<<<<<<< HEAD
    // NOTE: We temporarily need to continue sending the (legacy) length prefix
    // for a short while to permit migration.
    let mut msg = Vec::with_capacity(pb.encoded_len());
    pb.encode(&mut msg)
        .expect("Vec<u8> provides capacity as needed");
=======

    let mut msg =
        if state.legacy.send_legacy_handshake {
            let mut msg = Vec::with_capacity(2 + pb.encoded_len());
            msg.extend_from_slice(&(pb.encoded_len() as u16).to_be_bytes());
            msg
        } else {
            Vec::with_capacity(pb.encoded_len())
        };

    pb.encode(&mut msg).expect("Vec<u8> provides capacity as needed");
>>>>>>> 18390fa3
    state.io.send(&msg).await?;

    Ok(())
}<|MERGE_RESOLUTION|>--- conflicted
+++ resolved
@@ -24,18 +24,14 @@
     include!(concat!(env!("OUT_DIR"), "/payload.proto.rs"));
 }
 
-<<<<<<< HEAD
-=======
 use bytes::Bytes;
 use crate::LegacyConfig;
->>>>>>> 18390fa3
 use crate::error::NoiseError;
-use crate::io::{framed::NoiseFramed, NoiseOutput};
-use crate::protocol::{KeypairIdentity, Protocol, PublicKey};
-use bytes::Bytes;
+use crate::protocol::{Protocol, PublicKey, KeypairIdentity};
+use crate::io::{NoiseOutput, framed::NoiseFramed};
+use libp2p_core::identity;
 use futures::prelude::*;
 use futures::task;
-use libp2p_core::identity;
 use prost::Message;
 use std::{io, pin::Pin, task::Context};
 
@@ -63,7 +59,7 @@
     /// > **Note**: To rule out active attacks like a MITM, trust in the public key must
     /// > still be established, e.g. by comparing the key against an expected or
     /// > otherwise known public key.
-    IdentityKey(identity::PublicKey),
+    IdentityKey(identity::PublicKey)
 }
 
 /// The options for identity exchange in an authenticated handshake.
@@ -91,12 +87,14 @@
     ///
     /// The remote identity is known, thus identities must be mutually known
     /// in order for the handshake to succeed.
-    None { remote: identity::PublicKey },
+    None { remote: identity::PublicKey }
 }
 
 /// A future performing a Noise handshake pattern.
 pub struct Handshake<T, C>(
-    Pin<Box<dyn Future<Output = Result<(RemoteIdentity<C>, NoiseOutput<T>), NoiseError>> + Send>>,
+    Pin<Box<dyn Future<
+        Output = Result<(RemoteIdentity<C>, NoiseOutput<T>), NoiseError>,
+    > + Send>>
 );
 
 impl<T, C> Future for Handshake<T, C> {
@@ -129,14 +127,11 @@
     session: Result<snow::HandshakeState, NoiseError>,
     identity: KeypairIdentity,
     identity_x: IdentityExchange,
-<<<<<<< HEAD
-=======
     legacy: LegacyConfig,
->>>>>>> 18390fa3
 ) -> Handshake<T, C>
 where
     T: AsyncWrite + AsyncRead + Send + Unpin + 'static,
-    C: Protocol<C> + AsRef<[u8]>,
+    C: Protocol<C> + AsRef<[u8]>
 {
     Handshake(Box::pin(async move {
         let mut state = State::new(io, session, identity, identity_x, legacy)?;
@@ -171,7 +166,7 @@
 ) -> Handshake<T, C>
 where
     T: AsyncWrite + AsyncRead + Send + Unpin + 'static,
-    C: Protocol<C> + AsRef<[u8]>,
+    C: Protocol<C> + AsRef<[u8]>
 {
     Handshake(Box::pin(async move {
         let mut state = State::new(io, session, identity, identity_x, legacy)?;
@@ -204,14 +199,11 @@
     session: Result<snow::HandshakeState, NoiseError>,
     identity: KeypairIdentity,
     identity_x: IdentityExchange,
-<<<<<<< HEAD
-=======
     legacy: LegacyConfig,
->>>>>>> 18390fa3
 ) -> Handshake<T, C>
 where
     T: AsyncWrite + AsyncRead + Unpin + Send + 'static,
-    C: Protocol<C> + AsRef<[u8]>,
+    C: Protocol<C> + AsRef<[u8]>
 {
     Handshake(Box::pin(async move {
         let mut state = State::new(io, session, identity, identity_x, legacy)?;
@@ -245,14 +237,11 @@
     session: Result<snow::HandshakeState, NoiseError>,
     identity: KeypairIdentity,
     identity_x: IdentityExchange,
-<<<<<<< HEAD
-=======
     legacy: LegacyConfig,
->>>>>>> 18390fa3
 ) -> Handshake<T, C>
 where
     T: AsyncWrite + AsyncRead + Unpin + Send + 'static,
-    C: Protocol<C> + AsRef<[u8]>,
+    C: Protocol<C> + AsRef<[u8]>
 {
     Handshake(Box::pin(async move {
         let mut state = State::new(io, session, identity, identity_x, legacy)?;
@@ -294,26 +283,14 @@
         session: Result<snow::HandshakeState, NoiseError>,
         identity: KeypairIdentity,
         identity_x: IdentityExchange,
-<<<<<<< HEAD
-=======
         legacy: LegacyConfig,
->>>>>>> 18390fa3
     ) -> Result<Self, NoiseError> {
         let (id_remote_pubkey, send_identity) = match identity_x {
             IdentityExchange::Mutual => (None, true),
             IdentityExchange::Send { remote } => (Some(remote), true),
             IdentityExchange::Receive => (None, false),
-            IdentityExchange::None { remote } => (Some(remote), false),
+            IdentityExchange::None { remote } => (Some(remote), false)
         };
-<<<<<<< HEAD
-        session.map(|s| State {
-            identity,
-            io: NoiseFramed::new(io, s),
-            dh_remote_pubkey_sig: None,
-            id_remote_pubkey,
-            send_identity,
-        })
-=======
         session.map(|s|
             State {
                 identity,
@@ -324,16 +301,16 @@
                 legacy,
             }
         )
->>>>>>> 18390fa3
-    }
-}
-
-impl<T> State<T> {
+    }
+}
+
+impl<T> State<T>
+{
     /// Finish a handshake, yielding the established remote identity and the
     /// [`NoiseOutput`] for communicating on the encrypted channel.
     fn finish<C>(self) -> Result<(RemoteIdentity<C>, NoiseOutput<T>), NoiseError>
     where
-        C: Protocol<C> + AsRef<[u8]>,
+        C: Protocol<C> + AsRef<[u8]>
     {
         let (pubkey, io) = self.io.into_transport()?;
         let remote = match (self.id_remote_pubkey, pubkey) {
@@ -343,7 +320,7 @@
                 if C::verify(&id_pk, &dh_pk, &self.dh_remote_pubkey_sig) {
                     RemoteIdentity::IdentityKey(id_pk)
                 } else {
-                    return Err(NoiseError::InvalidKey);
+                    return Err(NoiseError::InvalidKey)
                 }
             }
         };
@@ -357,7 +334,7 @@
 /// A future for receiving a Noise handshake message.
 async fn recv<T>(state: &mut State<T>) -> Result<Bytes, NoiseError>
 where
-    T: AsyncRead + Unpin,
+    T: AsyncRead + Unpin
 {
     match state.io.next().await {
         None => Err(io::Error::new(io::ErrorKind::UnexpectedEof, "eof").into()),
@@ -369,13 +346,13 @@
 /// A future for receiving a Noise handshake message with an empty payload.
 async fn recv_empty<T>(state: &mut State<T>) -> Result<(), NoiseError>
 where
-    T: AsyncRead + Unpin,
+    T: AsyncRead + Unpin
 {
     let msg = recv(state).await?;
     if !msg.is_empty() {
-        return Err(
-            io::Error::new(io::ErrorKind::InvalidData, "Unexpected handshake payload.").into(),
-        );
+        return Err(io::Error::new(
+            io::ErrorKind::InvalidData,
+            "Unexpected handshake payload.").into())
     }
     Ok(())
 }
@@ -383,7 +360,7 @@
 /// A future for sending a Noise handshake message with an empty payload.
 async fn send_empty<T>(state: &mut State<T>) -> Result<(), NoiseError>
 where
-    T: AsyncWrite + Unpin,
+    T: AsyncWrite + Unpin
 {
     state.io.send(&Vec::new()).await?;
     Ok(())
@@ -414,29 +391,30 @@
     // change `send_identity` such that no length prefix is sent.
     // In yet another release the fallback protobuf parsing can then
     // be removed.
-    let pb = payload_proto::NoiseHandshakePayload::decode(&msg[..]).or_else(|e| {
-        if msg.len() > 2 {
-            let mut buf = [0, 0];
-            buf.copy_from_slice(&msg[..2]);
-            // If there is a second length it must be 2 bytes shorter than the
-            // frame length, because each length is encoded as a `u16`.
-            if usize::from(u16::from_be_bytes(buf)) + 2 == msg.len() {
-                log::debug!("Attempting fallback legacy protobuf decoding.");
-                payload_proto::NoiseHandshakePayload::decode(&msg[2..])
+    let pb = payload_proto::NoiseHandshakePayload::decode(&msg[..])
+        .or_else(|e| {
+            if msg.len() > 2 {
+                let mut buf = [0, 0];
+                buf.copy_from_slice(&msg[.. 2]);
+                // If there is a second length it must be 2 bytes shorter than the
+                // frame length, because each length is encoded as a `u16`.
+                if usize::from(u16::from_be_bytes(buf)) + 2 == msg.len() {
+                    log::debug!("Attempting fallback legacy protobuf decoding.");
+                    payload_proto::NoiseHandshakePayload::decode(&msg[2 ..])
+                } else {
+                    Err(e)
+                }
             } else {
                 Err(e)
             }
-        } else {
-            Err(e)
-        }
-    })?;
+        })?;
 
     if !pb.identity_key.is_empty() {
         let pk = identity::PublicKey::from_protobuf_encoding(&pb.identity_key)
             .map_err(|_| NoiseError::InvalidKey)?;
         if let Some(ref k) = state.id_remote_pubkey {
             if k != &pk {
-                return Err(NoiseError::InvalidKey);
+                return Err(NoiseError::InvalidKey)
             }
         }
         state.id_remote_pubkey = Some(pk);
@@ -463,13 +441,6 @@
     if let Some(ref sig) = state.identity.signature {
         pb.identity_sig = sig.clone()
     }
-<<<<<<< HEAD
-    // NOTE: We temporarily need to continue sending the (legacy) length prefix
-    // for a short while to permit migration.
-    let mut msg = Vec::with_capacity(pb.encoded_len());
-    pb.encode(&mut msg)
-        .expect("Vec<u8> provides capacity as needed");
-=======
 
     let mut msg =
         if state.legacy.send_legacy_handshake {
@@ -481,7 +452,6 @@
         };
 
     pb.encode(&mut msg).expect("Vec<u8> provides capacity as needed");
->>>>>>> 18390fa3
     state.io.send(&msg).await?;
 
     Ok(())

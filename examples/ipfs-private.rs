--- conflicted
+++ resolved
@@ -37,14 +37,8 @@
     core::{
         either::EitherTransport, muxing::StreamMuxerBox, transport, transport::upgrade::Version,
     },
-<<<<<<< HEAD
     gossipsub::{self, Gossipsub, GossipsubConfigBuilder, GossipsubBuilder, GossipsubEvent, MessageAuthenticity},
-    identify::{Identify, IdentifyConfig, IdentifyEvent},
-    identity,
-=======
-    gossipsub::{self, Gossipsub, GossipsubConfigBuilder, GossipsubEvent, MessageAuthenticity},
     identify, identity,
->>>>>>> be0b62a7
     multiaddr::Protocol,
     noise, ping,
     pnet::{PnetConfig, PreSharedKey},
@@ -196,20 +190,11 @@
             .build()
             .expect("valid config");
         let mut behaviour = MyBehaviour {
-<<<<<<< HEAD
             gossipsub: GossipsubBuilder::new(MessageAuthenticity::Signed(local_key.clone()))
                 .config(gossipsub_config)
                 .build()
                 .expect("Valid configuration"),
-            identify: Identify::new(IdentifyConfig::new(
-=======
-            gossipsub: Gossipsub::new(
-                MessageAuthenticity::Signed(local_key.clone()),
-                gossipsub_config,
-            )
-            .expect("Valid configuration"),
             identify: identify::Behaviour::new(identify::Config::new(
->>>>>>> be0b62a7
                 "/ipfs/0.1.0".into(),
                 local_key.public(),
             )),

// Copyright 2018 Parity Technologies (UK) Ltd.
//
// Permission is hereby granted, free of charge, to any person obtaining a
// copy of this software and associated documentation files (the "Software"),
// to deal in the Software without restriction, including without limitation
// the rights to use, copy, modify, merge, publish, distribute, sublicense,
// and/or sell copies of the Software, and to permit persons to whom the
// Software is furnished to do so, subject to the following conditions:
//
// The above copyright notice and this permission notice shall be included in
// all copies or substantial portions of the Software.
//
// THE SOFTWARE IS PROVIDED "AS IS", WITHOUT WARRANTY OF ANY KIND, EXPRESS
// OR IMPLIED, INCLUDING BUT NOT LIMITED TO THE WARRANTIES OF MERCHANTABILITY,
// FITNESS FOR A PARTICULAR PURPOSE AND NONINFRINGEMENT. IN NO EVENT SHALL THE
// AUTHORS OR COPYRIGHT HOLDERS BE LIABLE FOR ANY CLAIM, DAMAGES OR OTHER
// LIABILITY, WHETHER IN AN ACTION OF CONTRACT, TORT OR OTHERWISE, ARISING
// FROM, OUT OF OR IN CONNECTION WITH THE SOFTWARE OR THE USE OR OTHER
// DEALINGS IN THE SOFTWARE.

//! A basic chat application with logs demonstrating libp2p and the gossipsub protocol
//! combined with mDNS for the discovery of peers to gossip with.
//!
//! Using two terminal windows, start two instances, typing the following in each:
//!
//! ```sh
//! cargo run --example gossipsub-chat --features=full
//! ```
//!
//! Mutual mDNS discovery may take a few seconds. When each peer does discover the other
//! it will print a message like:
//!
//! ```sh
//! mDNS discovered a new peer: {peerId}
//! ```
//!
//! Type a message and hit return: the message is sent and printed in the other terminal.
//! Close with Ctrl-c.
//!
//! You can open more terminal windows and add more peers using the same line above.
//!
//! Once an additional peer is mDNS discovered it can participate in the conversation
//! and all peers will receive messages sent from it.
//!
//! If a participant exits (Control-C or otherwise) the other peers will receive an mDNS expired
//! event and remove the expired peer from the list of known peers.

use async_std::io;
use futures::{prelude::*, select};
use libp2p::gossipsub::MessageId;
use libp2p::gossipsub::{
    Gossipsub, GossipsubEvent, GossipsubMessage, IdentTopic as Topic, MessageAuthenticity,
    ValidationMode,
};
use libp2p::{
    gossipsub, identity, mdns, swarm::NetworkBehaviour, swarm::SwarmEvent, PeerId, Swarm,
};
use std::collections::hash_map::DefaultHasher;
use std::error::Error;
use std::hash::{Hash, Hasher};
use std::time::Duration;

#[async_std::main]
async fn main() -> Result<(), Box<dyn Error>> {
    // Create a random PeerId
    let local_key = identity::Keypair::generate_ed25519();
    let local_peer_id = PeerId::from(local_key.public());
    println!("Local peer id: {local_peer_id}");

    // Set up an encrypted DNS-enabled TCP Transport over the Mplex protocol.
    let transport = libp2p::development_transport(local_key.clone()).await?;

    // We create a custom network behaviour that combines Gossipsub and Mdns.
    #[derive(NetworkBehaviour)]
    struct MyBehaviour {
        gossipsub: Gossipsub,
        mdns: mdns::async_io::Behaviour,
    }

    // To content-address message, we can take the hash of message and use it as an ID.
    let message_id_fn = |message: &GossipsubMessage| {
        let mut s = DefaultHasher::new();
        message.data.hash(&mut s);
        MessageId::from(s.finish().to_string())
    };

<<<<<<< HEAD
        // Set a custom gossipsub
        let gossipsub_config = gossipsub::GossipsubConfigBuilder::default()
            .heartbeat_interval(Duration::from_secs(10)) // This is set to aid debugging by not cluttering the log space
            .message_id_fn(message_id_fn) // content-address messages. No two messages of the
            // same content will be propagated.
            .build()
            .expect("Valid config");
        // build a gossipsub network behaviour
        let mut gossipsub: gossipsub::Gossipsub = gossipsub::GossipsubBuilder::new(MessageAuthenticity::Signed(local_key))
            .config(gossipsub_config) // Sets the configuration for the router.
            .validation_mode(ValidationMode::Strict) // This sets the kind of message validation. The default is Strict (enforce message signing).
            .build()
            .expect("Correct configuration");
=======
    // Set a custom gossipsub configuration
    let gossipsub_config = gossipsub::GossipsubConfigBuilder::default()
        .heartbeat_interval(Duration::from_secs(10)) // This is set to aid debugging by not cluttering the log space
        .validation_mode(ValidationMode::Strict) // This sets the kind of message validation. The default is Strict (enforce message signing)
        .message_id_fn(message_id_fn) // content-address messages. No two messages of the same content will be propagated.
        .build()
        .expect("Valid config");
>>>>>>> be0b62a7

    // build a gossipsub network behaviour
    let mut gossipsub = Gossipsub::new(MessageAuthenticity::Signed(local_key), gossipsub_config)
        .expect("Correct configuration");

    // Create a Gossipsub topic
    let topic = Topic::new("test-net");

    // subscribes to our topic
    gossipsub.subscribe(&topic)?;

    // Create a Swarm to manage peers and events
    let mut swarm = {
        let mdns = mdns::async_io::Behaviour::new(mdns::Config::default())?;
        let behaviour = MyBehaviour { gossipsub, mdns };
        Swarm::with_async_std_executor(transport, behaviour, local_peer_id)
    };

    // Read full lines from stdin
    let mut stdin = io::BufReader::new(io::stdin()).lines().fuse();

    // Listen on all interfaces and whatever port the OS assigns
    swarm.listen_on("/ip4/0.0.0.0/tcp/0".parse()?)?;

    println!("Enter messages via STDIN and they will be sent to connected peers using Gossipsub");

    // Kick it off
    loop {
        select! {
            line = stdin.select_next_some() => {
                if let Err(e) = swarm
                    .behaviour_mut().gossipsub
                    .publish(topic.clone(), line.expect("Stdin not to close").as_bytes()) {
                    println!("Publish error: {e:?}");
                }
            },
            event = swarm.select_next_some() => match event {
                SwarmEvent::Behaviour(MyBehaviourEvent::Mdns(mdns::Event::Discovered(list))) => {
                    for (peer_id, _multiaddr) in list {
                        println!("mDNS discovered a new peer: {peer_id}");
                        swarm.behaviour_mut().gossipsub.add_explicit_peer(&peer_id);
                    }
                },
                SwarmEvent::Behaviour(MyBehaviourEvent::Mdns(mdns::Event::Expired(list))) => {
                    for (peer_id, _multiaddr) in list {
                        println!("mDNS discover peer has expired: {peer_id}");
                        swarm.behaviour_mut().gossipsub.remove_explicit_peer(&peer_id);
                    }
                },
                SwarmEvent::Behaviour(MyBehaviourEvent::Gossipsub(GossipsubEvent::Message {
                    propagation_source: peer_id,
                    message_id: id,
                    message,
                })) => println!(
                        "Got message: '{}' with id: {id} from peer: {peer_id}",
                        String::from_utf8_lossy(&message.data),
                    ),
                _ => {}
            }
        }
    }
}<|MERGE_RESOLUTION|>--- conflicted
+++ resolved
@@ -84,32 +84,20 @@
         MessageId::from(s.finish().to_string())
     };
 
-<<<<<<< HEAD
-        // Set a custom gossipsub
-        let gossipsub_config = gossipsub::GossipsubConfigBuilder::default()
-            .heartbeat_interval(Duration::from_secs(10)) // This is set to aid debugging by not cluttering the log space
-            .message_id_fn(message_id_fn) // content-address messages. No two messages of the
-            // same content will be propagated.
-            .build()
-            .expect("Valid config");
-        // build a gossipsub network behaviour
-        let mut gossipsub: gossipsub::Gossipsub = gossipsub::GossipsubBuilder::new(MessageAuthenticity::Signed(local_key))
-            .config(gossipsub_config) // Sets the configuration for the router.
-            .validation_mode(ValidationMode::Strict) // This sets the kind of message validation. The default is Strict (enforce message signing).
-            .build()
-            .expect("Correct configuration");
-=======
-    // Set a custom gossipsub configuration
+
+    // Set a custom gossipsub
     let gossipsub_config = gossipsub::GossipsubConfigBuilder::default()
         .heartbeat_interval(Duration::from_secs(10)) // This is set to aid debugging by not cluttering the log space
-        .validation_mode(ValidationMode::Strict) // This sets the kind of message validation. The default is Strict (enforce message signing)
-        .message_id_fn(message_id_fn) // content-address messages. No two messages of the same content will be propagated.
+        .message_id_fn(message_id_fn) // content-address messages. No two messages of the
+        // same content will be propagated.
         .build()
         .expect("Valid config");
->>>>>>> be0b62a7
 
     // build a gossipsub network behaviour
-    let mut gossipsub = Gossipsub::new(MessageAuthenticity::Signed(local_key), gossipsub_config)
+    let mut gossipsub: gossipsub::Gossipsub = gossipsub::GossipsubBuilder::new(MessageAuthenticity::Signed(local_key))
+        .config(gossipsub_config) // Sets the configuration for the router.
+        .validation_mode(ValidationMode::Strict) // This sets the kind of message validation. The default is Strict (enforce message signing).
+        .build()
         .expect("Correct configuration");
 
     // Create a Gossipsub topic
@@ -117,6 +105,14 @@
 
     // subscribes to our topic
     gossipsub.subscribe(&topic)?;
+
+    // add an explicit peer if one was provided
+    if let Some(explicit) = std::env::args().nth(2) {
+        match explicit.parse() {
+            Ok(id) => gossipsub.add_explicit_peer(&id),
+            Err(err) => println!("Failed to parse explicit peer id: {:?}", err),
+        }
+    }
 
     // Create a Swarm to manage peers and events
     let mut swarm = {

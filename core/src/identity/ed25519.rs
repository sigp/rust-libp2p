--- conflicted
+++ resolved
@@ -20,14 +20,9 @@
 
 //! Ed25519 keys.
 
+use ed25519_dalek as ed25519;
+use failure::Fail;
 use super::error::DecodingError;
-<<<<<<< HEAD
-use ed25519_dalek as ed25519;
-use ed25519_dalek::Digest;
-use failure::Fail;
-use typenum::U64;
-=======
->>>>>>> 2af0ac00
 use zeroize::Zeroize;
 
 /// An Ed25519 keypair.
@@ -50,16 +45,8 @@
     /// zeroing the input on success.
     pub fn decode(kp: &mut [u8]) -> Result<Keypair, DecodingError> {
         ed25519::Keypair::from_bytes(kp)
-<<<<<<< HEAD
-            .map(|k| {
-                kp.zeroize();
-                Keypair(k)
-            })
-            .map_err(|e| DecodingError::new("Ed25519 keypair", e.compat()))
-=======
             .map(|k| { kp.zeroize(); Keypair(k) })
             .map_err(|e| DecodingError::new("Ed25519 keypair").source(e.compat()))
->>>>>>> 2af0ac00
     }
 
     /// Sign a message using the private key of this keypair.
@@ -67,21 +54,6 @@
         self.0.sign(msg).to_bytes().to_vec()
     }
 
-<<<<<<< HEAD
-    /// Sign a 512 bit message using the private key of this keypair. The optional `context` is concatenated
-    /// into the hash which is then signed to produce application-specific signatures.
-    pub fn sign_prehashed<D>(&self, prehashed_msg: D, context: Option<&'static [u8]>) -> Vec<u8>
-    where
-        D: Digest<OutputSize = U64>,
-    {
-        self.0
-            .sign_prehashed(prehashed_msg, context)
-            .to_bytes()
-            .to_vec()
-    }
-
-=======
->>>>>>> 2af0ac00
     /// Get the public key of this keypair.
     pub fn public(&self) -> PublicKey {
         PublicKey(self.0.public)
@@ -98,8 +70,7 @@
     fn clone(&self) -> Keypair {
         let mut sk_bytes = self.0.secret.to_bytes();
         let secret = SecretKey::from_bytes(&mut sk_bytes)
-            .expect("ed25519::SecretKey::from_bytes(to_bytes(k)) != k")
-            .0;
+            .expect("ed25519::SecretKey::from_bytes(to_bytes(k)) != k").0;
         let public = ed25519::PublicKey::from_bytes(&self.0.public.to_bytes())
             .expect("ed25519::PublicKey::from_bytes(to_bytes(k)) != k");
         Keypair(ed25519::Keypair { secret, public })
@@ -129,23 +100,7 @@
 impl PublicKey {
     /// Verify the Ed25519 signature on a message using the public key.
     pub fn verify(&self, msg: &[u8], sig: &[u8]) -> bool {
-<<<<<<< HEAD
-        ed25519::Signature::from_bytes(sig)
-            .map(|s| self.0.verify(msg, &s))
-            .is_ok()
-    }
-
-    /// Verify the Ed25519 signature on a pre-hashed message with an optional context using the public key.
-    pub fn verify_prehashed<D>(&self, prehashed_msg: D, context: Option<&[u8]>, sig: &[u8]) -> bool
-    where
-        D: Digest<OutputSize = U64>,
-    {
-        ed25519::Signature::from_bytes(sig)
-            .map(|s| self.0.verify_prehashed(prehashed_msg, context, &s))
-            .is_ok()
-=======
         ed25519::Signature::from_bytes(sig).and_then(|s| self.0.verify(msg, &s)).is_ok()
->>>>>>> 2af0ac00
     }
 
     /// Encode the public key into a byte array in compressed form, i.e.
@@ -175,7 +130,8 @@
 impl Clone for SecretKey {
     fn clone(&self) -> SecretKey {
         let mut sk_bytes = self.0.to_bytes();
-        Self::from_bytes(&mut sk_bytes).expect("ed25519::SecretKey::from_bytes(to_bytes(k)) != k")
+        Self::from_bytes(&mut sk_bytes)
+            .expect("ed25519::SecretKey::from_bytes(to_bytes(k)) != k")
     }
 }
 
@@ -203,7 +159,9 @@
     use quickcheck::*;
 
     fn eq_keypairs(kp1: &Keypair, kp2: &Keypair) -> bool {
-        kp1.public() == kp2.public() && kp1.0.secret.as_bytes() == kp2.0.secret.as_bytes()
+        kp1.public() == kp2.public()
+            &&
+        kp1.0.secret.as_bytes() == kp2.0.secret.as_bytes()
     }
 
     #[test]
@@ -212,7 +170,9 @@
             let kp1 = Keypair::generate();
             let mut kp1_enc = kp1.encode();
             let kp2 = Keypair::decode(&mut kp1_enc).unwrap();
-            eq_keypairs(&kp1, &kp2) && kp1_enc.iter().all(|b| *b == 0)
+            eq_keypairs(&kp1, &kp2)
+                &&
+            kp1_enc.iter().all(|b| *b == 0)
         }
         QuickCheck::new().tests(10).quickcheck(prop as fn() -> _);
     }
@@ -223,12 +183,12 @@
             let kp1 = Keypair::generate();
             let mut sk = kp1.0.secret.to_bytes();
             let kp2 = Keypair::from(SecretKey::from_bytes(&mut sk).unwrap());
-            eq_keypairs(&kp1, &kp2) && sk == [0u8; 32]
+            eq_keypairs(&kp1, &kp2)
+                &&
+            sk == [0u8; 32]
         }
         QuickCheck::new().tests(10).quickcheck(prop as fn() -> _);
     }
-<<<<<<< HEAD
-=======
 
     #[test]
     fn ed25519_signature() {
@@ -246,5 +206,4 @@
         let invalid_msg = "h3ll0 w0rld".as_bytes();
         assert!(!pk.verify(invalid_msg, &sig));
     }
->>>>>>> 2af0ac00
 }